name: e2e

on:
  push:
    branches: [main]
    paths-ignore:
      - "docs/**"
      - "README.md"
  pull_request:
    branches: [main]
    paths-ignore:
      - "docs/**"
      - "README.md"

jobs:
  dojo:
    name: dojo / ${{ matrix.suite }}
    runs-on: depot-ubuntu-24.04
    timeout-minutes: 20
    strategy:
      fail-fast: false
      matrix:
        include:
          - suite: a2a-middleware
            test_path: tests/a2aMiddlewareTests
            services: ["dojo", "a2a-middleware"]
            wait_on: http://localhost:9999,tcp:localhost:8011,tcp:localhost:8012,tcp:localhost:8013,tcp:localhost:8014
          - suite: adk-middleware
            test_path: tests/adkMiddlewareTests
            services: ["dojo", "adk-middleware"]
            wait_on: http://localhost:9999,tcp:localhost:8010
          - suite: agno
            test_path: tests/agnoTests
            services: ["dojo", "agno"]
            wait_on: http://localhost:9999,tcp:localhost:8002
          - suite: crew-ai
            test_path: tests/crewAITests
            services: ["dojo", "crew-ai"]
            wait_on: http://localhost:9999,tcp:localhost:8003
          - suite: langgraph-python
            test_path: tests/langgraphPythonTests
            services: ["dojo", "langgraph-platform-python"]
            wait_on: http://localhost:9999,tcp:localhost:8005
          - suite: langgraph-typescript
            test_path: tests/langgraphTypescriptTests
            services: ["dojo", "langgraph-platform-typescript"]
            wait_on: http://localhost:9999,tcp:localhost:8006
          - suite: langgraph-fastapi
            test_path: tests/langgraphFastAPITests
            services: ["dojo", "langgraph-fastapi"]
            wait_on: http://localhost:9999,tcp:localhost:8004
          - suite: llama-index
            test_path: tests/llamaIndexTests
            services: ["dojo", "llama-index"]
            wait_on: http://localhost:9999,tcp:localhost:8007
          - suite: mastra
            test_path: tests/mastraTests
            services: ["dojo", "mastra"]
            wait_on: http://localhost:9999,tcp:localhost:8008
          - suite: mastra-agent-local
            test_path: tests/mastraAgentLocalTests
            services: ["dojo"]
            wait_on: http://localhost:9999
          - suite: middleware-starter
            test_path: tests/middlewareStarterTests
            services: ["dojo"]
            wait_on: http://localhost:9999
          - suite: pydantic-ai
            test_path: tests/pydanticAITests
            services: ["dojo", "pydantic-ai"]
            wait_on: http://localhost:9999,tcp:localhost:8009
          - suite: server-starter
            test_path: tests/serverStarterTests
            services: ["dojo", "server-starter"]
            wait_on: http://localhost:9999,tcp:localhost:8000
          - suite: server-starter-all
            test_path: tests/serverStarterAllFeaturesTests
            services: ["dojo", "server-starter-all"]
            wait_on: http://localhost:9999,tcp:localhost:8001

    steps:
      - name: Checkout CPK
        uses: actions/checkout@v4
        with:
          path: CopilotKit

      - name: Checkout AGUI
        uses: actions/checkout@v4
        with:
          repository: ag-ui-protocol/ag-ui
          path: ag-ui
<<<<<<< HEAD
          ref: feat/copilotkit-1-5-clean
=======
          ref: main
>>>>>>> eaabcae3

      - name: Set up Node.js
        uses: actions/setup-node@v4
        with:
          node-version: "22"

      - name: Install pnpm
        uses: pnpm/action-setup@v4
        with:
          version: 10.13.1

<<<<<<< HEAD
=======
      # Now that pnpm is available, cache its store to speed installs
      - name: Resolve pnpm store path
        id: pnpm-store
        run: echo "STORE_PATH=$(pnpm store path --silent)" >> $GITHUB_ENV

      - name: Cache pnpm store
        uses: actions/cache@v4
        with:
          path: ${{ env.STORE_PATH }}
          key: ${{ runner.os }}-pnpm-store-${{ hashFiles('**/pnpm-lock.yaml') }}
          restore-keys: |
            ${{ runner.os }}-pnpm-store-

      # Cache Python tool caches and virtualenvs; restore only to avoid long saves
      - name: Cache Python dependencies (restore-only)
        id: cache-python
        uses: actions/cache/restore@v4
        with:
          path: |
            ~/.cache/pip
            ~/.cache/pypoetry
            ~/.cache/uv
            **/.venv
          key: ${{ runner.os }}-pydeps-${{ hashFiles('**/poetry.lock', '**/pyproject.toml') }}
          restore-keys: |
            ${{ runner.os }}-pydeps-

>>>>>>> eaabcae3
      - name: Install Poetry
        uses: snok/install-poetry@v1
        with:
          version: latest
          virtualenvs-create: true
          virtualenvs-in-project: true

      - name: Install uv
        uses: astral-sh/setup-uv@v6

<<<<<<< HEAD
      - name: Setup pnpm cache
        uses: actions/cache@v4
        with:
          path: ~/.local/share/pnpm/store
          key: ${{ runner.os }}-pnpm-store-${{ hashFiles('**/pnpm-lock.yaml') }}
          restore-keys: |
            ${{ runner.os }}-pnpm-store-

=======
>>>>>>> eaabcae3
      - name: Install cpk dependencies
        working-directory: CopilotKit/CopilotKit
        run: pnpm install --frozen-lockfile

      - name: Build cpk
        working-directory: CopilotKit/CopilotKit
<<<<<<< HEAD
=======
        env:
          NODE_OPTIONS: --max-old-space-size=8192
          TURBO_CONCURRENCY: 2
>>>>>>> eaabcae3
        run: |
          unset TURBO_API
          unset TURBO_TOKEN
          unset TURBO_TEAM
          pnpm build

      - name: Install ag-ui dependencies
        working-directory: ag-ui
        run: pnpm install --frozen-lockfile

      - name: Link cpk into ag-ui
        working-directory: CopilotKit
        run: node ../ag-ui/apps/dojo/scripts/link-cpk.js .

      - name: Prepare dojo for e2e
        working-directory: ag-ui/apps/dojo
<<<<<<< HEAD
        run: |
          unset TURBO_API
          unset TURBO_TOKEN
          unset TURBO_TEAM
          node ./scripts/prep-dojo-everything.js
=======
        env:
          NODE_OPTIONS: --max-old-space-size=8192
        if: ${{ join(matrix.services, ',') != '' }}
        run: node ./scripts/prep-dojo-everything.js --only ${{ join(matrix.services, ',') }}
>>>>>>> eaabcae3

      - name: Install e2e dependencies
        working-directory: ag-ui/apps/dojo/e2e
        run: |
          pnpm install

      - name: write langgraph env files
        working-directory: ag-ui/integrations/langgraph
        env:
          OPENAI_API_KEY: ${{ secrets.OPENAI_API_KEY }}
          LANGSMITH_API_KEY: ${{ secrets.LANGSMITH_API_KEY }}
<<<<<<< HEAD
=======
        if: ${{ contains(join(matrix.services, ','), 'langgraph-fastapi') || contains(join(matrix.services, ','), 'langgraph-platform-python') || contains(join(matrix.services, ','), 'langgraph-platform-typescript') }}
>>>>>>> eaabcae3
        run: |
          echo "OPENAI_API_KEY=${OPENAI_API_KEY}" > python/examples/.env
          echo "LANGSMITH_API_KEY=${LANGSMITH_API_KEY}" >> python/examples/.env
          echo "OPENAI_API_KEY=${OPENAI_API_KEY}" > typescript/examples/.env
          echo "LANGSMITH_API_KEY=${LANGSMITH_API_KEY}" >> typescript/examples/.env

<<<<<<< HEAD
      - name: Run dojo+agents and tests
        uses: JarvusInnovations/background-action@v1
        env:
          OPENAI_API_KEY: ${{ secrets.OPENAI_API_KEY }}
          LANGSMITH_API_KEY: ${{ secrets.LANGSMITH_API_KEY }}
          GOOGLE_API_KEY: ${{ secrets.GOOGLE_GEMINI_API_KEY }}
        with:
          run: |
            node ./scripts/run-dojo-everything.js
          working-directory: ag-ui/apps/dojo
          wait-on: |
            http://localhost:9999
            tcp:localhost:8000
            tcp:localhost:8001
            tcp:localhost:8002
            tcp:localhost:8003
            tcp:localhost:8004
            tcp:localhost:8005
            tcp:localhost:8006
            tcp:localhost:8007
            tcp:localhost:8008
            tcp:localhost:8009

      - name: Run tests
        working-directory: ag-ui/apps/dojo/e2e
        env:
          BASE_URL: http://localhost:9999
        run: pnpm test

      - name: Upload traces
        if: always() # Uploads artifacts even if tests fail
        uses: actions/upload-artifact@v4
        with:
          name: playwright-traces
          path: ag-ui/apps/dojo/e2e/test-results/
=======
      - name: Run dojo+agents
        uses: JarvusInnovations/background-action@v1
        env:
          NODE_OPTIONS: --max-old-space-size=8192
          OPENAI_API_KEY: ${{ secrets.OPENAI_API_KEY }}
          LANGSMITH_API_KEY: ${{ secrets.LANGSMITH_API_KEY }}
          GOOGLE_API_KEY: ${{ secrets.GOOGLE_GEMINI_API_KEY }}
        if: ${{ join(matrix.services, ',') != '' && contains(join(matrix.services, ','), 'dojo') }}
        with:
          run: |
            node ../scripts/run-dojo-everything.js --only ${{ join(matrix.services, ',') }}
          working-directory: ag-ui/apps/dojo/e2e
          wait-on: ${{ matrix.wait_on }}
          wait-for: 300000

      - name: Run tests – ${{ matrix.suite }}
        working-directory: ag-ui/apps/dojo/e2e
        env:
          NODE_OPTIONS: --max-old-space-size=8192
          BASE_URL: http://localhost:9999
          PLAYWRIGHT_SUITE: ${{ matrix.suite }}
        run: |
          pnpm test -- ${{ matrix.test_path }}

      - name: Upload traces – ${{ matrix.suite }}
        if: always() # Uploads artifacts even if tests fail
        uses: actions/upload-artifact@v4
        with:
          name: ${{ matrix.suite }}-playwright-traces
          path: |
            ag-ui/apps/dojo/e2e/test-results/${{ matrix.suite }}/**/*
            ag-ui/apps/dojo/e2e/playwright-report/**/*
>>>>>>> eaabcae3
          retention-days: 7<|MERGE_RESOLUTION|>--- conflicted
+++ resolved
@@ -89,11 +89,7 @@
         with:
           repository: ag-ui-protocol/ag-ui
           path: ag-ui
-<<<<<<< HEAD
           ref: feat/copilotkit-1-5-clean
-=======
-          ref: main
->>>>>>> eaabcae3
 
       - name: Set up Node.js
         uses: actions/setup-node@v4
@@ -105,8 +101,6 @@
         with:
           version: 10.13.1
 
-<<<<<<< HEAD
-=======
       # Now that pnpm is available, cache its store to speed installs
       - name: Resolve pnpm store path
         id: pnpm-store
@@ -134,7 +128,6 @@
           restore-keys: |
             ${{ runner.os }}-pydeps-
 
->>>>>>> eaabcae3
       - name: Install Poetry
         uses: snok/install-poetry@v1
         with:
@@ -145,29 +138,15 @@
       - name: Install uv
         uses: astral-sh/setup-uv@v6
 
-<<<<<<< HEAD
-      - name: Setup pnpm cache
-        uses: actions/cache@v4
-        with:
-          path: ~/.local/share/pnpm/store
-          key: ${{ runner.os }}-pnpm-store-${{ hashFiles('**/pnpm-lock.yaml') }}
-          restore-keys: |
-            ${{ runner.os }}-pnpm-store-
-
-=======
->>>>>>> eaabcae3
       - name: Install cpk dependencies
         working-directory: CopilotKit/CopilotKit
         run: pnpm install --frozen-lockfile
 
       - name: Build cpk
         working-directory: CopilotKit/CopilotKit
-<<<<<<< HEAD
-=======
         env:
           NODE_OPTIONS: --max-old-space-size=8192
           TURBO_CONCURRENCY: 2
->>>>>>> eaabcae3
         run: |
           unset TURBO_API
           unset TURBO_TOKEN
@@ -184,18 +163,10 @@
 
       - name: Prepare dojo for e2e
         working-directory: ag-ui/apps/dojo
-<<<<<<< HEAD
-        run: |
-          unset TURBO_API
-          unset TURBO_TOKEN
-          unset TURBO_TEAM
-          node ./scripts/prep-dojo-everything.js
-=======
         env:
           NODE_OPTIONS: --max-old-space-size=8192
         if: ${{ join(matrix.services, ',') != '' }}
         run: node ./scripts/prep-dojo-everything.js --only ${{ join(matrix.services, ',') }}
->>>>>>> eaabcae3
 
       - name: Install e2e dependencies
         working-directory: ag-ui/apps/dojo/e2e
@@ -207,53 +178,13 @@
         env:
           OPENAI_API_KEY: ${{ secrets.OPENAI_API_KEY }}
           LANGSMITH_API_KEY: ${{ secrets.LANGSMITH_API_KEY }}
-<<<<<<< HEAD
-=======
         if: ${{ contains(join(matrix.services, ','), 'langgraph-fastapi') || contains(join(matrix.services, ','), 'langgraph-platform-python') || contains(join(matrix.services, ','), 'langgraph-platform-typescript') }}
->>>>>>> eaabcae3
         run: |
           echo "OPENAI_API_KEY=${OPENAI_API_KEY}" > python/examples/.env
           echo "LANGSMITH_API_KEY=${LANGSMITH_API_KEY}" >> python/examples/.env
           echo "OPENAI_API_KEY=${OPENAI_API_KEY}" > typescript/examples/.env
           echo "LANGSMITH_API_KEY=${LANGSMITH_API_KEY}" >> typescript/examples/.env
 
-<<<<<<< HEAD
-      - name: Run dojo+agents and tests
-        uses: JarvusInnovations/background-action@v1
-        env:
-          OPENAI_API_KEY: ${{ secrets.OPENAI_API_KEY }}
-          LANGSMITH_API_KEY: ${{ secrets.LANGSMITH_API_KEY }}
-          GOOGLE_API_KEY: ${{ secrets.GOOGLE_GEMINI_API_KEY }}
-        with:
-          run: |
-            node ./scripts/run-dojo-everything.js
-          working-directory: ag-ui/apps/dojo
-          wait-on: |
-            http://localhost:9999
-            tcp:localhost:8000
-            tcp:localhost:8001
-            tcp:localhost:8002
-            tcp:localhost:8003
-            tcp:localhost:8004
-            tcp:localhost:8005
-            tcp:localhost:8006
-            tcp:localhost:8007
-            tcp:localhost:8008
-            tcp:localhost:8009
-
-      - name: Run tests
-        working-directory: ag-ui/apps/dojo/e2e
-        env:
-          BASE_URL: http://localhost:9999
-        run: pnpm test
-
-      - name: Upload traces
-        if: always() # Uploads artifacts even if tests fail
-        uses: actions/upload-artifact@v4
-        with:
-          name: playwright-traces
-          path: ag-ui/apps/dojo/e2e/test-results/
-=======
       - name: Run dojo+agents
         uses: JarvusInnovations/background-action@v1
         env:
@@ -286,5 +217,4 @@
           path: |
             ag-ui/apps/dojo/e2e/test-results/${{ matrix.suite }}/**/*
             ag-ui/apps/dojo/e2e/playwright-report/**/*
->>>>>>> eaabcae3
           retention-days: 7