[tool.poetry]
name = "copilotkit"
<<<<<<< HEAD
version = "0.1.28-alpha.3"
=======
version = "0.1.28-alpha.5"
>>>>>>> 9d00076d
description = "CopilotKit python SDK"
authors = ["Markus Ecker <markus.ecker@gmail.com>"]
license = "MIT"
readme = "README.md"
homepage = "https://copilotkit.ai"
repository = "https://github.com/CopilotKit/sdk-python"
keywords = ["copilot", "copilotkit", "langgraph", "langchain", "ai", "langsmith", "langserve"]

[tool.poetry.dependencies]
python = ">=3.9,<4.0"
langgraph = "^0.2.35"
httpx = "^0.27.2"
fastapi = "^0.115.0"
langchain = "^0.3.3"
langchain-openai = "^0.2.2"
langchain-anthropic = "^0.2.3"
partialjson = "^0.0.8"
langgraph-sdk = "^0.1.32"
toml = "^0.10.2"

[build-system]
requires = ["poetry-core"]
build-backend = "poetry.core.masonry.api"

[tool.poetry.scripts]
demo = "copilotkit.demos.research_canvas.demo:main"<|MERGE_RESOLUTION|>--- conflicted
+++ resolved
@@ -1,10 +1,6 @@
 [tool.poetry]
 name = "copilotkit"
-<<<<<<< HEAD
-version = "0.1.28-alpha.3"
-=======
 version = "0.1.28-alpha.5"
->>>>>>> 9d00076d
 description = "CopilotKit python SDK"
 authors = ["Markus Ecker <markus.ecker@gmail.com>"]
 license = "MIT"
