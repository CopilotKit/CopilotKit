[tool.poetry]
name = "copilotkit"
<<<<<<< HEAD
version = "0.1.47a2"
=======
version = "0.1.47"
>>>>>>> 87b0c682
description = "CopilotKit python SDK"
authors = ["Markus Ecker <markus.ecker@gmail.com>"]
license = "MIT"
readme = "README.md"
homepage = "https://copilotkit.ai"
repository = "https://github.com/CopilotKit/CopilotKit/tree/main/sdk-python"
keywords = ["copilot", "copilotkit", "langgraph", "langchain", "ai", "langsmith", "langserve"]

[tool.poetry.dependencies]
python = ">=3.10,<3.13"
langgraph = {version = ">=0.2.50"}
langchain = {version = "^0.3.3"}
crewai = { version = "0.118.0", optional = true }
fastapi = "^0.115.0"
partialjson = "^0.0.8"
toml = "^0.10.2"

[tool.poetry.extras]
crewai = ["crewai"]

[build-system]
requires = ["poetry-core"]
build-backend = "poetry.core.masonry.api"<|MERGE_RESOLUTION|>--- conflicted
+++ resolved
@@ -1,10 +1,6 @@
 [tool.poetry]
 name = "copilotkit"
-<<<<<<< HEAD
-version = "0.1.47a2"
-=======
 version = "0.1.47"
->>>>>>> 87b0c682
 description = "CopilotKit python SDK"
 authors = ["Markus Ecker <markus.ecker@gmail.com>"]
 license = "MIT"
