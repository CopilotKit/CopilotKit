--- conflicted
+++ resolved
@@ -2,13 +2,9 @@
 
 import logging
 import asyncio
-<<<<<<< HEAD
 import re
 import uuid
-=======
 import warnings
-
->>>>>>> 215fd6d4
 from concurrent.futures import ThreadPoolExecutor
 from typing import List, Any, cast, Optional
 from fastapi import FastAPI, Request, HTTPException
@@ -33,11 +29,6 @@
         *,
         use_thread_pool: bool = False,
         max_workers: int = 10,
-<<<<<<< HEAD
-    ):
-    """Add FastAPI endpoint with configurable ThreadPoolExecutor size"""
-=======
-        use_thread_pool: bool = False,
     ):
     """Add FastAPI endpoint with configurable ThreadPoolExecutor size"""
     if use_thread_pool:
@@ -46,8 +37,6 @@
             "and will be removed in a future version.",
             DeprecationWarning
         )
-    executor = ThreadPoolExecutor(max_workers=max_workers)
->>>>>>> 215fd6d4
 
     def run_handler_in_thread(request: Request, sdk: CopilotKitRemoteEndpoint):
         # Run the handler coroutine in the event loop
