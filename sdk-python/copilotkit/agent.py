--- conflicted
+++ resolved
@@ -42,10 +42,7 @@
     ):
         """Execute the agent"""
 
-<<<<<<< HEAD
-=======
     @abstractmethod
->>>>>>> 215fd6d4
     async def get_state(
         self,
         *,
@@ -53,19 +50,12 @@
     ):
         """Default get_state implementation"""
         return {
-<<<<<<< HEAD
-            "threadId": thread_id,
-=======
             "threadId": thread_id or "",
->>>>>>> 215fd6d4
             "threadExists": False,
             "state": {},
             "messages": []
         }
-<<<<<<< HEAD
-=======
 
->>>>>>> 215fd6d4
 
     def dict_repr(self) -> AgentDict:
         """Dict representation of the action"""
