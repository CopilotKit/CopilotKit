"""LangGraph agent for CopilotKit"""

import uuid
import json
from typing import Optional, List, Callable, Any, cast, Union, TypedDict
from typing_extensions import NotRequired

from langgraph.graph.graph import CompiledGraph
from langgraph.types import Command
from langchain.load.dump import dumps as langchain_dumps
from langchain.schema import BaseMessage, SystemMessage
from langchain_core.runnables import RunnableConfig, ensure_config

from partialjson.json_parser import JSONParser

from .types import Message, MetaEvent
from .langgraph import copilotkit_messages_to_langchain, langchain_messages_to_copilotkit
from .action import ActionDict
from .agent import Agent
from .logging import get_logger

logger = get_logger(__name__)

class CopilotKitConfig(TypedDict):
    """
    CopilotKit config for LangGraphAgent

    This is used for advanced cases where you want to customize how CopilotKit interacts with
    LangGraph.

    ```python
    # Function signatures:
    def merge_state(
        *,
        state: dict,
        messages: List[BaseMessage],
        actions: List[Any],
        agent_name: str
    ):
        # ...implementation...

    def convert_messages(messages: List[Message]):
        # ...implementation...
    ```

    Parameters
    ----------
    merge_state : Callable
        This function lets you customize how CopilotKit merges the agent state.
    convert_messages : Callable
        Use this function to customize how CopilotKit converts its messages to LangChain messages.`
    """
    merge_state: NotRequired[Callable]
    convert_messages: NotRequired[Callable]

def langgraph_default_merge_state( # pylint: disable=unused-argument
        *,
        state: dict,
        messages: List[BaseMessage],
        actions: List[Any],
        agent_name: str
    ):
    """Default merge state for LangGraph"""
    if len(messages) > 0 and isinstance(messages[0], SystemMessage):
        # remove system message
        messages = messages[1:]

    existing_messages = state.get("messages", [])
    existing_message_ids = {message.id for message in existing_messages}
    new_messages = [message for message in messages if message.id not in existing_message_ids]

    return {
        **state,
        "messages": new_messages,
        "copilotkit": {
            "actions": actions
        }
    }

class LangGraphAgent(Agent):
    """
    LangGraphAgent lets you define your agent for use with CopilotKit.

    To install, run:

    ```bash
    pip install copilotkit
    ```

    ### Examples

    Every agent must have the `name` and `graph` properties defined. An optional `description` 
    can also be provided. This is used when CopilotKit is dynamically routing requests to the 
    agent.

    ```python
    from copilotkit import LangGraphAgent

    LangGraphAgent(
        name="email_agent",
        description="This agent sends emails",
        graph=graph,
    )
    ```

    If you have a custom LangGraph/LangChain config that you want to use with the agent, you can 
    pass it in as the `langgraph_config` parameter.

    ```python
    LangGraphAgent(
        ...
        langgraph_config=config,
    )
    ```

    Parameters
    ----------
    name : str
        The name of the agent.
    graph : CompiledGraph
        The LangGraph graph to use with the agent.
    description : Optional[str]
        The description of the agent.
    langgraph_config : Optional[RunnableConfig]
        The LangGraph/LangChain config to use with the agent. 
    copilotkit_config : Optional[CopilotKitConfig]
        The CopilotKit config to use with the agent.
    """
    def __init__(
            self,
            *,
            name: str,
            graph: Optional[CompiledGraph] = None,
            description: Optional[str] = None,
            langgraph_config:  Union[Optional[RunnableConfig], dict] = None,
            copilotkit_config: Optional[CopilotKitConfig] = None,

            # deprecated - use langgraph_config instead
            config: Union[Optional[RunnableConfig], dict] = None,
            # deprecated - use graph instead
            agent: Optional[CompiledGraph] = None,
            # deprecated - use copilotkit_config instead
            merge_state: Optional[Callable] = None,

        ):
        if config is not None:
            logger.warning("Warning: config is deprecated, use langgraph_config instead")

        if agent is not None:
            logger.warning("Warning: agent is deprecated, use graph instead")

        if merge_state is None:
            logger.warning("Warning: merge_state is deprecated, use copilotkit_config instead")

        if graph is None and agent is None:
            raise ValueError("graph must be provided")

        super().__init__(
            name=name,
            description=description,
        )

        self.merge_state = None

        if copilotkit_config is not None:
            self.merge_state = copilotkit_config.get("merge_state")
        if not self.merge_state and merge_state is not None:
            self.merge_state = merge_state
        if not self.merge_state:
            self.merge_state = langgraph_default_merge_state

        self.convert_messages = (
            copilotkit_config.get("convert_messages")
            if copilotkit_config
            else None
        ) or copilotkit_messages_to_langchain(use_function_call=False)

        self.langgraph_config = langgraph_config or config

        self.graph = cast(CompiledGraph, graph or agent)
        self.active_interrupt_event = False

    def _emit_state_sync_event(
            self,
            *,
            thread_id: str,
            run_id: str,
            node_name: str,
            state: dict,
            running: bool,
            active: bool,
            include_messages: bool = False
        ):
        if not include_messages:
            state = {
                k: v for k, v in state.items() if k != "messages"
            }
        else:
            state = {
                **state,
                "messages": langchain_messages_to_copilotkit(state.get("messages", []))
            }

        return langchain_dumps({
            "event": "on_copilotkit_state_sync",
            "thread_id": thread_id,
            "run_id": run_id,
            "agent_name": self.name,
            "node_name": node_name,
            "active": active,
            "state": state,
            "running": running,
            "role": "assistant"
        })

    def execute( # pylint: disable=too-many-arguments            
        self,
        *,
        state: dict,
        messages: List[Message],
        thread_id: str,
        actions: Optional[List[ActionDict]] = None,
        meta_events: Optional[List[MetaEvent]] = None,
        **kwargs
    ):
<<<<<<< HEAD
        node_name = kwargs.get("node_name")

=======
>>>>>>> 215fd6d4
        return self._stream_events(
            state=state,
            messages=messages,
            actions=actions,
            thread_id=thread_id,
            node_name=node_name,
            meta_events=meta_events
        )

    async def _stream_events( # pylint: disable=too-many-locals
            self,
            *,
            state: Any,
            messages: List[Message],
            thread_id: str,
            actions: Optional[List[ActionDict]] = None,
            node_name: Optional[str] = None,
            meta_events: Optional[List[MetaEvent]] = None,
        ):

        config = ensure_config(cast(Any, self.langgraph_config.copy()) if self.langgraph_config else {}) # pylint: disable=line-too-long
        config["configurable"] = config.get("configurable", {})
        config["configurable"]["thread_id"] = thread_id

        agent_state = await self.graph.aget_state(config)
        state["messages"] = agent_state.values.get("messages", [])
        langchain_messages = self.convert_messages(messages)
        state = cast(Callable, self.merge_state)(
            state=state,
            messages=langchain_messages,
            actions=actions,
            agent_name=self.name
        )

        # Handle meta events for interrupts
        interrupt_from_meta_events = next((ev for ev in (meta_events or []) if ev.get("name") == "LangGraphInterruptEvent"), None)
        resume_input = None

         # An active interrupt event that runs through messages. Use latest message as response
        if self.active_interrupt_event and interrupt_from_meta_events is None:
            resume_input = Command(resume=langchain_messages[-1])

        if interrupt_from_meta_events and "response" in interrupt_from_meta_events:
            resume_input = Command(resume=interrupt_from_meta_events["response"])

        mode = "continue" if thread_id and node_name != "__end__" and node_name is not None else "start"
        thread_id = thread_id or str(uuid.uuid4())
        config["configurable"]["thread_id"] = thread_id

        if mode == "continue" and self.active_interrupt_event is False:
            self.graph.update_state(config, state, as_node=node_name)

        # Before running the stream again, always flush status of active interrupt
        self.active_interrupt_event = False

        streaming_state_extractor = _StreamingStateExtractor([])
        initial_state = state if mode == "start" else None
        prev_node_name = None
        emit_intermediate_state_until_end = None
        should_exit = False
        manually_emitted_state = None
        thread_id = cast(Any, config)["configurable"]["thread_id"]

<<<<<<< HEAD
        # Use provided resume_input or fallback to initial_state
=======
        # Use provided input or fallback to initial_state
>>>>>>> 215fd6d4
        stream_input = resume_input if resume_input else initial_state

        async for event in self.graph.astream_events(stream_input, config, version="v2"):
            current_node_name = event.get("name")
            event_type = event.get("event")
            run_id = event.get("run_id")
            metadata = event.get("metadata", {})

            interrupt_event = (
                event["data"].get("chunk", {}).get("__interrupt__", None)
                if (
                    isinstance(event.get("data"), dict) and 
                    isinstance(event["data"].get("chunk"), dict)
                )
                else None
            )
            if interrupt_event:
                self.active_interrupt_event = True
                value = interrupt_event[0].value
                if not isinstance(value, str) and "__copilotkit_interrupt_value__" in value:
                    ev_value = value["__copilotkit_interrupt_value__"]
                    yield langchain_dumps({
                        "event": "on_copilotkit_interrupt",
<<<<<<< HEAD
                        "data": { 
                            "value": value["__copilotkit_interrupt_value__"], 
                            "messages": 
                                langchain_messages_to_copilotkit(value["__copilotkit_messages__"])
                        }
=======
                        "data": { "value": ev_value if isinstance(ev_value, str) else json.dumps(ev_value), "messages": langchain_messages_to_copilotkit(value["__copilotkit_messages__"]) }
>>>>>>> 215fd6d4
                    }) + "\n"
                else:
                    yield langchain_dumps({
                        "event": "on_interrupt",
                        "value": value if isinstance(value, str) else json.dumps(value)
                    }) + "\n"
                continue

            should_exit = should_exit or (
                event_type == "on_custom_event" and
                event["name"] == "copilotkit_exit"
            )

            emit_intermediate_state = metadata.get("copilotkit:emit-intermediate-state")
            manually_emit_intermediate_state = (
                event_type == "on_custom_event" and
                event["name"] == "copilotkit_manually_emit_intermediate_state"
            )


            # we only want to update the node name under certain conditions
            # since we don't need any internal node names to be sent to the frontend
            if current_node_name in self.graph.nodes.keys():
                node_name = current_node_name

            # we don't have a node name yet, so we can't update the state
            if node_name is None:
                continue

            exiting_node = node_name == current_node_name and event_type == "on_chain_end"

            if exiting_node:
                manually_emitted_state = None

            if manually_emit_intermediate_state:
                manually_emitted_state = cast(Any, event["data"])
                yield self._emit_state_sync_event(
                    thread_id=thread_id,
                    run_id=run_id,
                    node_name=node_name,
                    state=manually_emitted_state,
                    running=True,
                    active=True
                ) + "\n"
                continue


            if emit_intermediate_state and emit_intermediate_state_until_end is None:
                emit_intermediate_state_until_end = node_name

            if emit_intermediate_state and event_type == "on_chat_model_start":
                # reset the streaming state extractor
                streaming_state_extractor = _StreamingStateExtractor(emit_intermediate_state)

            updated_state = manually_emitted_state or (await self.graph.aget_state(config)).values

            if emit_intermediate_state and event_type == "on_chat_model_stream":
                streaming_state_extractor.buffer_tool_calls(event)

            if emit_intermediate_state_until_end is not None:
                updated_state = {
                    **updated_state,
                    **streaming_state_extractor.extract_state()
                }

            if (not emit_intermediate_state and
                current_node_name == emit_intermediate_state_until_end and
                event_type == "on_chain_end"):
                # stop emitting function call state
                emit_intermediate_state_until_end = None

            # we send state sync events when:
            #   a) the state has changed
            #   b) the node has changed
            #   c) the node is ending
            if updated_state != state or prev_node_name != node_name or exiting_node:
                state = updated_state
                prev_node_name = node_name
                yield self._emit_state_sync_event(
                    thread_id=thread_id,
                    run_id=run_id,
                    node_name=node_name,
                    state=state,
                    running=True,
                    active=not exiting_node
                ) + "\n"

            yield langchain_dumps(event) + "\n"

        state = await self.graph.aget_state(config)
<<<<<<< HEAD
        tasks = state.tasks
=======
        tasks = (await self.graph.aget_state(config)).tasks
>>>>>>> 215fd6d4
        interrupts = tasks[0].interrupts if tasks and len(tasks) > 0 else None
        node_name = node_name if interrupts else list(state.metadata["writes"].keys())[0]
        is_end_node = state.next == () and not interrupts

        yield self._emit_state_sync_event(
            thread_id=thread_id,
            run_id=run_id,
            node_name=cast(str, node_name) if not is_end_node else "__end__",
            state=state.values,
            running=not should_exit,
            # at this point, the node is ending so we set active to false
            active=False,
            # sync messages at the end of the run
            include_messages=True
        ) + "\n"

    async def get_state(
        self,
        *,
        thread_id: str,
    ):
        if not thread_id:
            return {
                "threadId": "",
                "threadExists": False,
                "state": {},
                "messages": []
            }

        config = ensure_config(cast(Any, self.langgraph_config.copy()) if self.langgraph_config else {}) # pylint: disable=line-too-long
        config["configurable"] = config.get("configurable", {})
        config["configurable"]["thread_id"] = thread_id

        state = {**(await self.graph.aget_state(config)).values}
        if state == {}:
            return {
                "threadId": thread_id or "",
                "threadExists": False,
                "state": {},
                "messages": []
            }

        messages = langchain_messages_to_copilotkit(state.get("messages", []))
        del state["messages"]

        return {
            "threadId": thread_id,
            "threadExists": True,
            "state": state,
            "messages": messages
        }

    def dict_repr(self):
        super_repr = super().dict_repr()
        return {
            **super_repr,
            'type': 'langgraph'
        }

class _StreamingStateExtractor:
    def __init__(self, emit_intermediate_state: List[dict]):
        self.emit_intermediate_state = emit_intermediate_state
        self.tool_call_buffer = {}
        self.current_tool_call = None

        self.previously_parsable_state = {}

    def buffer_tool_calls(self, event: Any):
        """Buffer the tool calls"""
        if len(event["data"]["chunk"].tool_call_chunks) > 0:
            chunk = event["data"]["chunk"].tool_call_chunks[0]
            if chunk["name"] is not None:
                self.current_tool_call = chunk["name"]
                self.tool_call_buffer[self.current_tool_call] = chunk["args"]
            elif self.current_tool_call is not None:
                self.tool_call_buffer[self.current_tool_call] = (
                    self.tool_call_buffer[self.current_tool_call] + chunk["args"]
                )

    def get_emit_state_config(self, current_tool_name):
        """Get the emit state config"""

        for config in self.emit_intermediate_state:
            state_key = config.get("state_key")
            tool = config.get("tool")
            tool_argument = config.get("tool_argument")

            if current_tool_name == tool:
                return (tool_argument, state_key)

        return (None, None)


    def extract_state(self):
        """Extract the streaming state"""
        parser = JSONParser()

        state = {}

        for key, value in self.tool_call_buffer.items():
            argument_name, state_key = self.get_emit_state_config(key)

            if state_key is None:
                continue

            try:
                parsed_value = parser.parse(value)
            except Exception as _exc: # pylint: disable=broad-except
                if key in self.previously_parsable_state:
                    parsed_value = self.previously_parsable_state[key]
                else:
                    continue

            self.previously_parsable_state[key] = parsed_value

            if argument_name is None:
                state[state_key] = parsed_value
            else:
                state[state_key] = parsed_value.get(argument_name)

        return state<|MERGE_RESOLUTION|>--- conflicted
+++ resolved
@@ -223,11 +223,8 @@
         meta_events: Optional[List[MetaEvent]] = None,
         **kwargs
     ):
-<<<<<<< HEAD
         node_name = kwargs.get("node_name")
 
-=======
->>>>>>> 215fd6d4
         return self._stream_events(
             state=state,
             messages=messages,
@@ -291,11 +288,7 @@
         manually_emitted_state = None
         thread_id = cast(Any, config)["configurable"]["thread_id"]
 
-<<<<<<< HEAD
         # Use provided resume_input or fallback to initial_state
-=======
-        # Use provided input or fallback to initial_state
->>>>>>> 215fd6d4
         stream_input = resume_input if resume_input else initial_state
 
         async for event in self.graph.astream_events(stream_input, config, version="v2"):
@@ -319,15 +312,7 @@
                     ev_value = value["__copilotkit_interrupt_value__"]
                     yield langchain_dumps({
                         "event": "on_copilotkit_interrupt",
-<<<<<<< HEAD
-                        "data": { 
-                            "value": value["__copilotkit_interrupt_value__"], 
-                            "messages": 
-                                langchain_messages_to_copilotkit(value["__copilotkit_messages__"])
-                        }
-=======
                         "data": { "value": ev_value if isinstance(ev_value, str) else json.dumps(ev_value), "messages": langchain_messages_to_copilotkit(value["__copilotkit_messages__"]) }
->>>>>>> 215fd6d4
                     }) + "\n"
                 else:
                     yield langchain_dumps({
@@ -418,11 +403,7 @@
             yield langchain_dumps(event) + "\n"
 
         state = await self.graph.aget_state(config)
-<<<<<<< HEAD
         tasks = state.tasks
-=======
-        tasks = (await self.graph.aget_state(config)).tasks
->>>>>>> 215fd6d4
         interrupts = tasks[0].interrupts if tasks and len(tasks) > 0 else None
         node_name = node_name if interrupts else list(state.metadata["writes"].keys())[0]
         is_end_node = state.next == () and not interrupts
