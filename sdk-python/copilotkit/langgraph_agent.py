"""LangGraph agent for CopilotKit"""

import uuid
from typing import Optional, List, Callable, Any, cast, Union, TypedDict
from typing_extensions import NotRequired

from langgraph.graph.graph import CompiledGraph
from langchain.load.dump import dumps as langchain_dumps
from langchain.schema import BaseMessage, SystemMessage
from langchain_core.runnables import RunnableConfig, ensure_config
from langgraph.types import Command

from partialjson.json_parser import JSONParser

from .types import Message, MetaEvent
from .langgraph import copilotkit_messages_to_langchain, langchain_messages_to_copilotkit
from .action import ActionDict
from .agent import Agent
from .logging import get_logger

logger = get_logger(__name__)

class CopilotKitConfig(TypedDict):
    """
    CopilotKit config for LangGraphAgent

    This is used for advanced cases where you want to customize how CopilotKit interacts with
    LangGraph.

    ```python
    # Function signatures:
    def merge_state(
        *,
        state: dict,
        messages: List[BaseMessage],
        actions: List[Any],
        agent_name: str
    ):
        # ...implementation...

    def convert_messages(messages: List[Message]):
        # ...implementation...
    ```

    Parameters
    ----------
    merge_state : Callable
        This function lets you customize how CopilotKit merges the agent state.
    convert_messages : Callable
        Use this function to customize how CopilotKit converts its messages to LangChain messages.`
    """
    merge_state: NotRequired[Callable]
    convert_messages: NotRequired[Callable]

def langgraph_default_merge_state( # pylint: disable=unused-argument
        *,
        state: dict,
        messages: List[BaseMessage],
        actions: List[Any],
        agent_name: str
    ):
    """Default merge state for LangGraph"""
    if len(messages) > 0 and isinstance(messages[0], SystemMessage):
        # remove system message
        messages = messages[1:]

    existing_messages = state.get("messages", [])
    existing_message_ids = {message.id for message in existing_messages}
    new_messages = [message for message in messages if message.id not in existing_message_ids]

    return {
        **state,
        "messages": new_messages,
        "copilotkit": {
            "actions": actions
        }
    }

class LangGraphAgent(Agent):
    """
    LangGraphAgent lets you define your agent for use with CopilotKit.

    To install, run:

    ```bash
    pip install copilotkit
    ```

    ### Examples

    Every agent must have the `name` and `graph` properties defined. An optional `description` 
    can also be provided. This is used when CopilotKit is dynamically routing requests to the 
    agent.

    ```python
    from copilotkit import LangGraphAgent

    LangGraphAgent(
        name="email_agent",
        description="This agent sends emails",
        graph=graph,
    )
    ```

    If you have a custom LangGraph/LangChain config that you want to use with the agent, you can 
    pass it in as the `langgraph_config` parameter.

    ```python
    LangGraphAgent(
        ...
        langgraph_config=config,
    )
    ```

    Parameters
    ----------
    name : str
        The name of the agent.
    graph : CompiledGraph
        The LangGraph graph to use with the agent.
    description : Optional[str]
        The description of the agent.
    langgraph_config : Optional[RunnableConfig]
        The LangGraph/LangChain config to use with the agent. 
    copilotkit_config : Optional[CopilotKitConfig]
        The CopilotKit config to use with the agent.
    """
    def __init__(
            self,
            *,
            name: str,
            graph: Optional[CompiledGraph] = None,
            description: Optional[str] = None,
            langgraph_config:  Union[Optional[RunnableConfig], dict] = None,
            copilotkit_config: Optional[CopilotKitConfig] = None,

            # deprecated - use langgraph_config instead
            config: Union[Optional[RunnableConfig], dict] = None,
            # deprecated - use graph instead
            agent: Optional[CompiledGraph] = None,
            # deprecated - use copilotkit_config instead
            merge_state: Optional[Callable] = None,

        ):
        if config is not None:
            logger.warning("Warning: config is deprecated, use langgraph_config instead")

        if agent is not None:
            logger.warning("Warning: agent is deprecated, use graph instead")

        if merge_state is None:
            logger.warning("Warning: merge_state is deprecated, use copilotkit_config instead")

        if graph is None and agent is None:
            raise ValueError("graph must be provided")

        super().__init__(
            name=name,
            description=description,
        )

        self.merge_state = None

        if copilotkit_config is not None:
            self.merge_state = copilotkit_config.get("merge_state")
        if not self.merge_state and merge_state is not None:
            self.merge_state = merge_state
        if not self.merge_state:
            self.merge_state = langgraph_default_merge_state

        self.convert_messages = (
            copilotkit_config.get("convert_messages")
            if copilotkit_config
            else None
        ) or copilotkit_messages_to_langchain(use_function_call=False)

        self.langgraph_config = langgraph_config or config

        self.graph = cast(CompiledGraph, graph or agent)

    def _emit_state_sync_event(
            self,
            *,
            thread_id: str,
            run_id: str,
            node_name: str,
            state: dict,
            running: bool,
            active: bool,
            include_messages: bool = False
        ):
        if not include_messages:
            state = {
                k: v for k, v in state.items() if k != "messages"
            }
        else:
            state = {
                **state,
                "messages": langchain_messages_to_copilotkit(state.get("messages", []))
            }

        return langchain_dumps({
            "event": "on_copilotkit_state_sync",
            "thread_id": thread_id,
            "run_id": run_id,
            "agent_name": self.name,
            "node_name": node_name,
            "active": active,
            "state": state,
            "running": running,
            "role": "assistant"
        })

    def execute( # pylint: disable=too-many-arguments            
        self,
        *,
        state: dict,
        messages: List[Message],
        thread_id: Optional[str] = None,
        actions: Optional[List[ActionDict]] = None,
<<<<<<< HEAD
        **kwargs,
    ):
        node_name = kwargs.get("node_name")

=======
        meta_events: Optional[List[MetaEvent]] = None
    ):
>>>>>>> 7114d92b
        config = ensure_config(cast(Any, self.langgraph_config.copy()) if self.langgraph_config else {}) # pylint: disable=line-too-long
        config["configurable"] = config.get("configurable", {})
        config["configurable"]["thread_id"] = thread_id

        agent_state = self.graph.get_state(config)
        state["messages"] = agent_state.values.get("messages", [])

        langchain_messages = self.convert_messages(messages)
        state = cast(Callable, self.merge_state)(
            state=state,
            messages=langchain_messages,
            actions=actions,
            agent_name=self.name
        )

        # Handle meta events for interrupts
        interrupt_event = next((ev for ev in (meta_events or []) if ev.get("name") == "LangGraphInterruptEvent"), None)
        input = None

        if interrupt_event and interrupt_event.get("response"):
            input = Command(resume=interrupt_event["response"])

        mode = "continue" if thread_id and node_name != "__end__" and node_name is not None else "start"
        thread_id = thread_id or str(uuid.uuid4())
        config["configurable"]["thread_id"] = thread_id

        if mode == "continue" and not interrupt_event:
            self.graph.update_state(config, state, as_node=node_name)

        return self._stream_events(
            mode=mode,
            config=config,
            state=state,
            node_name=node_name,
            input=input
        )

    async def _stream_events( # pylint: disable=too-many-locals
            self,
            *,
            mode: str,
            config: RunnableConfig,
            state: Any,
            node_name: Optional[str] = None,
            input: Optional[Command] = None
        ):

        streaming_state_extractor = _StreamingStateExtractor([])
        initial_state = state if mode == "start" else None
        prev_node_name = None
        emit_intermediate_state_until_end = None
        should_exit = False
        manually_emitted_state = None
        thread_id = cast(Any, config)["configurable"]["thread_id"]

        # Use provided input or fallback to initial_state
        stream_input = input if input else initial_state

        async for event in self.graph.astream_events(stream_input, config, version="v2"):
            current_node_name = event.get("name")
            event_type = event.get("event")
            run_id = event.get("run_id")
            metadata = event.get("metadata", {})

            interrupt_event = event["data"]["chunk"].get("__interrupt__", None) if isinstance(event.get("data"), dict) and isinstance(event["data"].get("chunk"), dict) else None
            if (interrupt_event):
                yield langchain_dumps({
                    "event": "on_interrupt",
                    "value": interrupt_event[0].value
                }) + "\n"
                continue

            should_exit = should_exit or (
                event_type == "on_custom_event" and
                event["name"] == "copilotkit_exit"
            )

            emit_intermediate_state = metadata.get("copilotkit:emit-intermediate-state")
            manually_emit_intermediate_state = (
                event_type == "on_custom_event" and
                event["name"] == "copilotkit_manually_emit_intermediate_state"
            )


            # we only want to update the node name under certain conditions
            # since we don't need any internal node names to be sent to the frontend
            if current_node_name in self.graph.nodes.keys():
                node_name = current_node_name

            # we don't have a node name yet, so we can't update the state
            if node_name is None:
                continue

            exiting_node = node_name == current_node_name and event_type == "on_chain_end"

            if exiting_node:
                manually_emitted_state = None

            if manually_emit_intermediate_state:
                manually_emitted_state = cast(Any, event["data"])
                yield self._emit_state_sync_event(
                    thread_id=thread_id,
                    run_id=run_id,
                    node_name=node_name,
                    state=manually_emitted_state,
                    running=True,
                    active=True
                ) + "\n"
                continue


            if emit_intermediate_state and emit_intermediate_state_until_end is None:
                emit_intermediate_state_until_end = node_name

            if emit_intermediate_state and event_type == "on_chat_model_start":
                # reset the streaming state extractor
                streaming_state_extractor = _StreamingStateExtractor(emit_intermediate_state)

            updated_state = manually_emitted_state or (await self.graph.aget_state(config)).values

            if emit_intermediate_state and event_type == "on_chat_model_stream":
                streaming_state_extractor.buffer_tool_calls(event)

            if emit_intermediate_state_until_end is not None:
                updated_state = {
                    **updated_state,
                    **streaming_state_extractor.extract_state()
                }

            if (not emit_intermediate_state and
                current_node_name == emit_intermediate_state_until_end and
                event_type == "on_chain_end"):
                # stop emitting function call state
                emit_intermediate_state_until_end = None

            # we send state sync events when:
            #   a) the state has changed
            #   b) the node has changed
            #   c) the node is ending
            if updated_state != state or prev_node_name != node_name or exiting_node:
                state = updated_state
                prev_node_name = node_name
                yield self._emit_state_sync_event(
                    thread_id=thread_id,
                    run_id=run_id,
                    node_name=node_name,
                    state=state,
                    running=True,
                    active=not exiting_node
                ) + "\n"

            yield langchain_dumps(event) + "\n"

        state = await self.graph.aget_state(config)
        tasks = self.graph.get_state(config).tasks
        interrupts = tasks[0].interrupts if tasks and len(tasks) > 0 else None
        node_name = node_name if interrupts else list(state.metadata["writes"].keys())[0]
        is_end_node = state.next == () and not interrupts

        yield self._emit_state_sync_event(
            thread_id=thread_id,
            run_id=run_id,
            node_name=cast(str, node_name) if not is_end_node else "__end__",
            state=state.values,
            running=not should_exit,
            # at this point, the node is ending so we set active to false
            active=False,
            # sync messages at the end of the run
            include_messages=True
        ) + "\n"

    def get_state(
        self,
        *,
        thread_id: str,
    ):
        config = ensure_config(cast(Any, self.langgraph_config.copy()) if self.langgraph_config else {}) # pylint: disable=line-too-long
        config["configurable"] = config.get("configurable", {})
        config["configurable"]["thread_id"] = thread_id

        state = {**self.graph.get_state(config).values}
        if state == {}:
            return {
                "threadId": thread_id,
                "threadExists": False,
                "state": {},
                "messages": []
            }

        messages = langchain_messages_to_copilotkit(state.get("messages", []))
        del state["messages"]

        return {
            "threadId": thread_id,
            "threadExists": True,
            "state": state,
            "messages": messages
        }

    def dict_repr(self):
        super_repr = super().dict_repr()
        return {
            **super_repr,
            'type': 'langgraph'
        }

class _StreamingStateExtractor:
    def __init__(self, emit_intermediate_state: List[dict]):
        self.emit_intermediate_state = emit_intermediate_state
        self.tool_call_buffer = {}
        self.current_tool_call = None

        self.previously_parsable_state = {}

    def buffer_tool_calls(self, event: Any):
        """Buffer the tool calls"""
        if len(event["data"]["chunk"].tool_call_chunks) > 0:
            chunk = event["data"]["chunk"].tool_call_chunks[0]
            if chunk["name"] is not None:
                self.current_tool_call = chunk["name"]
                self.tool_call_buffer[self.current_tool_call] = chunk["args"]
            elif self.current_tool_call is not None:
                self.tool_call_buffer[self.current_tool_call] = (
                    self.tool_call_buffer[self.current_tool_call] + chunk["args"]
                )

    def get_emit_state_config(self, current_tool_name):
        """Get the emit state config"""

        for config in self.emit_intermediate_state:
            state_key = config.get("state_key")
            tool = config.get("tool")
            tool_argument = config.get("tool_argument")

            if current_tool_name == tool:
                return (tool_argument, state_key)

        return (None, None)


    def extract_state(self):
        """Extract the streaming state"""
        parser = JSONParser()

        state = {}

        for key, value in self.tool_call_buffer.items():
            argument_name, state_key = self.get_emit_state_config(key)

            if state_key is None:
                continue

            try:
                parsed_value = parser.parse(value)
            except Exception as _exc: # pylint: disable=broad-except
                if key in self.previously_parsable_state:
                    parsed_value = self.previously_parsable_state[key]
                else:
                    continue

            self.previously_parsable_state[key] = parsed_value

            if argument_name is None:
                state[state_key] = parsed_value
            else:
                state[state_key] = parsed_value.get(argument_name)

        return state<|MERGE_RESOLUTION|>--- conflicted
+++ resolved
@@ -218,15 +218,10 @@
         messages: List[Message],
         thread_id: Optional[str] = None,
         actions: Optional[List[ActionDict]] = None,
-<<<<<<< HEAD
         **kwargs,
+        meta_events: Optional[List[MetaEvent]] = None
     ):
         node_name = kwargs.get("node_name")
-
-=======
-        meta_events: Optional[List[MetaEvent]] = None
-    ):
->>>>>>> 7114d92b
         config = ensure_config(cast(Any, self.langgraph_config.copy()) if self.langgraph_config else {}) # pylint: disable=line-too-long
         config["configurable"] = config.get("configurable", {})
         config["configurable"]["thread_id"] = thread_id
