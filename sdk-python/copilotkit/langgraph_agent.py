"""LangGraph agent for CopilotKit"""

import uuid
from typing import Optional, List, Callable, Any, cast, Union, TypedDict
from typing_extensions import NotRequired

from langgraph.graph.graph import CompiledGraph
from langgraph.types import Command
from langchain.load.dump import dumps as langchain_dumps
from langchain.schema import BaseMessage, SystemMessage
from langchain_core.runnables import RunnableConfig, ensure_config

from partialjson.json_parser import JSONParser

from .types import Message, MetaEvent
from .langgraph import copilotkit_messages_to_langchain, langchain_messages_to_copilotkit
from .action import ActionDict
from .agent import Agent
from .logging import get_logger

logger = get_logger(__name__)

class CopilotKitConfig(TypedDict):
    """
    CopilotKit config for LangGraphAgent

    This is used for advanced cases where you want to customize how CopilotKit interacts with
    LangGraph.

    ```python
    # Function signatures:
    def merge_state(
        *,
        state: dict,
        messages: List[BaseMessage],
        actions: List[Any],
        agent_name: str
    ):
        # ...implementation...

    def convert_messages(messages: List[Message]):
        # ...implementation...
    ```

    Parameters
    ----------
    merge_state : Callable
        This function lets you customize how CopilotKit merges the agent state.
    convert_messages : Callable
        Use this function to customize how CopilotKit converts its messages to LangChain messages.`
    """
    merge_state: NotRequired[Callable]
    convert_messages: NotRequired[Callable]

def langgraph_default_merge_state( # pylint: disable=unused-argument
        *,
        state: dict,
        messages: List[BaseMessage],
        actions: List[Any],
        agent_name: str
    ):
    """Default merge state for LangGraph"""
    if len(messages) > 0 and isinstance(messages[0], SystemMessage):
        # remove system message
        messages = messages[1:]

    existing_messages = state.get("messages", [])
    existing_message_ids = {message.id for message in existing_messages}
    new_messages = [message for message in messages if message.id not in existing_message_ids]

    return {
        **state,
        "messages": new_messages,
        "copilotkit": {
            "actions": actions
        }
    }

class LangGraphAgent(Agent):
    """
    LangGraphAgent lets you define your agent for use with CopilotKit.

    To install, run:

    ```bash
    pip install copilotkit
    ```

    ### Examples

    Every agent must have the `name` and `graph` properties defined. An optional `description` 
    can also be provided. This is used when CopilotKit is dynamically routing requests to the 
    agent.

    ```python
    from copilotkit import LangGraphAgent

    LangGraphAgent(
        name="email_agent",
        description="This agent sends emails",
        graph=graph,
    )
    ```

    If you have a custom LangGraph/LangChain config that you want to use with the agent, you can 
    pass it in as the `langgraph_config` parameter.

    ```python
    LangGraphAgent(
        ...
        langgraph_config=config,
    )
    ```

    Parameters
    ----------
    name : str
        The name of the agent.
    graph : CompiledGraph
        The LangGraph graph to use with the agent.
    description : Optional[str]
        The description of the agent.
    langgraph_config : Optional[RunnableConfig]
        The LangGraph/LangChain config to use with the agent. 
    copilotkit_config : Optional[CopilotKitConfig]
        The CopilotKit config to use with the agent.
    """
    def __init__(
            self,
            *,
            name: str,
            graph: Optional[CompiledGraph] = None,
            description: Optional[str] = None,
            langgraph_config:  Union[Optional[RunnableConfig], dict] = None,
            copilotkit_config: Optional[CopilotKitConfig] = None,

            # deprecated - use langgraph_config instead
            config: Union[Optional[RunnableConfig], dict] = None,
            # deprecated - use graph instead
            agent: Optional[CompiledGraph] = None,
            # deprecated - use copilotkit_config instead
            merge_state: Optional[Callable] = None,

        ):
        if config is not None:
            logger.warning("Warning: config is deprecated, use langgraph_config instead")

        if agent is not None:
            logger.warning("Warning: agent is deprecated, use graph instead")

        if merge_state is None:
            logger.warning("Warning: merge_state is deprecated, use copilotkit_config instead")

        if graph is None and agent is None:
            raise ValueError("graph must be provided")

        super().__init__(
            name=name,
            description=description,
        )

        self.merge_state = None

        if copilotkit_config is not None:
            self.merge_state = copilotkit_config.get("merge_state")
        if not self.merge_state and merge_state is not None:
            self.merge_state = merge_state
        if not self.merge_state:
            self.merge_state = langgraph_default_merge_state

        self.convert_messages = (
            copilotkit_config.get("convert_messages")
            if copilotkit_config
            else None
        ) or copilotkit_messages_to_langchain(use_function_call=False)

        self.langgraph_config = langgraph_config or config

        self.graph = cast(CompiledGraph, graph or agent)
        self.active_interrupt_event = False

    def _emit_state_sync_event(
            self,
            *,
            thread_id: str,
            run_id: str,
            node_name: str,
            state: dict,
            running: bool,
            active: bool,
            include_messages: bool = False
        ):
        if not include_messages:
            state = {
                k: v for k, v in state.items() if k != "messages"
            }
        else:
            state = {
                **state,
                "messages": langchain_messages_to_copilotkit(state.get("messages", []))
            }

        return langchain_dumps({
            "event": "on_copilotkit_state_sync",
            "thread_id": thread_id,
            "run_id": run_id,
            "agent_name": self.name,
            "node_name": node_name,
            "active": active,
            "state": state,
            "running": running,
            "role": "assistant"
        })

    def execute( # pylint: disable=too-many-arguments            
        self,
        *,
        state: dict,
        messages: List[Message],
        thread_id: Optional[str] = None,
        actions: Optional[List[ActionDict]] = None,
        meta_events: Optional[List[MetaEvent]] = None,
        **kwargs
    ):
        node_name = kwargs.get("node_name")

        return self._stream_events(
            state=state,
            messages=messages,
            actions=actions,
            thread_id=thread_id,
            node_name=node_name,
            meta_events=meta_events
        )

    async def _stream_events( # pylint: disable=too-many-locals
            self,
            *,
            state: Any,
            messages: List[Message],
            actions: Optional[List[ActionDict]] = None,
            thread_id: Optional[str] = None,
            node_name: Optional[str] = None,
            meta_events: Optional[List[MetaEvent]] = None,

        ):

        config = ensure_config(cast(Any, self.langgraph_config.copy()) if self.langgraph_config else {}) # pylint: disable=line-too-long
        config["configurable"] = config.get("configurable", {})
        config["configurable"]["thread_id"] = thread_id

        agent_state = await self.graph.aget_state(config)
        state["messages"] = agent_state.values.get("messages", [])

        langchain_messages = self.convert_messages(messages)
        state = cast(Callable, self.merge_state)(
            state=state,
            messages=langchain_messages,
            actions=actions,
            agent_name=self.name
        )

        # Handle meta events for interrupts
<<<<<<< HEAD
        interrupt_event = next((ev for ev in (meta_events or []) if ev.get("name") == "LangGraphInterruptEvent"), None)
        resume_input = None

        if interrupt_event and interrupt_event.get("response"):
            resume_input = Command(resume=interrupt_event["response"])
=======
        interrupt_from_meta_events = next((ev for ev in (meta_events or []) if ev.get("name") == "LangGraphInterruptEvent"), None)
        input = None

        # An active interrupt event that runs through messages. Use latest message as response
        if self.active_interrupt_event and interrupt_from_meta_events is None:
            input = Command(resume=langchain_messages[-1])

        if interrupt_from_meta_events and interrupt_from_meta_events.get("response"):
            input = Command(resume=interrupt_from_meta_events["response"])
>>>>>>> a0821013

        mode = "continue" if thread_id and node_name != "__end__" and node_name is not None else "start"
        thread_id = thread_id or str(uuid.uuid4())
        config["configurable"]["thread_id"] = thread_id

        if mode == "continue" and self.active_interrupt_event is False:
            self.graph.update_state(config, state, as_node=node_name)

<<<<<<< HEAD
=======
        # Before running the stream again, always flush status of active interrupt
        self.active_interrupt_event = False
        return self._stream_events(
            mode=mode,
            config=config,
            state=state,
            node_name=node_name,
            input=input
        )

    async def _stream_events( # pylint: disable=too-many-locals
            self,
            *,
            mode: str,
            config: RunnableConfig,
            state: Any,
            node_name: Optional[str] = None,
            input: Optional[Command] = None
        ):
>>>>>>> a0821013

        streaming_state_extractor = _StreamingStateExtractor([])
        initial_state = state if mode == "start" else None
        prev_node_name = None
        emit_intermediate_state_until_end = None
        should_exit = False
        manually_emitted_state = None
        thread_id = cast(Any, config)["configurable"]["thread_id"]

        # Use provided resume_input or fallback to initial_state
        stream_input = resume_input if resume_input else initial_state

        async for event in self.graph.astream_events(stream_input, config, version="v2"):
            current_node_name = event.get("name")
            event_type = event.get("event")
            run_id = event.get("run_id")
            metadata = event.get("metadata", {})

            interrupt_event = event["data"]["chunk"].get("__interrupt__", None) if isinstance(event.get("data"), dict) and isinstance(event["data"].get("chunk"), dict) else None
            if (interrupt_event):
                self.active_interrupt_event = True
                value = interrupt_event[0].value
                if not isinstance(value, str) and "__copilotkit_interrupt_value__" in value:
                    yield langchain_dumps({
                        "event": "on_copilotkit_interrupt",
                        "data": { "value": value["__copilotkit_interrupt_value__"], "messages": langchain_messages_to_copilotkit(value["__copilotkit_messages__"]) }
                    }) + "\n"
                else:
                    yield langchain_dumps({
                        "event": "on_interrupt",
                        "value": value
                    }) + "\n"
                continue

            should_exit = should_exit or (
                event_type == "on_custom_event" and
                event["name"] == "copilotkit_exit"
            )

            emit_intermediate_state = metadata.get("copilotkit:emit-intermediate-state")
            manually_emit_intermediate_state = (
                event_type == "on_custom_event" and
                event["name"] == "copilotkit_manually_emit_intermediate_state"
            )


            # we only want to update the node name under certain conditions
            # since we don't need any internal node names to be sent to the frontend
            if current_node_name in self.graph.nodes.keys():
                node_name = current_node_name

            # we don't have a node name yet, so we can't update the state
            if node_name is None:
                continue

            exiting_node = node_name == current_node_name and event_type == "on_chain_end"

            if exiting_node:
                manually_emitted_state = None

            if manually_emit_intermediate_state:
                manually_emitted_state = cast(Any, event["data"])
                yield self._emit_state_sync_event(
                    thread_id=thread_id,
                    run_id=run_id,
                    node_name=node_name,
                    state=manually_emitted_state,
                    running=True,
                    active=True
                ) + "\n"
                continue


            if emit_intermediate_state and emit_intermediate_state_until_end is None:
                emit_intermediate_state_until_end = node_name

            if emit_intermediate_state and event_type == "on_chat_model_start":
                # reset the streaming state extractor
                streaming_state_extractor = _StreamingStateExtractor(emit_intermediate_state)

            updated_state = manually_emitted_state or (await self.graph.aget_state(config)).values

            if emit_intermediate_state and event_type == "on_chat_model_stream":
                streaming_state_extractor.buffer_tool_calls(event)

            if emit_intermediate_state_until_end is not None:
                updated_state = {
                    **updated_state,
                    **streaming_state_extractor.extract_state()
                }

            if (not emit_intermediate_state and
                current_node_name == emit_intermediate_state_until_end and
                event_type == "on_chain_end"):
                # stop emitting function call state
                emit_intermediate_state_until_end = None

            # we send state sync events when:
            #   a) the state has changed
            #   b) the node has changed
            #   c) the node is ending
            if updated_state != state or prev_node_name != node_name or exiting_node:
                state = updated_state
                prev_node_name = node_name
                yield self._emit_state_sync_event(
                    thread_id=thread_id,
                    run_id=run_id,
                    node_name=node_name,
                    state=state,
                    running=True,
                    active=not exiting_node
                ) + "\n"

            yield langchain_dumps(event) + "\n"

        state = await self.graph.aget_state(config)
        tasks = state.tasks
        interrupts = tasks[0].interrupts if tasks and len(tasks) > 0 else None
        node_name = node_name if interrupts else list(state.metadata["writes"].keys())[0]
        is_end_node = state.next == () and not interrupts

        yield self._emit_state_sync_event(
            thread_id=thread_id,
            run_id=run_id,
            node_name=cast(str, node_name) if not is_end_node else "__end__",
            state=state.values,
            running=not should_exit,
            # at this point, the node is ending so we set active to false
            active=False,
            # sync messages at the end of the run
            include_messages=True
        ) + "\n"

    async def get_state(
        self,
        *,
        thread_id: str,
    ):
        config = ensure_config(cast(Any, self.langgraph_config.copy()) if self.langgraph_config else {}) # pylint: disable=line-too-long
        config["configurable"] = config.get("configurable", {})
        config["configurable"]["thread_id"] = thread_id

        state = {**(await self.graph.aget_state(config)).values}
        if state == {}:
            return {
                "threadId": thread_id,
                "threadExists": False,
                "state": {},
                "messages": []
            }

        messages = langchain_messages_to_copilotkit(state.get("messages", []))
        del state["messages"]

        return {
            "threadId": thread_id,
            "threadExists": True,
            "state": state,
            "messages": messages
        }

    def dict_repr(self):
        super_repr = super().dict_repr()
        return {
            **super_repr,
            'type': 'langgraph'
        }

class _StreamingStateExtractor:
    def __init__(self, emit_intermediate_state: List[dict]):
        self.emit_intermediate_state = emit_intermediate_state
        self.tool_call_buffer = {}
        self.current_tool_call = None

        self.previously_parsable_state = {}

    def buffer_tool_calls(self, event: Any):
        """Buffer the tool calls"""
        if len(event["data"]["chunk"].tool_call_chunks) > 0:
            chunk = event["data"]["chunk"].tool_call_chunks[0]
            if chunk["name"] is not None:
                self.current_tool_call = chunk["name"]
                self.tool_call_buffer[self.current_tool_call] = chunk["args"]
            elif self.current_tool_call is not None:
                self.tool_call_buffer[self.current_tool_call] = (
                    self.tool_call_buffer[self.current_tool_call] + chunk["args"]
                )

    def get_emit_state_config(self, current_tool_name):
        """Get the emit state config"""

        for config in self.emit_intermediate_state:
            state_key = config.get("state_key")
            tool = config.get("tool")
            tool_argument = config.get("tool_argument")

            if current_tool_name == tool:
                return (tool_argument, state_key)

        return (None, None)


    def extract_state(self):
        """Extract the streaming state"""
        parser = JSONParser()

        state = {}

        for key, value in self.tool_call_buffer.items():
            argument_name, state_key = self.get_emit_state_config(key)

            if state_key is None:
                continue

            try:
                parsed_value = parser.parse(value)
            except Exception as _exc: # pylint: disable=broad-except
                if key in self.previously_parsable_state:
                    parsed_value = self.previously_parsable_state[key]
                else:
                    continue

            self.previously_parsable_state[key] = parsed_value

            if argument_name is None:
                state[state_key] = parsed_value
            else:
                state[state_key] = parsed_value.get(argument_name)

        return state<|MERGE_RESOLUTION|>--- conflicted
+++ resolved
@@ -261,23 +261,15 @@
         )
 
         # Handle meta events for interrupts
-<<<<<<< HEAD
-        interrupt_event = next((ev for ev in (meta_events or []) if ev.get("name") == "LangGraphInterruptEvent"), None)
+        interrupt_from_meta_events = next((ev for ev in (meta_events or []) if ev.get("name") == "LangGraphInterruptEvent"), None)
         resume_input = None
-
-        if interrupt_event and interrupt_event.get("response"):
-            resume_input = Command(resume=interrupt_event["response"])
-=======
-        interrupt_from_meta_events = next((ev for ev in (meta_events or []) if ev.get("name") == "LangGraphInterruptEvent"), None)
-        input = None
 
         # An active interrupt event that runs through messages. Use latest message as response
         if self.active_interrupt_event and interrupt_from_meta_events is None:
-            input = Command(resume=langchain_messages[-1])
+            resume_input = Command(resume=langchain_messages[-1])
 
         if interrupt_from_meta_events and interrupt_from_meta_events.get("response"):
-            input = Command(resume=interrupt_from_meta_events["response"])
->>>>>>> a0821013
+            resume_input = Command(resume=interrupt_from_meta_events["response"])
 
         mode = "continue" if thread_id and node_name != "__end__" and node_name is not None else "start"
         thread_id = thread_id or str(uuid.uuid4())
@@ -286,28 +278,10 @@
         if mode == "continue" and self.active_interrupt_event is False:
             self.graph.update_state(config, state, as_node=node_name)
 
-<<<<<<< HEAD
-=======
         # Before running the stream again, always flush status of active interrupt
         self.active_interrupt_event = False
-        return self._stream_events(
-            mode=mode,
-            config=config,
-            state=state,
-            node_name=node_name,
-            input=input
-        )
-
-    async def _stream_events( # pylint: disable=too-many-locals
-            self,
-            *,
-            mode: str,
-            config: RunnableConfig,
-            state: Any,
-            node_name: Optional[str] = None,
-            input: Optional[Command] = None
-        ):
->>>>>>> a0821013
+
+
 
         streaming_state_extractor = _StreamingStateExtractor([])
         initial_state = state if mode == "start" else None
