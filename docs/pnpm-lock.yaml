lockfileVersion: '9.0'

settings:
  autoInstallPeers: true
  excludeLinksFromLockfile: false

importers:

  .:
    dependencies:
      '@clerk/clerk-react':
        specifier: ^5.18.2
        version: 5.31.9(react-dom@19.2.1(react@19.2.1))(react@19.2.1)
      '@clerk/nextjs':
        specifier: ^6.7.1
<<<<<<< HEAD
        version: 6.21.0(next@15.5.7(react-dom@19.2.1(react@19.2.1))(react@19.2.1))(react-dom@19.2.1(react@19.2.1))(react@19.2.1)
      '@copilotkit/react-core':
        specifier: 1.9.2
        version: 1.9.2(@types/react@18.3.23)(graphql@16.11.0)(react-dom@19.2.1(react@19.2.1))(react@19.2.1)
      '@copilotkit/react-ui':
        specifier: 1.9.2
        version: 1.9.2(@types/react@18.3.23)(graphql@16.11.0)(react-dom@19.2.1(react@19.2.1))(react@19.2.1)
=======
        version: 6.21.0(next@16.0.7(@babel/core@7.28.5)(react-dom@19.2.1(react@19.2.1))(react@19.2.1))(react-dom@19.2.1(react@19.2.1))(react@19.2.1)
      '@copilotkit/react-core':
        specifier: 1.10.6
        version: 1.10.6(@types/react@19.2.7)(graphql@16.11.0)(react-dom@19.2.1(react@19.2.1))(react@19.2.1)
      '@copilotkit/react-ui':
        specifier: 1.10.6
        version: 1.10.6(@types/react@19.2.7)(graphql@16.11.0)(react-dom@19.2.1(react@19.2.1))(react@19.2.1)
>>>>>>> 753f13ed
      '@icons-pack/react-simple-icons':
        specifier: ^11.2.0
        version: 11.2.0(react@19.2.1)
      '@radix-ui/react-dialog':
        specifier: ^1.1.2
<<<<<<< HEAD
        version: 1.1.14(@types/react-dom@18.3.7(@types/react@18.3.23))(@types/react@18.3.23)(react-dom@19.2.1(react@19.2.1))(react@19.2.1)
=======
        version: 1.1.14(@types/react-dom@19.2.3(@types/react@19.2.7))(@types/react@19.2.7)(react-dom@19.2.1(react@19.2.1))(react@19.2.1)
>>>>>>> 753f13ed
      '@radix-ui/react-icons':
        specifier: ^1.3.0
        version: 1.3.2(react@19.2.1)
      '@radix-ui/react-scroll-area':
        specifier: ^1.2.2
<<<<<<< HEAD
        version: 1.2.9(@types/react-dom@18.3.7(@types/react@18.3.23))(@types/react@18.3.23)(react-dom@19.2.1(react@19.2.1))(react@19.2.1)
      '@radix-ui/react-select':
        specifier: ^2.1.2
        version: 2.2.5(@types/react-dom@18.3.7(@types/react@18.3.23))(@types/react@18.3.23)(react-dom@19.2.1(react@19.2.1))(react@19.2.1)
      '@radix-ui/react-slot':
        specifier: ^1.1.0
        version: 1.2.3(@types/react@18.3.23)(react@19.2.1)
      '@radix-ui/react-tabs':
        specifier: ^1.1.2
        version: 1.1.12(@types/react-dom@18.3.7(@types/react@18.3.23))(@types/react@18.3.23)(react-dom@19.2.1(react@19.2.1))(react@19.2.1)
=======
        version: 1.2.9(@types/react-dom@19.2.3(@types/react@19.2.7))(@types/react@19.2.7)(react-dom@19.2.1(react@19.2.1))(react@19.2.1)
      '@radix-ui/react-select':
        specifier: ^2.1.2
        version: 2.2.5(@types/react-dom@19.2.3(@types/react@19.2.7))(@types/react@19.2.7)(react-dom@19.2.1(react@19.2.1))(react@19.2.1)
      '@radix-ui/react-slot':
        specifier: ^1.1.0
        version: 1.2.3(@types/react@19.2.7)(react@19.2.1)
      '@radix-ui/react-tabs':
        specifier: ^1.1.2
        version: 1.1.12(@types/react-dom@19.2.3(@types/react@19.2.7))(@types/react@19.2.7)(react-dom@19.2.1(react@19.2.1))(react@19.2.1)
>>>>>>> 753f13ed
      '@shikijs/transformers':
        specifier: ^3.13.0
        version: 3.13.0
      '@theguild/remark-mermaid':
        specifier: ^0.1.3
        version: 0.1.3(react@19.2.1)
      '@theguild/remark-npm2yarn':
        specifier: ^0.3.2
        version: 0.3.3
      class-variance-authority:
        specifier: ^0.7.0
        version: 0.7.1
      classnames:
        specifier: ^2.5.1
        version: 2.5.1
      clsx:
        specifier: ^2.1.1
        version: 2.1.1
      fumadocs-core:
        specifier: 15.6.3
<<<<<<< HEAD
        version: 15.6.3(@types/react@18.3.23)(next@15.5.7(react-dom@19.2.1(react@19.2.1))(react@19.2.1))(react-dom@19.2.1(react@19.2.1))(react@19.2.1)
=======
        version: 15.6.3(@types/react@19.2.7)(next@16.0.7(@babel/core@7.28.5)(react-dom@19.2.1(react@19.2.1))(react@19.2.1))(react-dom@19.2.1(react@19.2.1))(react@19.2.1)
>>>>>>> 753f13ed
      fumadocs-docgen:
        specifier: ^1.2.0
        version: 1.3.8(typescript@5.8.3)
      fumadocs-mdx:
        specifier: 11.6.11
<<<<<<< HEAD
        version: 11.6.11(acorn@8.15.0)(fumadocs-core@15.6.3(@types/react@18.3.23)(next@15.5.7(react-dom@19.2.1(react@19.2.1))(react@19.2.1))(react-dom@19.2.1(react@19.2.1))(react@19.2.1))(next@15.5.7(react-dom@19.2.1(react@19.2.1))(react@19.2.1))
=======
        version: 11.6.11(acorn@8.15.0)(fumadocs-core@15.6.3(@types/react@19.2.7)(next@16.0.7(@babel/core@7.28.5)(react-dom@19.2.1(react@19.2.1))(react@19.2.1))(react-dom@19.2.1(react@19.2.1))(react@19.2.1))(next@16.0.7(@babel/core@7.28.5)(react-dom@19.2.1(react@19.2.1))(react@19.2.1))
>>>>>>> 753f13ed
      fumadocs-typescript:
        specifier: ^2.1.0
        version: 2.1.0(typescript@5.8.3)
      fumadocs-ui:
        specifier: 15.6.3
<<<<<<< HEAD
        version: 15.6.3(@types/react-dom@18.3.7(@types/react@18.3.23))(@types/react@18.3.23)(next@15.5.7(react-dom@19.2.1(react@19.2.1))(react@19.2.1))(react-dom@19.2.1(react@19.2.1))(react@19.2.1)(tailwindcss@4.1.11)
=======
        version: 15.6.3(@types/react-dom@19.2.3(@types/react@19.2.7))(@types/react@19.2.7)(next@16.0.7(@babel/core@7.28.5)(react-dom@19.2.1(react@19.2.1))(react@19.2.1))(react-dom@19.2.1(react@19.2.1))(react@19.2.1)(tailwindcss@4.1.11)
>>>>>>> 753f13ed
      hast-util-to-jsx-runtime:
        specifier: ^2.3.0
        version: 2.3.6
      lucide-react:
        specifier: ^0.446.0
        version: 0.446.0(react@19.2.1)
      mdast:
        specifier: ^3.0.0
        version: 3.0.0
      next:
<<<<<<< HEAD
        specifier: ^15.4.8
        version: 15.5.7(react-dom@19.2.1(react@19.2.1))(react@19.2.1)
=======
        specifier: ^16.0.7
        version: 16.0.7(@babel/core@7.28.5)(react-dom@19.2.1(react@19.2.1))(react@19.2.1)
>>>>>>> 753f13ed
      next-themes:
        specifier: ^0.4.6
        version: 0.4.6(react-dom@19.2.1(react@19.2.1))(react@19.2.1)
      npm-to-yarn:
        specifier: ^3.0.0
        version: 3.0.1
      posthog-js:
        specifier: ^1.175.0
        version: 1.249.4
      react:
<<<<<<< HEAD
        specifier: ^19.1.2
        version: 19.2.1
      react-dom:
        specifier: ^19.1.2
=======
        specifier: ^19.2.1
        version: 19.2.1
      react-dom:
        specifier: ^19.2.1
>>>>>>> 753f13ed
        version: 19.2.1(react@19.2.1)
      react-ga4:
        specifier: ^2.1.0
        version: 2.1.0
      react-icons:
        specifier: ^5.3.0
        version: 5.5.0(react@19.2.1)
      react-youtube:
        specifier: ^10.1.0
        version: 10.1.0(react@19.2.1)
      rehype-highlight-code-lines:
        specifier: ^1.0.4
        version: 1.1.4(unified@11.0.5)
      shiki:
        specifier: ^3.13.0
        version: 3.13.0
      swr:
        specifier: ^2.2.5
        version: 2.3.3(react@19.2.1)
      tailwind-merge:
        specifier: ^2.5.2
        version: 2.6.0
      tailwindcss-animate:
        specifier: ^1.0.7
        version: 1.0.7(tailwindcss@4.1.11)
      usehooks-ts:
        specifier: ^3.1.0
        version: 3.1.1(react@19.2.1)
      zod:
        specifier: ^4.0.16
        version: 4.0.16
    devDependencies:
      '@tailwindcss/postcss':
        specifier: ^4.1.11
        version: 4.1.11
      '@types/mdx':
        specifier: ^2.0.13
        version: 2.0.13
      '@types/node':
        specifier: 22.5.4
        version: 22.5.4
      '@types/react':
        specifier: ^19.2.7
        version: 19.2.7
      '@types/react-dom':
        specifier: ^19.2.3
        version: 19.2.3(@types/react@19.2.7)
      autoprefixer:
        specifier: ^10.4.20
        version: 10.4.21(postcss@8.5.4)
      eslint:
        specifier: ^9.31.0
        version: 9.31.0(jiti@2.4.2)
      eslint-config-next:
        specifier: 16.0.7
        version: 16.0.7(@typescript-eslint/parser@8.48.1(eslint@9.31.0(jiti@2.4.2))(typescript@5.8.3))(eslint@9.31.0(jiti@2.4.2))(typescript@5.8.3)
      husky:
        specifier: ^9.1.6
        version: 9.1.7
      postcss:
        specifier: ^8.4.45
        version: 8.5.4
      tailwindcss:
        specifier: ^4.1.11
        version: 4.1.11
      typescript:
        specifier: ^5.5.4
        version: 5.8.3

packages:

  '@0no-co/graphql.web@1.1.2':
    resolution: {integrity: sha512-N2NGsU5FLBhT8NZ+3l2YrzZSHITjNXNuDhC4iDiikv0IujaJ0Xc6xIxQZ/Ek3Cb+rgPjnLHYyJm11tInuJn+cw==}
    peerDependencies:
      graphql: ^14.0.0 || ^15.0.0 || ^16.0.0
    peerDependenciesMeta:
      graphql:
        optional: true

  '@ag-ui/core@0.0.37':
    resolution: {integrity: sha512-7bmjPn1Ol0Zo00F+MrPr0eOwH4AFZbhmq/ZMhCsrMILtVYBiBLcLU9QFBpBL3Zm9MCHha8b79N7JE2FzwcMaVA==}

  '@alloc/quick-lru@5.2.0':
    resolution: {integrity: sha512-UrcABB+4bUrFABwbluTIBErXwvbsU/V7TZWfmbgJfbkwiBuziS9gxdODUyuiecfdGQ85jglMW6juS3+z5TsKLw==}
    engines: {node: '>=10'}

  '@ampproject/remapping@2.3.0':
    resolution: {integrity: sha512-30iZtAPgz+LTIYoeivqYo853f02jBYSd5uGnGpkFV0M3xOt9aN73erkgYAmZU43x4VfqcnLxW9Kpg3R5LC4YYw==}
    engines: {node: '>=6.0.0'}

  '@antfu/install-pkg@1.1.0':
    resolution: {integrity: sha512-MGQsmw10ZyI+EJo45CdSER4zEb+p31LpDAFp2Z3gkSd1yqVZGi0Ebx++YTEMonJy4oChEMLsxZ64j8FH6sSqtQ==}

  '@antfu/utils@8.1.1':
    resolution: {integrity: sha512-Mex9nXf9vR6AhcXmMrlz/HVgYYZpVGJ6YlPgwl7UnaFpnshXs6EK/oa5Gpf3CzENMjkvEx2tQtntGnb7UtSTOQ==}

  '@babel/code-frame@7.27.1':
    resolution: {integrity: sha512-cjQ7ZlQ0Mv3b47hABuTevyTuYN4i+loJKGeV9flcCgIK37cCXRh+L1bd3iBHlynerhQ7BhCkn2BPbQUL+rGqFg==}
    engines: {node: '>=6.9.0'}

  '@babel/compat-data@7.28.5':
    resolution: {integrity: sha512-6uFXyCayocRbqhZOB+6XcuZbkMNimwfVGFji8CTZnCzOHVGvDqzvitu1re2AU5LROliz7eQPhB8CpAMvnx9EjA==}
    engines: {node: '>=6.9.0'}

  '@babel/core@7.28.5':
    resolution: {integrity: sha512-e7jT4DxYvIDLk1ZHmU/m/mB19rex9sv0c2ftBtjSBv+kVM/902eh0fINUzD7UwLLNR+jU585GxUJ8/EBfAM5fw==}
    engines: {node: '>=6.9.0'}

  '@babel/generator@7.28.5':
    resolution: {integrity: sha512-3EwLFhZ38J4VyIP6WNtt2kUdW9dokXA9Cr4IVIFHuCpZ3H8/YFOl5JjZHisrn1fATPBmKKqXzDFvh9fUwHz6CQ==}
    engines: {node: '>=6.9.0'}

  '@babel/helper-compilation-targets@7.27.2':
    resolution: {integrity: sha512-2+1thGUUWWjLTYTHZWK1n8Yga0ijBz1XAhUXcKy81rd5g6yh7hGqMp45v7cadSbEHc9G3OTv45SyneRN3ps4DQ==}
    engines: {node: '>=6.9.0'}

  '@babel/helper-globals@7.28.0':
    resolution: {integrity: sha512-+W6cISkXFa1jXsDEdYA8HeevQT/FULhxzR99pxphltZcVaugps53THCeiWA8SguxxpSp3gKPiuYfSWopkLQ4hw==}
    engines: {node: '>=6.9.0'}

  '@babel/helper-module-imports@7.27.1':
    resolution: {integrity: sha512-0gSFWUPNXNopqtIPQvlD5WgXYI5GY2kP2cCvoT8kczjbfcfuIljTbcWrulD1CIPIX2gt1wghbDy08yE1p+/r3w==}
    engines: {node: '>=6.9.0'}

  '@babel/helper-module-transforms@7.28.3':
    resolution: {integrity: sha512-gytXUbs8k2sXS9PnQptz5o0QnpLL51SwASIORY6XaBKF88nsOT0Zw9szLqlSGQDP/4TljBAD5y98p2U1fqkdsw==}
    engines: {node: '>=6.9.0'}
    peerDependencies:
      '@babel/core': ^7.0.0

  '@babel/helper-string-parser@7.27.1':
    resolution: {integrity: sha512-qMlSxKbpRlAridDExk92nSobyDdpPijUq2DW6oDnUqd0iOGxmQjyqhMIihI9+zv4LPyZdRje2cavWPbCbWm3eA==}
    engines: {node: '>=6.9.0'}

  '@babel/helper-validator-identifier@7.28.5':
    resolution: {integrity: sha512-qSs4ifwzKJSV39ucNjsvc6WVHs6b7S03sOh2OcHF9UHfVPqWWALUsNUVzhSBiItjRZoLHx7nIarVjqKVusUZ1Q==}
    engines: {node: '>=6.9.0'}

  '@babel/helper-validator-option@7.27.1':
    resolution: {integrity: sha512-YvjJow9FxbhFFKDSuFnVCe2WxXk1zWc22fFePVNEaWJEu8IrZVlda6N0uHwzZrUM1il7NC9Mlp4MaJYbYd9JSg==}
    engines: {node: '>=6.9.0'}

  '@babel/helpers@7.28.4':
    resolution: {integrity: sha512-HFN59MmQXGHVyYadKLVumYsA9dBFun/ldYxipEjzA4196jpLZd8UjEEBLkbEkvfYreDqJhZxYAWFPtrfhNpj4w==}
    engines: {node: '>=6.9.0'}

  '@babel/parser@7.28.5':
    resolution: {integrity: sha512-KKBU1VGYR7ORr3At5HAtUQ+TV3SzRCXmA/8OdDZiLDBIZxVyzXuztPjfLd3BV1PRAQGCMWWSHYhL0F8d5uHBDQ==}
    engines: {node: '>=6.0.0'}
    hasBin: true

  '@babel/runtime@7.27.6':
    resolution: {integrity: sha512-vbavdySgbTTrmFE+EsiqUTzlOr5bzlnJtUv9PynGCAKvfQqjIXbvFdumPM/GxMDfyuGMJaJAU6TO4zc1Jf1i8Q==}
    engines: {node: '>=6.9.0'}

  '@babel/template@7.27.2':
    resolution: {integrity: sha512-LPDZ85aEJyYSd18/DkjNh4/y1ntkE5KwUHWTiqgRxruuZL2F1yuHligVHLvcHY2vMHXttKFpJn6LwfI7cw7ODw==}
    engines: {node: '>=6.9.0'}

  '@babel/traverse@7.28.5':
    resolution: {integrity: sha512-TCCj4t55U90khlYkVV/0TfkJkAkUg3jZFA3Neb7unZT8CPok7iiRfaX0F+WnqWqt7OxhOn0uBKXCw4lbL8W0aQ==}
    engines: {node: '>=6.9.0'}

  '@babel/types@7.28.5':
    resolution: {integrity: sha512-qQ5m48eI/MFLQ5PxQj4PFaprjyCTLI37ElWMmNs0K8Lk3dVeOdNpB3ks8jc7yM5CDmVC73eMVk/trk3fgmrUpA==}
    engines: {node: '>=6.9.0'}

  '@braintree/sanitize-url@7.1.1':
    resolution: {integrity: sha512-i1L7noDNxtFyL5DmZafWy1wRVhGehQmzZaz1HiN5e7iylJMSZR7ekOV7NsIqa5qBldlLrsKv4HbgFUVlQrz8Mw==}

  '@chevrotain/cst-dts-gen@11.0.3':
    resolution: {integrity: sha512-BvIKpRLeS/8UbfxXxgC33xOumsacaeCKAjAeLyOn7Pcp95HiRbrpl14S+9vaZLolnbssPIUuiUd8IvgkRyt6NQ==}

  '@chevrotain/gast@11.0.3':
    resolution: {integrity: sha512-+qNfcoNk70PyS/uxmj3li5NiECO+2YKZZQMbmjTqRI3Qchu8Hig/Q9vgkHpI3alNjr7M+a2St5pw5w5F6NL5/Q==}

  '@chevrotain/regexp-to-ast@11.0.3':
    resolution: {integrity: sha512-1fMHaBZxLFvWI067AVbGJav1eRY7N8DDvYCTwGBiE/ytKBgP8azTdgyrKyWZ9Mfh09eHWb5PgTSO8wi7U824RA==}

  '@chevrotain/types@11.0.3':
    resolution: {integrity: sha512-gsiM3G8b58kZC2HaWR50gu6Y1440cHiJ+i3JUvcp/35JchYejb2+5MVeJK0iKThYpAa/P2PYFV4hoi44HD+aHQ==}

  '@chevrotain/utils@11.0.3':
    resolution: {integrity: sha512-YslZMgtJUyuMbZ+aKvfF3x1f5liK4mWNxghFRv7jqRR9C3R3fAOGTTKvxXDa2Y1s9zSbcpuO0cAxDYsc9SrXoQ==}

  '@clerk/backend@2.0.0':
    resolution: {integrity: sha512-1P4o9L464KVYjkMPaFBKmWo0WpUZsSO+57xjkrKPjW0FOTylYRicKCafoixfRlPMlYWzx7ETmj0ZypmrAZniBA==}
    engines: {node: '>=18.17.0'}

  '@clerk/clerk-react@5.31.9':
    resolution: {integrity: sha512-jP+qygYcChVDKM3pMtChOGNrGV4QAOYQvVyiitzQu5xgyVsFN3AnSdIj0u73lxOLZubfv9cOHjFwc41s31f1pA==}
    engines: {node: '>=18.17.0'}
    peerDependencies:
      react: ^18.0.0 || ^19.0.0 || ^19.0.0-0
      react-dom: ^18.0.0 || ^19.0.0 || ^19.0.0-0

  '@clerk/nextjs@6.21.0':
    resolution: {integrity: sha512-TlX0eVSoxdC4aor2ohlIgn2je4HGWz/tnXAIDhtl1COS7N6ZmaPhcwv9essg1wt7Esps18pKXS19vrgbipHP9g==}
    engines: {node: '>=18.17.0'}
    peerDependencies:
      next: ^13.5.7 || ^14.2.25 || ^15.2.3
      react: ^18.0.0 || ^19.0.0 || ^19.0.0-0
      react-dom: ^18.0.0 || ^19.0.0 || ^19.0.0-0

  '@clerk/shared@3.9.6':
    resolution: {integrity: sha512-zScvDbNKBcGfkD7Db4LCoEbB8qZ/WFwuB77xqRgXiHDa+pBzEPyFB5nQSt1zQfLqOK3POng0GsPBoXEWKb4Ikw==}
    engines: {node: '>=18.17.0'}
    peerDependencies:
      react: ^18.0.0 || ^19.0.0 || ^19.0.0-0
      react-dom: ^18.0.0 || ^19.0.0 || ^19.0.0-0
    peerDependenciesMeta:
      react:
        optional: true
      react-dom:
        optional: true

  '@clerk/types@4.60.0':
    resolution: {integrity: sha512-60u/Z3VD0lgepsySUPyFM1MV5cwhMwouN63na5g9+qm3PpaTE2kN4DeW9Nq6t1YB0TFpVEKIb1r8U6EOWPa01A==}
    engines: {node: '>=18.17.0'}

  '@copilotkit/react-core@1.10.6':
    resolution: {integrity: sha512-sdojpntwgOxP8lWRzaFEiWr0g2wDefjQHtve5GPPie+otseFonV88FZjSqIq5LN+q5BIwDOEhCmDjALsGjXvuQ==}
    peerDependencies:
      react: ^18 || ^19 || ^19.0.0-rc
      react-dom: ^18 || ^19 || ^19.0.0-rc

  '@copilotkit/react-ui@1.10.6':
    resolution: {integrity: sha512-eNIbZKMvBVZqlAR4fqkmZRIYIt8WhwZOxfVJVwMD9nfmWdtatmxrOLecyDiPk/hkq2o/8s2/rubaZSMK6m+GHQ==}
    peerDependencies:
      react: ^18 || ^19 || ^19.0.0-rc

  '@copilotkit/runtime-client-gql@1.10.6':
    resolution: {integrity: sha512-oLX8mjppVvQCWfquW9A0500hYVNxM4X/mtt76SEvfGUb2KsNQ4j2HOCzpmtm85MeLproC+f9738wLwRueLliZg==}
    peerDependencies:
      react: ^18 || ^19 || ^19.0.0-rc

  '@copilotkit/shared@1.10.6':
    resolution: {integrity: sha512-56Rltf4fDBqCpl1ZXARypt5NdE4LTg3tGPPLurZpgPmm31Lv5EAHpfjC7I55vt9A0mXWlTCHtCrpiaAlTyzGJw==}

  '@emnapi/core@1.4.4':
    resolution: {integrity: sha512-A9CnAbC6ARNMKcIcrQwq6HeHCjpcBZ5wSx4U01WXCqEKlrzB9F9315WDNHkrs2xbx7YjjSxbUYxuN6EQzpcY2g==}

  '@emnapi/runtime@1.4.4':
    resolution: {integrity: sha512-hHyapA4A3gPaDCNfiqyZUStTMqIkKRshqPIuDOXv1hcBnD4U3l8cP0T1HMCfGRxQ6V64TGCcoswChANyOAwbQg==}

  '@emnapi/runtime@1.7.1':
    resolution: {integrity: sha512-PVtJr5CmLwYAU9PZDMITZoR5iAOShYREoR45EyyLrbntV50mdePTgUn4AmOw90Ifcj+x2kRjdzr1HP3RrNiHGA==}

  '@emnapi/wasi-threads@1.0.3':
    resolution: {integrity: sha512-8K5IFFsQqF9wQNJptGbS6FNKgUTsSRYnTqNCG1vPP8jFdjSv18n2mQfJpkt2Oibo9iBEzcDnDxNwKTzC7svlJw==}

  '@esbuild/aix-ppc64@0.25.6':
    resolution: {integrity: sha512-ShbM/3XxwuxjFiuVBHA+d3j5dyac0aEVVq1oluIDf71hUw0aRF59dV/efUsIwFnR6m8JNM2FjZOzmaZ8yG61kw==}
    engines: {node: '>=18'}
    cpu: [ppc64]
    os: [aix]

  '@esbuild/android-arm64@0.25.6':
    resolution: {integrity: sha512-hd5zdUarsK6strW+3Wxi5qWws+rJhCCbMiC9QZyzoxfk5uHRIE8T287giQxzVpEvCwuJ9Qjg6bEjcRJcgfLqoA==}
    engines: {node: '>=18'}
    cpu: [arm64]
    os: [android]

  '@esbuild/android-arm@0.25.6':
    resolution: {integrity: sha512-S8ToEOVfg++AU/bHwdksHNnyLyVM+eMVAOf6yRKFitnwnbwwPNqKr3srzFRe7nzV69RQKb5DgchIX5pt3L53xg==}
    engines: {node: '>=18'}
    cpu: [arm]
    os: [android]

  '@esbuild/android-x64@0.25.6':
    resolution: {integrity: sha512-0Z7KpHSr3VBIO9A/1wcT3NTy7EB4oNC4upJ5ye3R7taCc2GUdeynSLArnon5G8scPwaU866d3H4BCrE5xLW25A==}
    engines: {node: '>=18'}
    cpu: [x64]
    os: [android]

  '@esbuild/darwin-arm64@0.25.6':
    resolution: {integrity: sha512-FFCssz3XBavjxcFxKsGy2DYK5VSvJqa6y5HXljKzhRZ87LvEi13brPrf/wdyl/BbpbMKJNOr1Sd0jtW4Ge1pAA==}
    engines: {node: '>=18'}
    cpu: [arm64]
    os: [darwin]

  '@esbuild/darwin-x64@0.25.6':
    resolution: {integrity: sha512-GfXs5kry/TkGM2vKqK2oyiLFygJRqKVhawu3+DOCk7OxLy/6jYkWXhlHwOoTb0WqGnWGAS7sooxbZowy+pK9Yg==}
    engines: {node: '>=18'}
    cpu: [x64]
    os: [darwin]

  '@esbuild/freebsd-arm64@0.25.6':
    resolution: {integrity: sha512-aoLF2c3OvDn2XDTRvn8hN6DRzVVpDlj2B/F66clWd/FHLiHaG3aVZjxQX2DYphA5y/evbdGvC6Us13tvyt4pWg==}
    engines: {node: '>=18'}
    cpu: [arm64]
    os: [freebsd]

  '@esbuild/freebsd-x64@0.25.6':
    resolution: {integrity: sha512-2SkqTjTSo2dYi/jzFbU9Plt1vk0+nNg8YC8rOXXea+iA3hfNJWebKYPs3xnOUf9+ZWhKAaxnQNUf2X9LOpeiMQ==}
    engines: {node: '>=18'}
    cpu: [x64]
    os: [freebsd]

  '@esbuild/linux-arm64@0.25.6':
    resolution: {integrity: sha512-b967hU0gqKd9Drsh/UuAm21Khpoh6mPBSgz8mKRq4P5mVK8bpA+hQzmm/ZwGVULSNBzKdZPQBRT3+WuVavcWsQ==}
    engines: {node: '>=18'}
    cpu: [arm64]
    os: [linux]

  '@esbuild/linux-arm@0.25.6':
    resolution: {integrity: sha512-SZHQlzvqv4Du5PrKE2faN0qlbsaW/3QQfUUc6yO2EjFcA83xnwm91UbEEVx4ApZ9Z5oG8Bxz4qPE+HFwtVcfyw==}
    engines: {node: '>=18'}
    cpu: [arm]
    os: [linux]

  '@esbuild/linux-ia32@0.25.6':
    resolution: {integrity: sha512-aHWdQ2AAltRkLPOsKdi3xv0mZ8fUGPdlKEjIEhxCPm5yKEThcUjHpWB1idN74lfXGnZ5SULQSgtr5Qos5B0bPw==}
    engines: {node: '>=18'}
    cpu: [ia32]
    os: [linux]

  '@esbuild/linux-loong64@0.25.6':
    resolution: {integrity: sha512-VgKCsHdXRSQ7E1+QXGdRPlQ/e08bN6WMQb27/TMfV+vPjjTImuT9PmLXupRlC90S1JeNNW5lzkAEO/McKeJ2yg==}
    engines: {node: '>=18'}
    cpu: [loong64]
    os: [linux]

  '@esbuild/linux-mips64el@0.25.6':
    resolution: {integrity: sha512-WViNlpivRKT9/py3kCmkHnn44GkGXVdXfdc4drNmRl15zVQ2+D2uFwdlGh6IuK5AAnGTo2qPB1Djppj+t78rzw==}
    engines: {node: '>=18'}
    cpu: [mips64el]
    os: [linux]

  '@esbuild/linux-ppc64@0.25.6':
    resolution: {integrity: sha512-wyYKZ9NTdmAMb5730I38lBqVu6cKl4ZfYXIs31Baf8aoOtB4xSGi3THmDYt4BTFHk7/EcVixkOV2uZfwU3Q2Jw==}
    engines: {node: '>=18'}
    cpu: [ppc64]
    os: [linux]

  '@esbuild/linux-riscv64@0.25.6':
    resolution: {integrity: sha512-KZh7bAGGcrinEj4qzilJ4hqTY3Dg2U82c8bv+e1xqNqZCrCyc+TL9AUEn5WGKDzm3CfC5RODE/qc96OcbIe33w==}
    engines: {node: '>=18'}
    cpu: [riscv64]
    os: [linux]

  '@esbuild/linux-s390x@0.25.6':
    resolution: {integrity: sha512-9N1LsTwAuE9oj6lHMyyAM+ucxGiVnEqUdp4v7IaMmrwb06ZTEVCIs3oPPplVsnjPfyjmxwHxHMF8b6vzUVAUGw==}
    engines: {node: '>=18'}
    cpu: [s390x]
    os: [linux]

  '@esbuild/linux-x64@0.25.6':
    resolution: {integrity: sha512-A6bJB41b4lKFWRKNrWoP2LHsjVzNiaurf7wyj/XtFNTsnPuxwEBWHLty+ZE0dWBKuSK1fvKgrKaNjBS7qbFKig==}
    engines: {node: '>=18'}
    cpu: [x64]
    os: [linux]

  '@esbuild/netbsd-arm64@0.25.6':
    resolution: {integrity: sha512-IjA+DcwoVpjEvyxZddDqBY+uJ2Snc6duLpjmkXm/v4xuS3H+3FkLZlDm9ZsAbF9rsfP3zeA0/ArNDORZgrxR/Q==}
    engines: {node: '>=18'}
    cpu: [arm64]
    os: [netbsd]

  '@esbuild/netbsd-x64@0.25.6':
    resolution: {integrity: sha512-dUXuZr5WenIDlMHdMkvDc1FAu4xdWixTCRgP7RQLBOkkGgwuuzaGSYcOpW4jFxzpzL1ejb8yF620UxAqnBrR9g==}
    engines: {node: '>=18'}
    cpu: [x64]
    os: [netbsd]

  '@esbuild/openbsd-arm64@0.25.6':
    resolution: {integrity: sha512-l8ZCvXP0tbTJ3iaqdNf3pjaOSd5ex/e6/omLIQCVBLmHTlfXW3zAxQ4fnDmPLOB1x9xrcSi/xtCWFwCZRIaEwg==}
    engines: {node: '>=18'}
    cpu: [arm64]
    os: [openbsd]

  '@esbuild/openbsd-x64@0.25.6':
    resolution: {integrity: sha512-hKrmDa0aOFOr71KQ/19JC7az1P0GWtCN1t2ahYAf4O007DHZt/dW8ym5+CUdJhQ/qkZmI1HAF8KkJbEFtCL7gw==}
    engines: {node: '>=18'}
    cpu: [x64]
    os: [openbsd]

  '@esbuild/openharmony-arm64@0.25.6':
    resolution: {integrity: sha512-+SqBcAWoB1fYKmpWoQP4pGtx+pUUC//RNYhFdbcSA16617cchuryuhOCRpPsjCblKukAckWsV+aQ3UKT/RMPcA==}
    engines: {node: '>=18'}
    cpu: [arm64]
    os: [openharmony]

  '@esbuild/sunos-x64@0.25.6':
    resolution: {integrity: sha512-dyCGxv1/Br7MiSC42qinGL8KkG4kX0pEsdb0+TKhmJZgCUDBGmyo1/ArCjNGiOLiIAgdbWgmWgib4HoCi5t7kA==}
    engines: {node: '>=18'}
    cpu: [x64]
    os: [sunos]

  '@esbuild/win32-arm64@0.25.6':
    resolution: {integrity: sha512-42QOgcZeZOvXfsCBJF5Afw73t4veOId//XD3i+/9gSkhSV6Gk3VPlWncctI+JcOyERv85FUo7RxuxGy+z8A43Q==}
    engines: {node: '>=18'}
    cpu: [arm64]
    os: [win32]

  '@esbuild/win32-ia32@0.25.6':
    resolution: {integrity: sha512-4AWhgXmDuYN7rJI6ORB+uU9DHLq/erBbuMoAuB4VWJTu5KtCgcKYPynF0YI1VkBNuEfjNlLrFr9KZPJzrtLkrQ==}
    engines: {node: '>=18'}
    cpu: [ia32]
    os: [win32]

  '@esbuild/win32-x64@0.25.6':
    resolution: {integrity: sha512-NgJPHHbEpLQgDH2MjQu90pzW/5vvXIZ7KOnPyNBm92A6WgZ/7b6fJyUBjoumLqeOQQGqY2QjQxRo97ah4Sj0cA==}
    engines: {node: '>=18'}
    cpu: [x64]
    os: [win32]

  '@eslint-community/eslint-utils@4.7.0':
    resolution: {integrity: sha512-dyybb3AcajC7uha6CvhdVRJqaKyn7w2YKqKyAN37NKYgZT36w+iRb0Dymmc5qEJ549c/S31cMMSFd75bteCpCw==}
    engines: {node: ^12.22.0 || ^14.17.0 || >=16.0.0}
    peerDependencies:
      eslint: ^6.0.0 || ^7.0.0 || >=8.0.0

  '@eslint-community/regexpp@4.12.1':
    resolution: {integrity: sha512-CCZCDJuduB9OUkFkY2IgppNZMi2lBQgD2qzwXkEia16cge2pijY/aXi96CJMquDMn3nJdlPV1A5KrJEXwfLNzQ==}
    engines: {node: ^12.0.0 || ^14.0.0 || >=16.0.0}

  '@eslint/config-array@0.21.0':
    resolution: {integrity: sha512-ENIdc4iLu0d93HeYirvKmrzshzofPw6VkZRKQGe9Nv46ZnWUzcF1xV01dcvEg/1wXUR61OmmlSfyeyO7EvjLxQ==}
    engines: {node: ^18.18.0 || ^20.9.0 || >=21.1.0}

  '@eslint/config-helpers@0.3.0':
    resolution: {integrity: sha512-ViuymvFmcJi04qdZeDc2whTHryouGcDlaxPqarTD0ZE10ISpxGUVZGZDx4w01upyIynL3iu6IXH2bS1NhclQMw==}
    engines: {node: ^18.18.0 || ^20.9.0 || >=21.1.0}

  '@eslint/core@0.15.1':
    resolution: {integrity: sha512-bkOp+iumZCCbt1K1CmWf0R9pM5yKpDv+ZXtvSyQpudrI9kuFLp+bM2WOPXImuD/ceQuaa8f5pj93Y7zyECIGNA==}
    engines: {node: ^18.18.0 || ^20.9.0 || >=21.1.0}

  '@eslint/eslintrc@3.3.1':
    resolution: {integrity: sha512-gtF186CXhIl1p4pJNGZw8Yc6RlshoePRvE0X91oPGb3vZ8pM3qOS9W9NGPat9LziaBV7XrJWGylNQXkGcnM3IQ==}
    engines: {node: ^18.18.0 || ^20.9.0 || >=21.1.0}

  '@eslint/js@9.31.0':
    resolution: {integrity: sha512-LOm5OVt7D4qiKCqoiPbA7LWmI+tbw1VbTUowBcUMgQSuM6poJufkFkYDcQpo5KfgD39TnNySV26QjOh7VFpSyw==}
    engines: {node: ^18.18.0 || ^20.9.0 || >=21.1.0}

  '@eslint/object-schema@2.1.6':
    resolution: {integrity: sha512-RBMg5FRL0I0gs51M/guSAj5/e14VQ4tpZnQNWwuDT66P14I43ItmPfIZRhO9fUVIPOAQXU47atlywZ/czoqFPA==}
    engines: {node: ^18.18.0 || ^20.9.0 || >=21.1.0}

  '@eslint/plugin-kit@0.3.3':
    resolution: {integrity: sha512-1+WqvgNMhmlAambTvT3KPtCl/Ibr68VldY2XY40SL1CE0ZXiakFR/cbTspaF5HsnpDMvcYYoJHfl4980NBjGag==}
    engines: {node: ^18.18.0 || ^20.9.0 || >=21.1.0}

  '@floating-ui/core@1.7.1':
    resolution: {integrity: sha512-azI0DrjMMfIug/ExbBaeDVJXcY0a7EPvPjb2xAJPa4HeimBX+Z18HK8QQR3jb6356SnDDdxx+hinMLcJEDdOjw==}

  '@floating-ui/dom@1.7.1':
    resolution: {integrity: sha512-cwsmW/zyw5ltYTUeeYJ60CnQuPqmGwuGVhG9w0PRaRKkAyi38BT5CKrpIbb+jtahSwUl04cWzSx9ZOIxeS6RsQ==}

  '@floating-ui/react-dom@2.1.3':
    resolution: {integrity: sha512-huMBfiU9UnQ2oBwIhgzyIiSpVgvlDstU8CX0AF+wS+KzmYMs0J2a3GwuFHV1Lz+jlrQGeC1fF+Nv0QoumyV0bA==}
    peerDependencies:
      react: '>=16.8.0'
      react-dom: '>=16.8.0'

  '@floating-ui/react@0.26.28':
    resolution: {integrity: sha512-yORQuuAtVpiRjpMhdc0wJj06b9JFjrYF4qp96j++v2NBpbi6SEGF7donUJ3TMieerQ6qVkAv1tgr7L4r5roTqw==}
    peerDependencies:
      react: '>=16.8.0'
      react-dom: '>=16.8.0'

  '@floating-ui/utils@0.2.9':
    resolution: {integrity: sha512-MDWhGtE+eHw5JW7lq4qhc5yRLS11ERl1c7Z6Xd0a58DozHES6EnNNwUWbMiG4J9Cgj053Bhk8zvlhFYKVhULwg==}

  '@formatjs/intl-localematcher@0.6.1':
    resolution: {integrity: sha512-ePEgLgVCqi2BBFnTMWPfIghu6FkbZnnBVhO2sSxvLfrdFw7wCHAHiDoM2h4NRgjbaY7+B7HgOLZGkK187pZTZg==}

  '@headlessui/react@2.2.4':
    resolution: {integrity: sha512-lz+OGcAH1dK93rgSMzXmm1qKOJkBUqZf1L4M8TWLNplftQD3IkoEDdUFNfAn4ylsN6WOTVtWaLmvmaHOUk1dTA==}
    engines: {node: '>=10'}
    peerDependencies:
      react: ^18 || ^19 || ^19.0.0-rc
      react-dom: ^18 || ^19 || ^19.0.0-rc

  '@humanfs/core@0.19.1':
    resolution: {integrity: sha512-5DyQ4+1JEUzejeK1JGICcideyfUbGixgS9jNgex5nqkW+cY7WZhxBigmieN5Qnw9ZosSNVC9KQKyb+GUaGyKUA==}
    engines: {node: '>=18.18.0'}

  '@humanfs/node@0.16.6':
    resolution: {integrity: sha512-YuI2ZHQL78Q5HbhDiBA1X4LmYdXCKCMQIfw0pw7piHJwyREFebJUvrQN4cMssyES6x+vfUbx1CIpaQUKYdQZOw==}
    engines: {node: '>=18.18.0'}

  '@humanwhocodes/module-importer@1.0.1':
    resolution: {integrity: sha512-bxveV4V8v5Yb4ncFTT3rPSgZBOpCkjfK0y4oVVVJwIuDVBRMDXrPyXRL988i5ap9m9bnyEEjWfm5WkBmtffLfA==}
    engines: {node: '>=12.22'}

  '@humanwhocodes/retry@0.3.1':
    resolution: {integrity: sha512-JBxkERygn7Bv/GbN5Rv8Ul6LVknS+5Bp6RgDC/O8gEBU/yeH5Ui5C/OlWrTb6qct7LjjfT6Re2NxB0ln0yYybA==}
    engines: {node: '>=18.18'}

  '@humanwhocodes/retry@0.4.3':
    resolution: {integrity: sha512-bV0Tgo9K4hfPCek+aMAn81RppFKv2ySDQeMoSZuvTASywNTnVJCArCZE2FWqpvIatKu7VMRLWlR1EazvVhDyhQ==}
    engines: {node: '>=18.18'}

  '@iconify/types@2.0.0':
    resolution: {integrity: sha512-+wluvCrRhXrhyOmRDJ3q8mux9JkKy5SJ/v8ol2tu4FVjyYvtEzkc/3pK15ET6RKg4b4w4BmTk1+gsCUhf21Ykg==}

  '@iconify/utils@2.3.0':
    resolution: {integrity: sha512-GmQ78prtwYW6EtzXRU1rY+KwOKfz32PD7iJh6Iyqw68GiKuoZ2A6pRtzWONz5VQJbp50mEjXh/7NkumtrAgRKA==}

  '@icons-pack/react-simple-icons@11.2.0':
    resolution: {integrity: sha512-jCJ+1Fe0yiBQGYSfhx8QGU/9o27t8J4Hw3mxHEI9vohRltLSi5CaPzO2fCQcMNeTrAUAm4j+yaDuAutskiKRjA==}
    peerDependencies:
      react: ^16.13 || ^17 || ^18 || ^19

  '@img/colour@1.0.0':
    resolution: {integrity: sha512-A5P/LfWGFSl6nsckYtjw9da+19jB8hkJ6ACTGcDfEJ0aE+l2n2El7dsVM7UVHZQ9s2lmYMWlrS21YLy2IR1LUw==}
    engines: {node: '>=18'}

  '@img/sharp-darwin-arm64@0.34.5':
    resolution: {integrity: sha512-imtQ3WMJXbMY4fxb/Ndp6HBTNVtWCUI0WdobyheGf5+ad6xX8VIDO8u2xE4qc/fr08CKG/7dDseFtn6M6g/r3w==}
    engines: {node: ^18.17.0 || ^20.3.0 || >=21.0.0}
    cpu: [arm64]
    os: [darwin]

  '@img/sharp-darwin-x64@0.34.5':
    resolution: {integrity: sha512-YNEFAF/4KQ/PeW0N+r+aVVsoIY0/qxxikF2SWdp+NRkmMB7y9LBZAVqQ4yhGCm/H3H270OSykqmQMKLBhBJDEw==}
    engines: {node: ^18.17.0 || ^20.3.0 || >=21.0.0}
    cpu: [x64]
    os: [darwin]

  '@img/sharp-libvips-darwin-arm64@1.2.4':
    resolution: {integrity: sha512-zqjjo7RatFfFoP0MkQ51jfuFZBnVE2pRiaydKJ1G/rHZvnsrHAOcQALIi9sA5co5xenQdTugCvtb1cuf78Vf4g==}
    cpu: [arm64]
    os: [darwin]

  '@img/sharp-libvips-darwin-x64@1.2.4':
    resolution: {integrity: sha512-1IOd5xfVhlGwX+zXv2N93k0yMONvUlANylbJw1eTah8K/Jtpi15KC+WSiaX/nBmbm2HxRM1gZ0nSdjSsrZbGKg==}
    cpu: [x64]
    os: [darwin]

  '@img/sharp-libvips-linux-arm64@1.2.4':
    resolution: {integrity: sha512-excjX8DfsIcJ10x1Kzr4RcWe1edC9PquDRRPx3YVCvQv+U5p7Yin2s32ftzikXojb1PIFc/9Mt28/y+iRklkrw==}
    cpu: [arm64]
    os: [linux]

  '@img/sharp-libvips-linux-arm@1.2.4':
    resolution: {integrity: sha512-bFI7xcKFELdiNCVov8e44Ia4u2byA+l3XtsAj+Q8tfCwO6BQ8iDojYdvoPMqsKDkuoOo+X6HZA0s0q11ANMQ8A==}
    cpu: [arm]
    os: [linux]

  '@img/sharp-libvips-linux-ppc64@1.2.4':
    resolution: {integrity: sha512-FMuvGijLDYG6lW+b/UvyilUWu5Ayu+3r2d1S8notiGCIyYU/76eig1UfMmkZ7vwgOrzKzlQbFSuQfgm7GYUPpA==}
    cpu: [ppc64]
    os: [linux]

  '@img/sharp-libvips-linux-riscv64@1.2.4':
    resolution: {integrity: sha512-oVDbcR4zUC0ce82teubSm+x6ETixtKZBh/qbREIOcI3cULzDyb18Sr/Wcyx7NRQeQzOiHTNbZFF1UwPS2scyGA==}
    cpu: [riscv64]
    os: [linux]

  '@img/sharp-libvips-linux-s390x@1.2.4':
    resolution: {integrity: sha512-qmp9VrzgPgMoGZyPvrQHqk02uyjA0/QrTO26Tqk6l4ZV0MPWIW6LTkqOIov+J1yEu7MbFQaDpwdwJKhbJvuRxQ==}
    cpu: [s390x]
    os: [linux]

  '@img/sharp-libvips-linux-x64@1.2.4':
    resolution: {integrity: sha512-tJxiiLsmHc9Ax1bz3oaOYBURTXGIRDODBqhveVHonrHJ9/+k89qbLl0bcJns+e4t4rvaNBxaEZsFtSfAdquPrw==}
    cpu: [x64]
    os: [linux]

  '@img/sharp-libvips-linuxmusl-arm64@1.2.4':
    resolution: {integrity: sha512-FVQHuwx1IIuNow9QAbYUzJ+En8KcVm9Lk5+uGUQJHaZmMECZmOlix9HnH7n1TRkXMS0pGxIJokIVB9SuqZGGXw==}
    cpu: [arm64]
    os: [linux]

  '@img/sharp-libvips-linuxmusl-x64@1.2.4':
    resolution: {integrity: sha512-+LpyBk7L44ZIXwz/VYfglaX/okxezESc6UxDSoyo2Ks6Jxc4Y7sGjpgU9s4PMgqgjj1gZCylTieNamqA1MF7Dg==}
    cpu: [x64]
    os: [linux]

  '@img/sharp-linux-arm64@0.34.5':
    resolution: {integrity: sha512-bKQzaJRY/bkPOXyKx5EVup7qkaojECG6NLYswgktOZjaXecSAeCWiZwwiFf3/Y+O1HrauiE3FVsGxFg8c24rZg==}
    engines: {node: ^18.17.0 || ^20.3.0 || >=21.0.0}
    cpu: [arm64]
    os: [linux]

  '@img/sharp-linux-arm@0.34.5':
    resolution: {integrity: sha512-9dLqsvwtg1uuXBGZKsxem9595+ujv0sJ6Vi8wcTANSFpwV/GONat5eCkzQo/1O6zRIkh0m/8+5BjrRr7jDUSZw==}
    engines: {node: ^18.17.0 || ^20.3.0 || >=21.0.0}
    cpu: [arm]
    os: [linux]

  '@img/sharp-linux-ppc64@0.34.5':
    resolution: {integrity: sha512-7zznwNaqW6YtsfrGGDA6BRkISKAAE1Jo0QdpNYXNMHu2+0dTrPflTLNkpc8l7MUP5M16ZJcUvysVWWrMefZquA==}
    engines: {node: ^18.17.0 || ^20.3.0 || >=21.0.0}
    cpu: [ppc64]
    os: [linux]

  '@img/sharp-linux-riscv64@0.34.5':
    resolution: {integrity: sha512-51gJuLPTKa7piYPaVs8GmByo7/U7/7TZOq+cnXJIHZKavIRHAP77e3N2HEl3dgiqdD/w0yUfiJnII77PuDDFdw==}
    engines: {node: ^18.17.0 || ^20.3.0 || >=21.0.0}
    cpu: [riscv64]
    os: [linux]

  '@img/sharp-linux-s390x@0.34.5':
    resolution: {integrity: sha512-nQtCk0PdKfho3eC5MrbQoigJ2gd1CgddUMkabUj+rBevs8tZ2cULOx46E7oyX+04WGfABgIwmMC0VqieTiR4jg==}
    engines: {node: ^18.17.0 || ^20.3.0 || >=21.0.0}
    cpu: [s390x]
    os: [linux]

  '@img/sharp-linux-x64@0.34.5':
    resolution: {integrity: sha512-MEzd8HPKxVxVenwAa+JRPwEC7QFjoPWuS5NZnBt6B3pu7EG2Ge0id1oLHZpPJdn3OQK+BQDiw9zStiHBTJQQQQ==}
    engines: {node: ^18.17.0 || ^20.3.0 || >=21.0.0}
    cpu: [x64]
    os: [linux]

  '@img/sharp-linuxmusl-arm64@0.34.5':
    resolution: {integrity: sha512-fprJR6GtRsMt6Kyfq44IsChVZeGN97gTD331weR1ex1c1rypDEABN6Tm2xa1wE6lYb5DdEnk03NZPqA7Id21yg==}
    engines: {node: ^18.17.0 || ^20.3.0 || >=21.0.0}
    cpu: [arm64]
    os: [linux]

  '@img/sharp-linuxmusl-x64@0.34.5':
    resolution: {integrity: sha512-Jg8wNT1MUzIvhBFxViqrEhWDGzqymo3sV7z7ZsaWbZNDLXRJZoRGrjulp60YYtV4wfY8VIKcWidjojlLcWrd8Q==}
    engines: {node: ^18.17.0 || ^20.3.0 || >=21.0.0}
    cpu: [x64]
    os: [linux]

  '@img/sharp-wasm32@0.34.5':
    resolution: {integrity: sha512-OdWTEiVkY2PHwqkbBI8frFxQQFekHaSSkUIJkwzclWZe64O1X4UlUjqqqLaPbUpMOQk6FBu/HtlGXNblIs0huw==}
    engines: {node: ^18.17.0 || ^20.3.0 || >=21.0.0}
    cpu: [wasm32]

  '@img/sharp-win32-arm64@0.34.5':
    resolution: {integrity: sha512-WQ3AgWCWYSb2yt+IG8mnC6Jdk9Whs7O0gxphblsLvdhSpSTtmu69ZG1Gkb6NuvxsNACwiPV6cNSZNzt0KPsw7g==}
    engines: {node: ^18.17.0 || ^20.3.0 || >=21.0.0}
    cpu: [arm64]
    os: [win32]

  '@img/sharp-win32-ia32@0.34.5':
    resolution: {integrity: sha512-FV9m/7NmeCmSHDD5j4+4pNI8Cp3aW+JvLoXcTUo0IqyjSfAZJ8dIUmijx1qaJsIiU+Hosw6xM5KijAWRJCSgNg==}
    engines: {node: ^18.17.0 || ^20.3.0 || >=21.0.0}
    cpu: [ia32]
    os: [win32]

  '@img/sharp-win32-x64@0.34.5':
    resolution: {integrity: sha512-+29YMsqY2/9eFEiW93eqWnuLcWcufowXewwSNIT6UwZdUUCrM3oFjMWH/Z6/TMmb4hlFenmfAVbpWeup2jryCw==}
    engines: {node: ^18.17.0 || ^20.3.0 || >=21.0.0}
    cpu: [x64]
    os: [win32]

  '@isaacs/fs-minipass@4.0.1':
    resolution: {integrity: sha512-wgm9Ehl2jpeqP3zw/7mo3kRHFp5MEDhqAdwy1fTGkHAwnkGOVsgpvQhL8B5n1qlb01jV3n/bI0ZfZp5lWA1k4w==}
    engines: {node: '>=18.0.0'}

  '@jridgewell/gen-mapping@0.3.13':
    resolution: {integrity: sha512-2kkt/7niJ6MgEPxF0bYdQ6etZaA+fQvDcLKckhy1yIQOzaoKjBBjSj63/aLVjYE3qhRt5dvM+uUyfCg6UKCBbA==}

  '@jridgewell/gen-mapping@0.3.8':
    resolution: {integrity: sha512-imAbBGkb+ebQyxKgzv5Hu2nmROxoDOXHh80evxdoXNOrvAnVx7zimzc1Oo5h9RlfV4vPXaE2iM5pOFbvOCClWA==}
    engines: {node: '>=6.0.0'}

  '@jridgewell/remapping@2.3.5':
    resolution: {integrity: sha512-LI9u/+laYG4Ds1TDKSJW2YPrIlcVYOwi2fUC6xB43lueCjgxV4lffOCZCtYFiH6TNOX+tQKXx97T4IKHbhyHEQ==}

  '@jridgewell/resolve-uri@3.1.2':
    resolution: {integrity: sha512-bRISgCIjP20/tbWSPWMEi54QVPRZExkuD9lJL+UIxUKtwVJA8wW1Trb1jMs1RFXo1CBTNZ/5hpC9QvmKWdopKw==}
    engines: {node: '>=6.0.0'}

  '@jridgewell/set-array@1.2.1':
    resolution: {integrity: sha512-R8gLRTZeyp03ymzP/6Lil/28tGeGEzhx1q2k703KGWRAI1VdvPIXdG70VJc2pAMw3NA6JKL5hhFu1sJX0Mnn/A==}
    engines: {node: '>=6.0.0'}

  '@jridgewell/sourcemap-codec@1.5.0':
    resolution: {integrity: sha512-gv3ZRaISU3fjPAgNsriBRqGWQL6quFx04YMPW/zD8XMLsU32mhCCbfbO6KZFLjvYpCZ8zyDEgqsgf+PwPaM7GQ==}

  '@jridgewell/trace-mapping@0.3.25':
    resolution: {integrity: sha512-vNk6aEwybGtawWmy/PzwnGDOjCkLWSD2wqvjGGAgOAwCGWySYXfYoxt00IJkTF+8Lb57DwOb3Aa0o9CApepiYQ==}

  '@jridgewell/trace-mapping@0.3.31':
    resolution: {integrity: sha512-zzNR+SdQSDJzc8joaeP8QQoCQr8NuYx2dIIytl1QeBEZHJ9uW6hebsrYgbz8hJwUQao3TWCMtmfV8Nu1twOLAw==}

  '@lukeed/csprng@1.1.0':
    resolution: {integrity: sha512-Z7C/xXCiGWsg0KuKsHTKJxbWhpI3Vs5GwLfOean7MGyVFGqdRgBbAjOCh6u4bbjPc/8MJ2pZmK/0DLdCbivLDA==}
    engines: {node: '>=8'}

  '@lukeed/uuid@2.0.1':
    resolution: {integrity: sha512-qC72D4+CDdjGqJvkFMMEAtancHUQ7/d/tAiHf64z8MopFDmcrtbcJuerDtFceuAfQJ2pDSfCKCtbqoGBNnwg0w==}
    engines: {node: '>=8'}

  '@mdx-js/mdx@3.1.0':
    resolution: {integrity: sha512-/QxEhPAvGwbQmy1Px8F899L5Uc2KZ6JtXwlCgJmjSTBedwOZkByYcBG4GceIGPXRDsmfxhHazuS+hlOShRLeDw==}

  '@mermaid-js/parser@0.4.0':
    resolution: {integrity: sha512-wla8XOWvQAwuqy+gxiZqY+c7FokraOTHRWMsbB4AgRx9Sy7zKslNyejy7E+a77qHfey5GXw/ik3IXv/NHMJgaA==}

  '@napi-rs/wasm-runtime@0.2.12':
    resolution: {integrity: sha512-ZVWUcfwY4E/yPitQJl481FjFo3K22D6qF0DuFH6Y/nbnE11GY5uguDxZMGXPQ8WQ0128MXQD7TnfHyK4oWoIJQ==}

<<<<<<< HEAD
  '@next/env@15.5.7':
    resolution: {integrity: sha512-4h6Y2NyEkIEN7Z8YxkA27pq6zTkS09bUSYC0xjd0NpwFxjnIKeZEeH591o5WECSmjpUhLn3H2QLJcDye3Uzcvg==}
=======
  '@next/env@16.0.7':
    resolution: {integrity: sha512-gpaNgUh5nftFKRkRQGnVi5dpcYSKGcZZkQffZ172OrG/XkrnS7UBTQ648YY+8ME92cC4IojpI2LqTC8sTDhAaw==}
>>>>>>> 753f13ed

  '@next/eslint-plugin-next@16.0.7':
    resolution: {integrity: sha512-hFrTNZcMEG+k7qxVxZJq3F32Kms130FAhG8lvw2zkKBgAcNOJIxlljNiCjGygvBshvaGBdf88q2CqWtnqezDHA==}

<<<<<<< HEAD
  '@next/swc-darwin-arm64@15.5.7':
    resolution: {integrity: sha512-IZwtxCEpI91HVU/rAUOOobWSZv4P2DeTtNaCdHqLcTJU4wdNXgAySvKa/qJCgR5m6KI8UsKDXtO2B31jcaw1Yw==}
=======
  '@next/swc-darwin-arm64@16.0.7':
    resolution: {integrity: sha512-LlDtCYOEj/rfSnEn/Idi+j1QKHxY9BJFmxx7108A6D8K0SB+bNgfYQATPk/4LqOl4C0Wo3LACg2ie6s7xqMpJg==}
>>>>>>> 753f13ed
    engines: {node: '>= 10'}
    cpu: [arm64]
    os: [darwin]

<<<<<<< HEAD
  '@next/swc-darwin-x64@15.5.7':
    resolution: {integrity: sha512-UP6CaDBcqaCBuiq/gfCEJw7sPEoX1aIjZHnBWN9v9qYHQdMKvCKcAVs4OX1vIjeE+tC5EIuwDTVIoXpUes29lg==}
=======
  '@next/swc-darwin-x64@16.0.7':
    resolution: {integrity: sha512-rtZ7BhnVvO1ICf3QzfW9H3aPz7GhBrnSIMZyr4Qy6boXF0b5E3QLs+cvJmg3PsTCG2M1PBoC+DANUi4wCOKXpA==}
>>>>>>> 753f13ed
    engines: {node: '>= 10'}
    cpu: [x64]
    os: [darwin]

<<<<<<< HEAD
  '@next/swc-linux-arm64-gnu@15.5.7':
    resolution: {integrity: sha512-NCslw3GrNIw7OgmRBxHtdWFQYhexoUCq+0oS2ccjyYLtcn1SzGzeM54jpTFonIMUjNbHmpKpziXnpxhSWLcmBA==}
=======
  '@next/swc-linux-arm64-gnu@16.0.7':
    resolution: {integrity: sha512-mloD5WcPIeIeeZqAIP5c2kdaTa6StwP4/2EGy1mUw8HiexSHGK/jcM7lFuS3u3i2zn+xH9+wXJs6njO7VrAqww==}
>>>>>>> 753f13ed
    engines: {node: '>= 10'}
    cpu: [arm64]
    os: [linux]

<<<<<<< HEAD
  '@next/swc-linux-arm64-musl@15.5.7':
    resolution: {integrity: sha512-nfymt+SE5cvtTrG9u1wdoxBr9bVB7mtKTcj0ltRn6gkP/2Nu1zM5ei8rwP9qKQP0Y//umK+TtkKgNtfboBxRrw==}
=======
  '@next/swc-linux-arm64-musl@16.0.7':
    resolution: {integrity: sha512-+ksWNrZrthisXuo9gd1XnjHRowCbMtl/YgMpbRvFeDEqEBd523YHPWpBuDjomod88U8Xliw5DHhekBC3EOOd9g==}
>>>>>>> 753f13ed
    engines: {node: '>= 10'}
    cpu: [arm64]
    os: [linux]

<<<<<<< HEAD
  '@next/swc-linux-x64-gnu@15.5.7':
    resolution: {integrity: sha512-hvXcZvCaaEbCZcVzcY7E1uXN9xWZfFvkNHwbe/n4OkRhFWrs1J1QV+4U1BN06tXLdaS4DazEGXwgqnu/VMcmqw==}
=======
  '@next/swc-linux-x64-gnu@16.0.7':
    resolution: {integrity: sha512-4WtJU5cRDxpEE44Ana2Xro1284hnyVpBb62lIpU5k85D8xXxatT+rXxBgPkc7C1XwkZMWpK5rXLXTh9PFipWsA==}
>>>>>>> 753f13ed
    engines: {node: '>= 10'}
    cpu: [x64]
    os: [linux]

<<<<<<< HEAD
  '@next/swc-linux-x64-musl@15.5.7':
    resolution: {integrity: sha512-4IUO539b8FmF0odY6/SqANJdgwn1xs1GkPO5doZugwZ3ETF6JUdckk7RGmsfSf7ws8Qb2YB5It33mvNL/0acqA==}
=======
  '@next/swc-linux-x64-musl@16.0.7':
    resolution: {integrity: sha512-HYlhqIP6kBPXalW2dbMTSuB4+8fe+j9juyxwfMwCe9kQPPeiyFn7NMjNfoFOfJ2eXkeQsoUGXg+O2SE3m4Qg2w==}
>>>>>>> 753f13ed
    engines: {node: '>= 10'}
    cpu: [x64]
    os: [linux]

<<<<<<< HEAD
  '@next/swc-win32-arm64-msvc@15.5.7':
    resolution: {integrity: sha512-CpJVTkYI3ZajQkC5vajM7/ApKJUOlm6uP4BknM3XKvJ7VXAvCqSjSLmM0LKdYzn6nBJVSjdclx8nYJSa3xlTgQ==}
=======
  '@next/swc-win32-arm64-msvc@16.0.7':
    resolution: {integrity: sha512-EviG+43iOoBRZg9deGauXExjRphhuYmIOJ12b9sAPy0eQ6iwcPxfED2asb/s2/yiLYOdm37kPaiZu8uXSYPs0Q==}
>>>>>>> 753f13ed
    engines: {node: '>= 10'}
    cpu: [arm64]
    os: [win32]

<<<<<<< HEAD
  '@next/swc-win32-x64-msvc@15.5.7':
    resolution: {integrity: sha512-gMzgBX164I6DN+9/PGA+9dQiwmTkE4TloBNx8Kv9UiGARsr9Nba7IpcBRA1iTV9vwlYnrE3Uy6I7Aj6qLjQuqw==}
=======
  '@next/swc-win32-x64-msvc@16.0.7':
    resolution: {integrity: sha512-gniPjy55zp5Eg0896qSrf3yB1dw4F/3s8VK1ephdsZZ129j2n6e1WqCbE2YgcKhW9hPB9TVZENugquWJD5x0ug==}
>>>>>>> 753f13ed
    engines: {node: '>= 10'}
    cpu: [x64]
    os: [win32]

  '@nodelib/fs.scandir@2.1.5':
    resolution: {integrity: sha512-vq24Bq3ym5HEQm2NKCr3yXDwjc7vTsEThRDnkp2DK9p1uqLR+DHurm/NOTo0KG7HYHU7eppKZj3MyqYuMBf62g==}
    engines: {node: '>= 8'}

  '@nodelib/fs.stat@2.0.5':
    resolution: {integrity: sha512-RkhPPp2zrqDAQA/2jNhnztcPAlv64XdhIp7a7454A5ovI7Bukxgt7MX7udwAu3zg1DcpPU0rz3VV1SeaqvY4+A==}
    engines: {node: '>= 8'}

  '@nodelib/fs.walk@1.2.8':
    resolution: {integrity: sha512-oGB+UxlgWcgQkgwo8GcEGwemoTFt3FIO9ababBmaGwXIoBKZ+GTy0pP185beGg7Llih/NSHSV2XAs1lnznocSg==}
    engines: {node: '>= 8'}

  '@nolyfill/is-core-module@1.0.39':
    resolution: {integrity: sha512-nn5ozdjYQpUCZlWGuxcJY/KpxkWQs4DcbMCmKojjyrYDEAGy4Ce19NN4v5MduafTwJlbKc99UA8YhSVqq9yPZA==}
    engines: {node: '>=12.4.0'}

  '@orama/orama@3.1.11':
    resolution: {integrity: sha512-Szki0cgFiXE5F9RLx2lUyEtJllnuCSQ4B8RLDwIjXkVit6qZjoDAxH+xhJs29MjKLDz0tbPLdKFa6QrQ/qoGGA==}
    engines: {node: '>= 20.0.0'}

  '@oxc-transform/binding-darwin-arm64@0.51.0':
    resolution: {integrity: sha512-HYZzgm/lCUAJP7Ya9IXbqb5t5gNo33tR9rmMr2RslgmkcxsEku1nCWDuZezdhYEuvrhnzwGnwmqK25dvwSCN4g==}
    cpu: [arm64]
    os: [darwin]

  '@oxc-transform/binding-darwin-x64@0.51.0':
    resolution: {integrity: sha512-GB57jsdGN2UQPLlZFrzopUHiC9DZqZvQpErwNEoIuan2DJeYNvxppI7Jgv4HH735KgZuMi+a/39/cNjroDpq5w==}
    cpu: [x64]
    os: [darwin]

  '@oxc-transform/binding-linux-arm64-gnu@0.51.0':
    resolution: {integrity: sha512-qmD8PqpBEdQLJzhEonna21G2sazGGoEXMfGxiMEOQcbJcKTdZPBwzEI1LqwHzMDIZ9m6bUevoIKsPECkdbPJ2A==}
    cpu: [arm64]
    os: [linux]

  '@oxc-transform/binding-linux-arm64-musl@0.51.0':
    resolution: {integrity: sha512-9LUaIDFBORKGz3mluTB+BcFQQX8zSgG23mFDrNXRlE9VBZkn54NCMN8LX5W51/Uxo4FJmlj5GYcjmmplgfTsRQ==}
    cpu: [arm64]
    os: [linux]

  '@oxc-transform/binding-linux-x64-gnu@0.51.0':
    resolution: {integrity: sha512-RQSjTs2PAtIirnHYbNW6TyD6aaUxXzcYM4h1k/Q6MhPzRUxwNot5iSN7jUOcyX+eM8YtoVvwJdXgciaoBYC7lQ==}
    cpu: [x64]
    os: [linux]

  '@oxc-transform/binding-linux-x64-musl@0.51.0':
    resolution: {integrity: sha512-q/0q3UGbU31dJaV/ZOL5bwiWXMol51mdOm7m1zPN49dmPv+yDXQpK94v5gqbWnw/jgGgMSWynAjsh0BQXrgWMA==}
    cpu: [x64]
    os: [linux]

  '@oxc-transform/binding-win32-arm64-msvc@0.51.0':
    resolution: {integrity: sha512-Z/cdSIRWCeBSqCZAOg+hm082g+RNVfzrG73yYXLo++yG1+Fdf5GfS0Y2BRS1XgKxowTqKKYr2A+RILLYo20hMw==}
    cpu: [arm64]
    os: [win32]

  '@oxc-transform/binding-win32-x64-msvc@0.51.0':
    resolution: {integrity: sha512-Frw6EdCSotGMMBh5kSaJhhhQySHelTR/wKigZ55g9UL8I4UHKzzPSNqbQN1yGSeqt3ghnVYFFzdz/+WpGQqgnw==}
    cpu: [x64]
    os: [win32]

  '@radix-ui/number@1.1.1':
    resolution: {integrity: sha512-MkKCwxlXTgz6CFoJx3pCwn07GKp36+aZyu/u2Ln2VrA5DcdyCZkASEDBTd8x5whTQQL5CiYf4prXKLcgQdv29g==}

  '@radix-ui/primitive@1.1.2':
    resolution: {integrity: sha512-XnbHrrprsNqZKQhStrSwgRUQzoCI1glLzdw79xiZPoofhGICeZRSQ3dIxAKH1gb3OHfNf4d6f+vAv3kil2eggA==}

  '@radix-ui/react-accordion@1.2.11':
    resolution: {integrity: sha512-l3W5D54emV2ues7jjeG1xcyN7S3jnK3zE2zHqgn0CmMsy9lNJwmgcrmaxS+7ipw15FAivzKNzH3d5EcGoFKw0A==}
    peerDependencies:
      '@types/react': '*'
      '@types/react-dom': '*'
      react: ^16.8 || ^17.0 || ^18.0 || ^19.0 || ^19.0.0-rc
      react-dom: ^16.8 || ^17.0 || ^18.0 || ^19.0 || ^19.0.0-rc
    peerDependenciesMeta:
      '@types/react':
        optional: true
      '@types/react-dom':
        optional: true

  '@radix-ui/react-arrow@1.1.7':
    resolution: {integrity: sha512-F+M1tLhO+mlQaOWspE8Wstg+z6PwxwRd8oQ8IXceWz92kfAmalTRf0EjrouQeo7QssEPfCn05B4Ihs1K9WQ/7w==}
    peerDependencies:
      '@types/react': '*'
      '@types/react-dom': '*'
      react: ^16.8 || ^17.0 || ^18.0 || ^19.0 || ^19.0.0-rc
      react-dom: ^16.8 || ^17.0 || ^18.0 || ^19.0 || ^19.0.0-rc
    peerDependenciesMeta:
      '@types/react':
        optional: true
      '@types/react-dom':
        optional: true

  '@radix-ui/react-collapsible@1.1.11':
    resolution: {integrity: sha512-2qrRsVGSCYasSz1RFOorXwl0H7g7J1frQtgpQgYrt+MOidtPAINHn9CPovQXb83r8ahapdx3Tu0fa/pdFFSdPg==}
    peerDependencies:
      '@types/react': '*'
      '@types/react-dom': '*'
      react: ^16.8 || ^17.0 || ^18.0 || ^19.0 || ^19.0.0-rc
      react-dom: ^16.8 || ^17.0 || ^18.0 || ^19.0 || ^19.0.0-rc
    peerDependenciesMeta:
      '@types/react':
        optional: true
      '@types/react-dom':
        optional: true

  '@radix-ui/react-collection@1.1.7':
    resolution: {integrity: sha512-Fh9rGN0MoI4ZFUNyfFVNU4y9LUz93u9/0K+yLgA2bwRojxM8JU1DyvvMBabnZPBgMWREAJvU2jjVzq+LrFUglw==}
    peerDependencies:
      '@types/react': '*'
      '@types/react-dom': '*'
      react: ^16.8 || ^17.0 || ^18.0 || ^19.0 || ^19.0.0-rc
      react-dom: ^16.8 || ^17.0 || ^18.0 || ^19.0 || ^19.0.0-rc
    peerDependenciesMeta:
      '@types/react':
        optional: true
      '@types/react-dom':
        optional: true

  '@radix-ui/react-compose-refs@1.1.2':
    resolution: {integrity: sha512-z4eqJvfiNnFMHIIvXP3CY57y2WJs5g2v3X0zm9mEJkrkNv4rDxu+sg9Jh8EkXyeqBkB7SOcboo9dMVqhyrACIg==}
    peerDependencies:
      '@types/react': '*'
      react: ^16.8 || ^17.0 || ^18.0 || ^19.0 || ^19.0.0-rc
    peerDependenciesMeta:
      '@types/react':
        optional: true

  '@radix-ui/react-context@1.1.2':
    resolution: {integrity: sha512-jCi/QKUM2r1Ju5a3J64TH2A5SpKAgh0LpknyqdQ4m6DCV0xJ2HG1xARRwNGPQfi1SLdLWZ1OJz6F4OMBBNiGJA==}
    peerDependencies:
      '@types/react': '*'
      react: ^16.8 || ^17.0 || ^18.0 || ^19.0 || ^19.0.0-rc
    peerDependenciesMeta:
      '@types/react':
        optional: true

  '@radix-ui/react-dialog@1.1.14':
    resolution: {integrity: sha512-+CpweKjqpzTmwRwcYECQcNYbI8V9VSQt0SNFKeEBLgfucbsLssU6Ppq7wUdNXEGb573bMjFhVjKVll8rmV6zMw==}
    peerDependencies:
      '@types/react': '*'
      '@types/react-dom': '*'
      react: ^16.8 || ^17.0 || ^18.0 || ^19.0 || ^19.0.0-rc
      react-dom: ^16.8 || ^17.0 || ^18.0 || ^19.0 || ^19.0.0-rc
    peerDependenciesMeta:
      '@types/react':
        optional: true
      '@types/react-dom':
        optional: true

  '@radix-ui/react-direction@1.1.1':
    resolution: {integrity: sha512-1UEWRX6jnOA2y4H5WczZ44gOOjTEmlqv1uNW4GAJEO5+bauCBhv8snY65Iw5/VOS/ghKN9gr2KjnLKxrsvoMVw==}
    peerDependencies:
      '@types/react': '*'
      react: ^16.8 || ^17.0 || ^18.0 || ^19.0 || ^19.0.0-rc
    peerDependenciesMeta:
      '@types/react':
        optional: true

  '@radix-ui/react-dismissable-layer@1.1.10':
    resolution: {integrity: sha512-IM1zzRV4W3HtVgftdQiiOmA0AdJlCtMLe00FXaHwgt3rAnNsIyDqshvkIW3hj/iu5hu8ERP7KIYki6NkqDxAwQ==}
    peerDependencies:
      '@types/react': '*'
      '@types/react-dom': '*'
      react: ^16.8 || ^17.0 || ^18.0 || ^19.0 || ^19.0.0-rc
      react-dom: ^16.8 || ^17.0 || ^18.0 || ^19.0 || ^19.0.0-rc
    peerDependenciesMeta:
      '@types/react':
        optional: true
      '@types/react-dom':
        optional: true

  '@radix-ui/react-focus-guards@1.1.2':
    resolution: {integrity: sha512-fyjAACV62oPV925xFCrH8DR5xWhg9KYtJT4s3u54jxp+L/hbpTY2kIeEFFbFe+a/HCE94zGQMZLIpVTPVZDhaA==}
    peerDependencies:
      '@types/react': '*'
      react: ^16.8 || ^17.0 || ^18.0 || ^19.0 || ^19.0.0-rc
    peerDependenciesMeta:
      '@types/react':
        optional: true

  '@radix-ui/react-focus-scope@1.1.7':
    resolution: {integrity: sha512-t2ODlkXBQyn7jkl6TNaw/MtVEVvIGelJDCG41Okq/KwUsJBwQ4XVZsHAVUkK4mBv3ewiAS3PGuUWuY2BoK4ZUw==}
    peerDependencies:
      '@types/react': '*'
      '@types/react-dom': '*'
      react: ^16.8 || ^17.0 || ^18.0 || ^19.0 || ^19.0.0-rc
      react-dom: ^16.8 || ^17.0 || ^18.0 || ^19.0 || ^19.0.0-rc
    peerDependenciesMeta:
      '@types/react':
        optional: true
      '@types/react-dom':
        optional: true

  '@radix-ui/react-icons@1.3.2':
    resolution: {integrity: sha512-fyQIhGDhzfc9pK2kH6Pl9c4BDJGfMkPqkyIgYDthyNYoNg3wVhoJMMh19WS4Up/1KMPFVpNsT2q3WmXn2N1m6g==}
    peerDependencies:
      react: ^16.x || ^17.x || ^18.x || ^19.0.0 || ^19.0.0-rc

  '@radix-ui/react-id@1.1.1':
    resolution: {integrity: sha512-kGkGegYIdQsOb4XjsfM97rXsiHaBwco+hFI66oO4s9LU+PLAC5oJ7khdOVFxkhsmlbpUqDAvXw11CluXP+jkHg==}
    peerDependencies:
      '@types/react': '*'
      react: ^16.8 || ^17.0 || ^18.0 || ^19.0 || ^19.0.0-rc
    peerDependenciesMeta:
      '@types/react':
        optional: true

  '@radix-ui/react-navigation-menu@1.2.13':
    resolution: {integrity: sha512-WG8wWfDiJlSF5hELjwfjSGOXcBR/ZMhBFCGYe8vERpC39CQYZeq1PQ2kaYHdye3V95d06H89KGMsVCIE4LWo3g==}
    peerDependencies:
      '@types/react': '*'
      '@types/react-dom': '*'
      react: ^16.8 || ^17.0 || ^18.0 || ^19.0 || ^19.0.0-rc
      react-dom: ^16.8 || ^17.0 || ^18.0 || ^19.0 || ^19.0.0-rc
    peerDependenciesMeta:
      '@types/react':
        optional: true
      '@types/react-dom':
        optional: true

  '@radix-ui/react-popover@1.1.14':
    resolution: {integrity: sha512-ODz16+1iIbGUfFEfKx2HTPKizg2MN39uIOV8MXeHnmdd3i/N9Wt7vU46wbHsqA0xoaQyXVcs0KIlBdOA2Y95bw==}
    peerDependencies:
      '@types/react': '*'
      '@types/react-dom': '*'
      react: ^16.8 || ^17.0 || ^18.0 || ^19.0 || ^19.0.0-rc
      react-dom: ^16.8 || ^17.0 || ^18.0 || ^19.0 || ^19.0.0-rc
    peerDependenciesMeta:
      '@types/react':
        optional: true
      '@types/react-dom':
        optional: true

  '@radix-ui/react-popper@1.2.7':
    resolution: {integrity: sha512-IUFAccz1JyKcf/RjB552PlWwxjeCJB8/4KxT7EhBHOJM+mN7LdW+B3kacJXILm32xawcMMjb2i0cIZpo+f9kiQ==}
    peerDependencies:
      '@types/react': '*'
      '@types/react-dom': '*'
      react: ^16.8 || ^17.0 || ^18.0 || ^19.0 || ^19.0.0-rc
      react-dom: ^16.8 || ^17.0 || ^18.0 || ^19.0 || ^19.0.0-rc
    peerDependenciesMeta:
      '@types/react':
        optional: true
      '@types/react-dom':
        optional: true

  '@radix-ui/react-portal@1.1.9':
    resolution: {integrity: sha512-bpIxvq03if6UNwXZ+HTK71JLh4APvnXntDc6XOX8UVq4XQOVl7lwok0AvIl+b8zgCw3fSaVTZMpAPPagXbKmHQ==}
    peerDependencies:
      '@types/react': '*'
      '@types/react-dom': '*'
      react: ^16.8 || ^17.0 || ^18.0 || ^19.0 || ^19.0.0-rc
      react-dom: ^16.8 || ^17.0 || ^18.0 || ^19.0 || ^19.0.0-rc
    peerDependenciesMeta:
      '@types/react':
        optional: true
      '@types/react-dom':
        optional: true

  '@radix-ui/react-presence@1.1.4':
    resolution: {integrity: sha512-ueDqRbdc4/bkaQT3GIpLQssRlFgWaL/U2z/S31qRwwLWoxHLgry3SIfCwhxeQNbirEUXFa+lq3RL3oBYXtcmIA==}
    peerDependencies:
      '@types/react': '*'
      '@types/react-dom': '*'
      react: ^16.8 || ^17.0 || ^18.0 || ^19.0 || ^19.0.0-rc
      react-dom: ^16.8 || ^17.0 || ^18.0 || ^19.0 || ^19.0.0-rc
    peerDependenciesMeta:
      '@types/react':
        optional: true
      '@types/react-dom':
        optional: true

  '@radix-ui/react-primitive@2.1.3':
    resolution: {integrity: sha512-m9gTwRkhy2lvCPe6QJp4d3G1TYEUHn/FzJUtq9MjH46an1wJU+GdoGC5VLof8RX8Ft/DlpshApkhswDLZzHIcQ==}
    peerDependencies:
      '@types/react': '*'
      '@types/react-dom': '*'
      react: ^16.8 || ^17.0 || ^18.0 || ^19.0 || ^19.0.0-rc
      react-dom: ^16.8 || ^17.0 || ^18.0 || ^19.0 || ^19.0.0-rc
    peerDependenciesMeta:
      '@types/react':
        optional: true
      '@types/react-dom':
        optional: true

  '@radix-ui/react-roving-focus@1.1.10':
    resolution: {integrity: sha512-dT9aOXUen9JSsxnMPv/0VqySQf5eDQ6LCk5Sw28kamz8wSOW2bJdlX2Bg5VUIIcV+6XlHpWTIuTPCf/UNIyq8Q==}
    peerDependencies:
      '@types/react': '*'
      '@types/react-dom': '*'
      react: ^16.8 || ^17.0 || ^18.0 || ^19.0 || ^19.0.0-rc
      react-dom: ^16.8 || ^17.0 || ^18.0 || ^19.0 || ^19.0.0-rc
    peerDependenciesMeta:
      '@types/react':
        optional: true
      '@types/react-dom':
        optional: true

  '@radix-ui/react-scroll-area@1.2.9':
    resolution: {integrity: sha512-YSjEfBXnhUELsO2VzjdtYYD4CfQjvao+lhhrX5XsHD7/cyUNzljF1FHEbgTPN7LH2MClfwRMIsYlqTYpKTTe2A==}
    peerDependencies:
      '@types/react': '*'
      '@types/react-dom': '*'
      react: ^16.8 || ^17.0 || ^18.0 || ^19.0 || ^19.0.0-rc
      react-dom: ^16.8 || ^17.0 || ^18.0 || ^19.0 || ^19.0.0-rc
    peerDependenciesMeta:
      '@types/react':
        optional: true
      '@types/react-dom':
        optional: true

  '@radix-ui/react-select@2.2.5':
    resolution: {integrity: sha512-HnMTdXEVuuyzx63ME0ut4+sEMYW6oouHWNGUZc7ddvUWIcfCva/AMoqEW/3wnEllriMWBa0RHspCYnfCWJQYmA==}
    peerDependencies:
      '@types/react': '*'
      '@types/react-dom': '*'
      react: ^16.8 || ^17.0 || ^18.0 || ^19.0 || ^19.0.0-rc
      react-dom: ^16.8 || ^17.0 || ^18.0 || ^19.0 || ^19.0.0-rc
    peerDependenciesMeta:
      '@types/react':
        optional: true
      '@types/react-dom':
        optional: true

  '@radix-ui/react-slot@1.2.3':
    resolution: {integrity: sha512-aeNmHnBxbi2St0au6VBVC7JXFlhLlOnvIIlePNniyUNAClzmtAUEY8/pBiK3iHjufOlwA+c20/8jngo7xcrg8A==}
    peerDependencies:
      '@types/react': '*'
      react: ^16.8 || ^17.0 || ^18.0 || ^19.0 || ^19.0.0-rc
    peerDependenciesMeta:
      '@types/react':
        optional: true

  '@radix-ui/react-tabs@1.1.12':
    resolution: {integrity: sha512-GTVAlRVrQrSw3cEARM0nAx73ixrWDPNZAruETn3oHCNP6SbZ/hNxdxp+u7VkIEv3/sFoLq1PfcHrl7Pnp0CDpw==}
    peerDependencies:
      '@types/react': '*'
      '@types/react-dom': '*'
      react: ^16.8 || ^17.0 || ^18.0 || ^19.0 || ^19.0.0-rc
      react-dom: ^16.8 || ^17.0 || ^18.0 || ^19.0 || ^19.0.0-rc
    peerDependenciesMeta:
      '@types/react':
        optional: true
      '@types/react-dom':
        optional: true

  '@radix-ui/react-use-callback-ref@1.1.1':
    resolution: {integrity: sha512-FkBMwD+qbGQeMu1cOHnuGB6x4yzPjho8ap5WtbEJ26umhgqVXbhekKUQO+hZEL1vU92a3wHwdp0HAcqAUF5iDg==}
    peerDependencies:
      '@types/react': '*'
      react: ^16.8 || ^17.0 || ^18.0 || ^19.0 || ^19.0.0-rc
    peerDependenciesMeta:
      '@types/react':
        optional: true

  '@radix-ui/react-use-controllable-state@1.2.2':
    resolution: {integrity: sha512-BjasUjixPFdS+NKkypcyyN5Pmg83Olst0+c6vGov0diwTEo6mgdqVR6hxcEgFuh4QrAs7Rc+9KuGJ9TVCj0Zzg==}
    peerDependencies:
      '@types/react': '*'
      react: ^16.8 || ^17.0 || ^18.0 || ^19.0 || ^19.0.0-rc
    peerDependenciesMeta:
      '@types/react':
        optional: true

  '@radix-ui/react-use-effect-event@0.0.2':
    resolution: {integrity: sha512-Qp8WbZOBe+blgpuUT+lw2xheLP8q0oatc9UpmiemEICxGvFLYmHm9QowVZGHtJlGbS6A6yJ3iViad/2cVjnOiA==}
    peerDependencies:
      '@types/react': '*'
      react: ^16.8 || ^17.0 || ^18.0 || ^19.0 || ^19.0.0-rc
    peerDependenciesMeta:
      '@types/react':
        optional: true

  '@radix-ui/react-use-escape-keydown@1.1.1':
    resolution: {integrity: sha512-Il0+boE7w/XebUHyBjroE+DbByORGR9KKmITzbR7MyQ4akpORYP/ZmbhAr0DG7RmmBqoOnZdy2QlvajJ2QA59g==}
    peerDependencies:
      '@types/react': '*'
      react: ^16.8 || ^17.0 || ^18.0 || ^19.0 || ^19.0.0-rc
    peerDependenciesMeta:
      '@types/react':
        optional: true

  '@radix-ui/react-use-layout-effect@1.1.1':
    resolution: {integrity: sha512-RbJRS4UWQFkzHTTwVymMTUv8EqYhOp8dOOviLj2ugtTiXRaRQS7GLGxZTLL1jWhMeoSCf5zmcZkqTl9IiYfXcQ==}
    peerDependencies:
      '@types/react': '*'
      react: ^16.8 || ^17.0 || ^18.0 || ^19.0 || ^19.0.0-rc
    peerDependenciesMeta:
      '@types/react':
        optional: true

  '@radix-ui/react-use-previous@1.1.1':
    resolution: {integrity: sha512-2dHfToCj/pzca2Ck724OZ5L0EVrr3eHRNsG/b3xQJLA2hZpVCS99bLAX+hm1IHXDEnzU6by5z/5MIY794/a8NQ==}
    peerDependencies:
      '@types/react': '*'
      react: ^16.8 || ^17.0 || ^18.0 || ^19.0 || ^19.0.0-rc
    peerDependenciesMeta:
      '@types/react':
        optional: true

  '@radix-ui/react-use-rect@1.1.1':
    resolution: {integrity: sha512-QTYuDesS0VtuHNNvMh+CjlKJ4LJickCMUAqjlE3+j8w+RlRpwyX3apEQKGFzbZGdo7XNG1tXa+bQqIE7HIXT2w==}
    peerDependencies:
      '@types/react': '*'
      react: ^16.8 || ^17.0 || ^18.0 || ^19.0 || ^19.0.0-rc
    peerDependenciesMeta:
      '@types/react':
        optional: true

  '@radix-ui/react-use-size@1.1.1':
    resolution: {integrity: sha512-ewrXRDTAqAXlkl6t/fkXWNAhFX9I+CkKlw6zjEwk86RSPKwZr3xpBRso655aqYafwtnbpHLj6toFzmd6xdVptQ==}
    peerDependencies:
      '@types/react': '*'
      react: ^16.8 || ^17.0 || ^18.0 || ^19.0 || ^19.0.0-rc
    peerDependenciesMeta:
      '@types/react':
        optional: true

  '@radix-ui/react-visually-hidden@1.2.3':
    resolution: {integrity: sha512-pzJq12tEaaIhqjbzpCuv/OypJY/BPavOofm+dbab+MHLajy277+1lLm6JFcGgF5eskJ6mquGirhXY2GD/8u8Ug==}
    peerDependencies:
      '@types/react': '*'
      '@types/react-dom': '*'
      react: ^16.8 || ^17.0 || ^18.0 || ^19.0 || ^19.0.0-rc
      react-dom: ^16.8 || ^17.0 || ^18.0 || ^19.0 || ^19.0.0-rc
    peerDependenciesMeta:
      '@types/react':
        optional: true
      '@types/react-dom':
        optional: true

  '@radix-ui/rect@1.1.1':
    resolution: {integrity: sha512-HPwpGIzkl28mWyZqG52jiqDJ12waP11Pa1lGoiyUkIEuMLBP0oeK/C89esbXrxsky5we7dfd8U58nm0SgAWpVw==}

  '@react-aria/focus@3.20.4':
    resolution: {integrity: sha512-E9M/kPYvF1fBZpkRXsKqMhvBVEyTY7vmkHeXLJo6tInKQOjYyYs0VeWlnGnxBjQIAH7J7ZKAORfTFQQHyhoueQ==}
    peerDependencies:
      react: ^16.8.0 || ^17.0.0-rc.1 || ^18.0.0 || ^19.0.0-rc.1
      react-dom: ^16.8.0 || ^17.0.0-rc.1 || ^18.0.0 || ^19.0.0-rc.1

  '@react-aria/interactions@3.25.2':
    resolution: {integrity: sha512-BWyZXBT4P17b9C9HfOIT2glDFMH9nUCfQF7vZ5FEeXNBudH/8OcSbzyBUG4Dg3XPtkOem5LP59ocaizkl32Tvg==}
    peerDependencies:
      react: ^16.8.0 || ^17.0.0-rc.1 || ^18.0.0 || ^19.0.0-rc.1
      react-dom: ^16.8.0 || ^17.0.0-rc.1 || ^18.0.0 || ^19.0.0-rc.1

  '@react-aria/ssr@3.9.9':
    resolution: {integrity: sha512-2P5thfjfPy/np18e5wD4WPt8ydNXhij1jwA8oehxZTFqlgVMGXzcWKxTb4RtJrLFsqPO7RUQTiY8QJk0M4Vy2g==}
    engines: {node: '>= 12'}
    peerDependencies:
      react: ^16.8.0 || ^17.0.0-rc.1 || ^18.0.0 || ^19.0.0-rc.1

  '@react-aria/utils@3.29.1':
    resolution: {integrity: sha512-yXMFVJ73rbQ/yYE/49n5Uidjw7kh192WNN9PNQGV0Xoc7EJUlSOxqhnpHmYTyO0EotJ8fdM1fMH8durHjUSI8g==}
    peerDependencies:
      react: ^16.8.0 || ^17.0.0-rc.1 || ^18.0.0 || ^19.0.0-rc.1
      react-dom: ^16.8.0 || ^17.0.0-rc.1 || ^18.0.0 || ^19.0.0-rc.1

  '@react-stately/flags@3.1.2':
    resolution: {integrity: sha512-2HjFcZx1MyQXoPqcBGALwWWmgFVUk2TuKVIQxCbRq7fPyWXIl6VHcakCLurdtYC2Iks7zizvz0Idv48MQ38DWg==}

  '@react-stately/utils@3.10.7':
    resolution: {integrity: sha512-cWvjGAocvy4abO9zbr6PW6taHgF24Mwy/LbQ4TC4Aq3tKdKDntxyD+sh7AkSRfJRT2ccMVaHVv2+FfHThd3PKQ==}
    peerDependencies:
      react: ^16.8.0 || ^17.0.0-rc.1 || ^18.0.0 || ^19.0.0-rc.1

  '@react-types/shared@3.30.0':
    resolution: {integrity: sha512-COIazDAx1ncDg046cTJ8SFYsX8aS3lB/08LDnbkH/SkdYrFPWDlXMrO/sUam8j1WWM+PJ+4d1mj7tODIKNiFog==}
    peerDependencies:
      react: ^16.8.0 || ^17.0.0-rc.1 || ^18.0.0 || ^19.0.0-rc.1

  '@rtsao/scc@1.1.0':
    resolution: {integrity: sha512-zt6OdqaDoOnJ1ZYsCYGt9YmWzDXl4vQdKTyJev62gFhRGKdx7mcT54V9KIjg+d2wi9EXsPvAPKe7i7WjfVWB8g==}

  '@scarf/scarf@1.4.0':
    resolution: {integrity: sha512-xxeapPiUXdZAE3che6f3xogoJPeZgig6omHEy1rIY5WVsB3H2BHNnZH+gHG6x91SCWyQCzWGsuL2Hh3ClO5/qQ==}

  '@segment/analytics-core@1.8.1':
    resolution: {integrity: sha512-EYcdBdhfi1pOYRX+Sf5orpzzYYFmDHTEu6+w0hjXpW5bWkWct+Nv6UJg1hF4sGDKEQjpZIinLTpQ4eioFM4KeQ==}

  '@segment/analytics-generic-utils@1.2.0':
    resolution: {integrity: sha512-DfnW6mW3YQOLlDQQdR89k4EqfHb0g/3XvBXkovH1FstUN93eL1kfW9CsDcVQyH3bAC5ZsFyjA/o/1Q2j0QeoWw==}

  '@segment/analytics-node@2.2.1':
    resolution: {integrity: sha512-J+p5r2BewzowI6YsnSH6U+W9IAvRbEyheqDOSUEwh6QDbxjwcBXwzuPwtz5DtEjbEGMu2QwrwoJvZlZ/n5fugw==}
    engines: {node: '>=18'}

  '@shikijs/core@3.13.0':
    resolution: {integrity: sha512-3P8rGsg2Eh2qIHekwuQjzWhKI4jV97PhvYjYUzGqjvJfqdQPz+nMlfWahU24GZAyW1FxFI1sYjyhfh5CoLmIUA==}

  '@shikijs/core@3.8.0':
    resolution: {integrity: sha512-gWt8NNZFurL6FMESO4lEsmspDh0H1fyUibhx1NnEH/S3kOXgYiWa6ZFqy+dcjBLhZqCXsepuUaL1QFXk6PrpsQ==}

  '@shikijs/engine-javascript@3.13.0':
    resolution: {integrity: sha512-Ty7xv32XCp8u0eQt8rItpMs6rU9Ki6LJ1dQOW3V/56PKDcpvfHPnYFbsx5FFUP2Yim34m/UkazidamMNVR4vKg==}

  '@shikijs/engine-javascript@3.8.0':
    resolution: {integrity: sha512-IBULFFpQ1N5Cg/C7jPCGnjIKz72CcRtD0BIbNhSuXPUOxLG0bF1URsP/uLfxQFQ9ORfunCQwL7UuSX1RSRBwUQ==}

  '@shikijs/engine-oniguruma@3.13.0':
    resolution: {integrity: sha512-O42rBGr4UDSlhT2ZFMxqM7QzIU+IcpoTMzb3W7AlziI1ZF7R8eS2M0yt5Ry35nnnTX/LTLXFPUjRFCIW+Operg==}

  '@shikijs/engine-oniguruma@3.8.0':
    resolution: {integrity: sha512-Tx7kR0oFzqa+rY7t80LjN8ZVtHO3a4+33EUnBVx2qYP3fGxoI9H0bvnln5ySelz9SIUTsS0/Qn+9dg5zcUMsUw==}

  '@shikijs/langs@3.13.0':
    resolution: {integrity: sha512-672c3WAETDYHwrRP0yLy3W1QYB89Hbpj+pO4KhxK6FzIrDI2FoEXNiNCut6BQmEApYLfuYfpgOZaqbY+E9b8wQ==}

  '@shikijs/langs@3.8.0':
    resolution: {integrity: sha512-mfGYuUgjQ5GgXinB5spjGlBVhG2crKRpKkfADlp8r9k/XvZhtNXxyOToSnCEnF0QNiZnJjlt5MmU9PmhRdwAbg==}

  '@shikijs/rehype@3.8.0':
    resolution: {integrity: sha512-8/VBgBrVdbM7dB2bG5KZe68pD2zL1OUSi4TECztqB/5VqnLKJNXk0J8qGFhjlDwPSMg/Bg+6UsQOWpgD6pzAAg==}

  '@shikijs/themes@3.13.0':
    resolution: {integrity: sha512-Vxw1Nm1/Od8jyA7QuAenaV78BG2nSr3/gCGdBkLpfLscddCkzkL36Q5b67SrLLfvAJTOUzW39x4FHVCFriPVgg==}

  '@shikijs/themes@3.8.0':
    resolution: {integrity: sha512-yaZiLuyO23sXe16JFU76KyUMTZCJi4EMQKIrdQt7okoTzI4yAaJhVXT2Uy4k8yBIEFRiia5dtD7gC1t8m6y3oQ==}

  '@shikijs/transformers@3.13.0':
    resolution: {integrity: sha512-833lcuVzcRiG+fXvgslWsM2f4gHpjEgui1ipIknSizRuTgMkNZupiXE5/TVJ6eSYfhNBFhBZKkReKWO2GgYmqA==}

  '@shikijs/types@3.13.0':
    resolution: {integrity: sha512-oM9P+NCFri/mmQ8LoFGVfVyemm5Hi27330zuOBp0annwJdKH1kOLndw3zCtAVDehPLg9fKqoEx3Ht/wNZxolfw==}

  '@shikijs/types@3.8.0':
    resolution: {integrity: sha512-I/b/aNg0rP+kznVDo7s3UK8jMcqEGTtoPDdQ+JlQ2bcJIyu/e2iRvl42GLIDMK03/W1YOHOuhlhQ7aM+XbKUeg==}

  '@shikijs/vscode-textmate@10.0.2':
    resolution: {integrity: sha512-83yeghZ2xxin3Nj8z1NMd/NCuca+gsYXswywDy5bHvwlWL8tpTQmzGeUuHd9FC3E/SBEMvzJRwWEOz5gGes9Qg==}

  '@standard-schema/spec@1.0.0':
    resolution: {integrity: sha512-m2bOd0f2RT9k8QJx1JN85cZYyH1RqFBdlwtkSlf4tBDYLCiiZnv1fIIwacK6cqwXavOydf0NPToMQgpKq+dVlA==}

  '@swc/helpers@0.5.15':
    resolution: {integrity: sha512-JQ5TuMi45Owi4/BIMAJBoSQoOJu12oOk/gADqlcUL9JEdHB8vyjUSsxqeNXnmXHjYKMi2WcYtezGEEhqUI/E2g==}

  '@swc/helpers@0.5.17':
    resolution: {integrity: sha512-5IKx/Y13RsYd+sauPb2x+U/xZikHjolzfuDgTAl/Tdf3Q8rslRvC19NKDLgAJQ6wsqADk10ntlv08nPFw/gO/A==}

  '@tailwindcss/node@4.1.11':
    resolution: {integrity: sha512-yzhzuGRmv5QyU9qLNg4GTlYI6STedBWRE7NjxP45CsFYYq9taI0zJXZBMqIC/c8fViNLhmrbpSFS57EoxUmD6Q==}

  '@tailwindcss/oxide-android-arm64@4.1.11':
    resolution: {integrity: sha512-3IfFuATVRUMZZprEIx9OGDjG3Ou3jG4xQzNTvjDoKmU9JdmoCohQJ83MYd0GPnQIu89YoJqvMM0G3uqLRFtetg==}
    engines: {node: '>= 10'}
    cpu: [arm64]
    os: [android]

  '@tailwindcss/oxide-darwin-arm64@4.1.11':
    resolution: {integrity: sha512-ESgStEOEsyg8J5YcMb1xl8WFOXfeBmrhAwGsFxxB2CxY9evy63+AtpbDLAyRkJnxLy2WsD1qF13E97uQyP1lfQ==}
    engines: {node: '>= 10'}
    cpu: [arm64]
    os: [darwin]

  '@tailwindcss/oxide-darwin-x64@4.1.11':
    resolution: {integrity: sha512-EgnK8kRchgmgzG6jE10UQNaH9Mwi2n+yw1jWmof9Vyg2lpKNX2ioe7CJdf9M5f8V9uaQxInenZkOxnTVL3fhAw==}
    engines: {node: '>= 10'}
    cpu: [x64]
    os: [darwin]

  '@tailwindcss/oxide-freebsd-x64@4.1.11':
    resolution: {integrity: sha512-xdqKtbpHs7pQhIKmqVpxStnY1skuNh4CtbcyOHeX1YBE0hArj2romsFGb6yUmzkq/6M24nkxDqU8GYrKrz+UcA==}
    engines: {node: '>= 10'}
    cpu: [x64]
    os: [freebsd]

  '@tailwindcss/oxide-linux-arm-gnueabihf@4.1.11':
    resolution: {integrity: sha512-ryHQK2eyDYYMwB5wZL46uoxz2zzDZsFBwfjssgB7pzytAeCCa6glsiJGjhTEddq/4OsIjsLNMAiMlHNYnkEEeg==}
    engines: {node: '>= 10'}
    cpu: [arm]
    os: [linux]

  '@tailwindcss/oxide-linux-arm64-gnu@4.1.11':
    resolution: {integrity: sha512-mYwqheq4BXF83j/w75ewkPJmPZIqqP1nhoghS9D57CLjsh3Nfq0m4ftTotRYtGnZd3eCztgbSPJ9QhfC91gDZQ==}
    engines: {node: '>= 10'}
    cpu: [arm64]
    os: [linux]

  '@tailwindcss/oxide-linux-arm64-musl@4.1.11':
    resolution: {integrity: sha512-m/NVRFNGlEHJrNVk3O6I9ggVuNjXHIPoD6bqay/pubtYC9QIdAMpS+cswZQPBLvVvEF6GtSNONbDkZrjWZXYNQ==}
    engines: {node: '>= 10'}
    cpu: [arm64]
    os: [linux]

  '@tailwindcss/oxide-linux-x64-gnu@4.1.11':
    resolution: {integrity: sha512-YW6sblI7xukSD2TdbbaeQVDysIm/UPJtObHJHKxDEcW2exAtY47j52f8jZXkqE1krdnkhCMGqP3dbniu1Te2Fg==}
    engines: {node: '>= 10'}
    cpu: [x64]
    os: [linux]

  '@tailwindcss/oxide-linux-x64-musl@4.1.11':
    resolution: {integrity: sha512-e3C/RRhGunWYNC3aSF7exsQkdXzQ/M+aYuZHKnw4U7KQwTJotnWsGOIVih0s2qQzmEzOFIJ3+xt7iq67K/p56Q==}
    engines: {node: '>= 10'}
    cpu: [x64]
    os: [linux]

  '@tailwindcss/oxide-wasm32-wasi@4.1.11':
    resolution: {integrity: sha512-Xo1+/GU0JEN/C/dvcammKHzeM6NqKovG+6921MR6oadee5XPBaKOumrJCXvopJ/Qb5TH7LX/UAywbqrP4lax0g==}
    engines: {node: '>=14.0.0'}
    cpu: [wasm32]
    bundledDependencies:
      - '@napi-rs/wasm-runtime'
      - '@emnapi/core'
      - '@emnapi/runtime'
      - '@tybys/wasm-util'
      - '@emnapi/wasi-threads'
      - tslib

  '@tailwindcss/oxide-win32-arm64-msvc@4.1.11':
    resolution: {integrity: sha512-UgKYx5PwEKrac3GPNPf6HVMNhUIGuUh4wlDFR2jYYdkX6pL/rn73zTq/4pzUm8fOjAn5L8zDeHp9iXmUGOXZ+w==}
    engines: {node: '>= 10'}
    cpu: [arm64]
    os: [win32]

  '@tailwindcss/oxide-win32-x64-msvc@4.1.11':
    resolution: {integrity: sha512-YfHoggn1j0LK7wR82TOucWc5LDCguHnoS879idHekmmiR7g9HUtMw9MI0NHatS28u/Xlkfi9w5RJWgz2Dl+5Qg==}
    engines: {node: '>= 10'}
    cpu: [x64]
    os: [win32]

  '@tailwindcss/oxide@4.1.11':
    resolution: {integrity: sha512-Q69XzrtAhuyfHo+5/HMgr1lAiPP/G40OMFAnws7xcFEYqcypZmdW8eGXaOUIeOl1dzPJBPENXgbjsOyhg2nkrg==}
    engines: {node: '>= 10'}

  '@tailwindcss/postcss@4.1.11':
    resolution: {integrity: sha512-q/EAIIpF6WpLhKEuQSEVMZNMIY8KhWoAemZ9eylNAih9jxMGAYPPWBn3I9QL/2jZ+e7OEz/tZkX5HwbBR4HohA==}

  '@tanstack/react-virtual@3.13.9':
    resolution: {integrity: sha512-SPWC8kwG/dWBf7Py7cfheAPOxuvIv4fFQ54PdmYbg7CpXfsKxkucak43Q0qKsxVthhUJQ1A7CIMAIplq4BjVwA==}
    peerDependencies:
      react: ^16.8.0 || ^17.0.0 || ^18.0.0 || ^19.0.0
      react-dom: ^16.8.0 || ^17.0.0 || ^18.0.0 || ^19.0.0

  '@tanstack/virtual-core@3.13.9':
    resolution: {integrity: sha512-3jztt0jpaoJO5TARe2WIHC1UQC3VMLAFUW5mmMo0yrkwtDB2AQP0+sh10BVUpWrnvHjSLvzFizydtEGLCJKFoQ==}

  '@theguild/remark-mermaid@0.1.3':
    resolution: {integrity: sha512-2FjVlaaKXK7Zj7UJAgOVTyaahn/3/EAfqYhyXg0BfDBVUl+lXcoIWRaxzqfnDr2rv8ax6GsC5mNh6hAaT86PDw==}
    peerDependencies:
      react: ^18.2.0

  '@theguild/remark-npm2yarn@0.3.3':
    resolution: {integrity: sha512-ma6DvR03gdbvwqfKx1omqhg9May/VYGdMHvTzB4VuxkyS7KzfZ/lzrj43hmcsggpMje0x7SADA/pcMph0ejRnA==}

  '@ts-morph/common@0.26.1':
    resolution: {integrity: sha512-Sn28TGl/4cFpcM+jwsH1wLncYq3FtN/BIpem+HOygfBWPT5pAeS5dB4VFVzV8FbnOKHpDLZmvAl4AjPEev5idA==}

  '@tybys/wasm-util@0.10.0':
    resolution: {integrity: sha512-VyyPYFlOMNylG45GoAe0xDoLwWuowvf92F9kySqzYh8vmYm7D2u4iUJKa1tOUpS70Ku13ASrOkS4ScXFsTaCNQ==}

  '@types/d3-array@3.2.1':
    resolution: {integrity: sha512-Y2Jn2idRrLzUfAKV2LyRImR+y4oa2AntrgID95SHJxuMUrkNXmanDSed71sRNZysveJVt1hLLemQZIady0FpEg==}

  '@types/d3-axis@3.0.6':
    resolution: {integrity: sha512-pYeijfZuBd87T0hGn0FO1vQ/cgLk6E1ALJjfkC0oJ8cbwkZl3TpgS8bVBLZN+2jjGgg38epgxb2zmoGtSfvgMw==}

  '@types/d3-brush@3.0.6':
    resolution: {integrity: sha512-nH60IZNNxEcrh6L1ZSMNA28rj27ut/2ZmI3r96Zd+1jrZD++zD3LsMIjWlvg4AYrHn/Pqz4CF3veCxGjtbqt7A==}

  '@types/d3-chord@3.0.6':
    resolution: {integrity: sha512-LFYWWd8nwfwEmTZG9PfQxd17HbNPksHBiJHaKuY1XeqscXacsS2tyoo6OdRsjf+NQYeB6XrNL3a25E3gH69lcg==}

  '@types/d3-color@3.1.3':
    resolution: {integrity: sha512-iO90scth9WAbmgv7ogoq57O9YpKmFBbmoEoCHDB2xMBY0+/KVrqAaCDyCE16dUspeOvIxFFRI+0sEtqDqy2b4A==}

  '@types/d3-contour@3.0.6':
    resolution: {integrity: sha512-BjzLgXGnCWjUSYGfH1cpdo41/hgdWETu4YxpezoztawmqsvCeep+8QGfiY6YbDvfgHz/DkjeIkkZVJavB4a3rg==}

  '@types/d3-delaunay@6.0.4':
    resolution: {integrity: sha512-ZMaSKu4THYCU6sV64Lhg6qjf1orxBthaC161plr5KuPHo3CNm8DTHiLw/5Eq2b6TsNP0W0iJrUOFscY6Q450Hw==}

  '@types/d3-dispatch@3.0.6':
    resolution: {integrity: sha512-4fvZhzMeeuBJYZXRXrRIQnvUYfyXwYmLsdiN7XXmVNQKKw1cM8a5WdID0g1hVFZDqT9ZqZEY5pD44p24VS7iZQ==}

  '@types/d3-drag@3.0.7':
    resolution: {integrity: sha512-HE3jVKlzU9AaMazNufooRJ5ZpWmLIoc90A37WU2JMmeq28w1FQqCZswHZ3xR+SuxYftzHq6WU6KJHvqxKzTxxQ==}

  '@types/d3-dsv@3.0.7':
    resolution: {integrity: sha512-n6QBF9/+XASqcKK6waudgL0pf/S5XHPPI8APyMLLUHd8NqouBGLsU8MgtO7NINGtPBtk9Kko/W4ea0oAspwh9g==}

  '@types/d3-ease@3.0.2':
    resolution: {integrity: sha512-NcV1JjO5oDzoK26oMzbILE6HW7uVXOHLQvHshBUW4UMdZGfiY6v5BeQwh9a9tCzv+CeefZQHJt5SRgK154RtiA==}

  '@types/d3-fetch@3.0.7':
    resolution: {integrity: sha512-fTAfNmxSb9SOWNB9IoG5c8Hg6R+AzUHDRlsXsDZsNp6sxAEOP0tkP3gKkNSO/qmHPoBFTxNrjDprVHDQDvo5aA==}

  '@types/d3-force@3.0.10':
    resolution: {integrity: sha512-ZYeSaCF3p73RdOKcjj+swRlZfnYpK1EbaDiYICEEp5Q6sUiqFaFQ9qgoshp5CzIyyb/yD09kD9o2zEltCexlgw==}

  '@types/d3-format@3.0.4':
    resolution: {integrity: sha512-fALi2aI6shfg7vM5KiR1wNJnZ7r6UuggVqtDA+xiEdPZQwy/trcQaHnwShLuLdta2rTymCNpxYTiMZX/e09F4g==}

  '@types/d3-geo@3.1.0':
    resolution: {integrity: sha512-856sckF0oP/diXtS4jNsiQw/UuK5fQG8l/a9VVLeSouf1/PPbBE1i1W852zVwKwYCBkFJJB7nCFTbk6UMEXBOQ==}

  '@types/d3-hierarchy@3.1.7':
    resolution: {integrity: sha512-tJFtNoYBtRtkNysX1Xq4sxtjK8YgoWUNpIiUee0/jHGRwqvzYxkq0hGVbbOGSz+JgFxxRu4K8nb3YpG3CMARtg==}

  '@types/d3-interpolate@3.0.4':
    resolution: {integrity: sha512-mgLPETlrpVV1YRJIglr4Ez47g7Yxjl1lj7YKsiMCb27VJH9W8NVM6Bb9d8kkpG/uAQS5AmbA48q2IAolKKo1MA==}

  '@types/d3-path@3.1.1':
    resolution: {integrity: sha512-VMZBYyQvbGmWyWVea0EHs/BwLgxc+MKi1zLDCONksozI4YJMcTt8ZEuIR4Sb1MMTE8MMW49v0IwI5+b7RmfWlg==}

  '@types/d3-polygon@3.0.2':
    resolution: {integrity: sha512-ZuWOtMaHCkN9xoeEMr1ubW2nGWsp4nIql+OPQRstu4ypeZ+zk3YKqQT0CXVe/PYqrKpZAi+J9mTs05TKwjXSRA==}

  '@types/d3-quadtree@3.0.6':
    resolution: {integrity: sha512-oUzyO1/Zm6rsxKRHA1vH0NEDG58HrT5icx/azi9MF1TWdtttWl0UIUsjEQBBh+SIkrpd21ZjEv7ptxWys1ncsg==}

  '@types/d3-random@3.0.3':
    resolution: {integrity: sha512-Imagg1vJ3y76Y2ea0871wpabqp613+8/r0mCLEBfdtqC7xMSfj9idOnmBYyMoULfHePJyxMAw3nWhJxzc+LFwQ==}

  '@types/d3-scale-chromatic@3.1.0':
    resolution: {integrity: sha512-iWMJgwkK7yTRmWqRB5plb1kadXyQ5Sj8V/zYlFGMUBbIPKQScw+Dku9cAAMgJG+z5GYDoMjWGLVOvjghDEFnKQ==}

  '@types/d3-scale@4.0.9':
    resolution: {integrity: sha512-dLmtwB8zkAeO/juAMfnV+sItKjlsw2lKdZVVy6LRr0cBmegxSABiLEpGVmSJJ8O08i4+sGR6qQtb6WtuwJdvVw==}

  '@types/d3-selection@3.0.11':
    resolution: {integrity: sha512-bhAXu23DJWsrI45xafYpkQ4NtcKMwWnAC/vKrd2l+nxMFuvOT3XMYTIj2opv8vq8AO5Yh7Qac/nSeP/3zjTK0w==}

  '@types/d3-shape@3.1.7':
    resolution: {integrity: sha512-VLvUQ33C+3J+8p+Daf+nYSOsjB4GXp19/S/aGo60m9h1v6XaxjiT82lKVWJCfzhtuZ3yD7i/TPeC/fuKLLOSmg==}

  '@types/d3-time-format@4.0.3':
    resolution: {integrity: sha512-5xg9rC+wWL8kdDj153qZcsJ0FWiFt0J5RB6LYUNZjwSnesfblqrI/bJ1wBdJ8OQfncgbJG5+2F+qfqnqyzYxyg==}

  '@types/d3-time@3.0.4':
    resolution: {integrity: sha512-yuzZug1nkAAaBlBBikKZTgzCeA+k1uy4ZFwWANOfKw5z5LRhV0gNA7gNkKm7HoK+HRN0wX3EkxGk0fpbWhmB7g==}

  '@types/d3-timer@3.0.2':
    resolution: {integrity: sha512-Ps3T8E8dZDam6fUyNiMkekK3XUsaUEik+idO9/YjPtfj2qruF8tFBXS7XhtE4iIXBLxhmLjP3SXpLhVf21I9Lw==}

  '@types/d3-transition@3.0.9':
    resolution: {integrity: sha512-uZS5shfxzO3rGlu0cC3bjmMFKsXv+SmZZcgp0KD22ts4uGXp5EVYGzu/0YdwZeKmddhcAccYtREJKkPfXkZuCg==}

  '@types/d3-zoom@3.0.8':
    resolution: {integrity: sha512-iqMC4/YlFCSlO8+2Ii1GGGliCAY4XdeG748w5vQUbevlbDu0zSjH/+jojorQVBK/se0j6DUFNPBGSqD3YWYnDw==}

  '@types/d3@7.4.3':
    resolution: {integrity: sha512-lZXZ9ckh5R8uiFVt8ogUNf+pIrK4EsWrx2Np75WvF/eTpJ0FMHNhjXk8CKEx/+gpHbNQyJWehbFaTvqmHWB3ww==}

  '@types/debug@4.1.12':
    resolution: {integrity: sha512-vIChWdVG3LG1SMxEvI/AK+FWJthlrqlTu7fbrlywTkkaONwk/UAGaULXRlf8vkzFBLVm0zkMdCquhL5aOjhXPQ==}

  '@types/estree-jsx@1.0.5':
    resolution: {integrity: sha512-52CcUVNFyfb1A2ALocQw/Dd1BQFNmSdkuC3BkZ6iqhdMfQz7JWOFRuJFloOzjk+6WijU56m9oKXFAXc7o3Towg==}

  '@types/estree@1.0.8':
    resolution: {integrity: sha512-dWHzHa2WqEXI/O1E9OjrocMTKJl2mSrEolh1Iomrv6U+JuNwaHXsXx9bLu5gG7BUWFIN0skIQJQ/L1rIex4X6w==}

  '@types/geojson@7946.0.16':
    resolution: {integrity: sha512-6C8nqWur3j98U6+lXDfTUWIfgvZU+EumvpHKcYjujKH7woYyLj2sUmff0tRhrqM7BohUw7Pz3ZB1jj2gW9Fvmg==}

  '@types/hast@2.3.10':
    resolution: {integrity: sha512-McWspRw8xx8J9HurkVBfYj0xKoE25tOFlHGdx4MJ5xORQrMGZNqJhVQWaIbm6Oyla5kYOXtDiopzKRJzEOkwJw==}

  '@types/hast@3.0.4':
    resolution: {integrity: sha512-WPs+bbQw5aCj+x6laNGWLH3wviHtoCv/P3+otBhbOhJgG8qtpdAMlTCxLtsTWA7LH1Oh/bFCHsBn0TPS5m30EQ==}

  '@types/json-schema@7.0.15':
    resolution: {integrity: sha512-5+fP8P8MFNC+AyZCDxrB2pkZFPGzqQWUzpSeuuVLvm8VMcorNYavBqoFcxK8bQz4Qsbn4oUEEem4wDLfcysGHA==}

  '@types/json5@0.0.29':
    resolution: {integrity: sha512-dRLjCWHYg4oaA77cxO64oO+7JwCwnIzkZPdrrC71jQmQtlhM556pwKo5bUzqvZndkVbeFLIIi+9TC40JNF5hNQ==}

  '@types/katex@0.16.7':
    resolution: {integrity: sha512-HMwFiRujE5PjrgwHQ25+bsLJgowjGjm5Z8FVSf0N6PwgJrwxH0QxzHYDcKsTfV3wva0vzrpqMTJS2jXPr5BMEQ==}

  '@types/mdast@3.0.15':
    resolution: {integrity: sha512-LnwD+mUEfxWMa1QpDraczIn6k0Ee3SMicuYSSzS6ZYl2gKS09EClnJYGd8Du6rfc5r/GZEk5o1mRb8TaTj03sQ==}

  '@types/mdast@4.0.4':
    resolution: {integrity: sha512-kGaNbPh1k7AFzgpud/gMdvIm5xuECykRR+JnWKQno9TAXVa6WIVCGTPvYGekIDL4uwCZQSYbUxNBSb1aUo79oA==}

  '@types/mdx@2.0.13':
    resolution: {integrity: sha512-+OWZQfAYyio6YkJb3HLxDrvnx6SWWDbC0zVPfBRzUk0/nqoDyf6dNxQi3eArPe8rJ473nobTMQ/8Zk+LxJ+Yuw==}

  '@types/ms@2.1.0':
    resolution: {integrity: sha512-GsCCIZDE/p3i96vtEqx+7dBUGXrc7zeSK3wwPHIaRThS+9OhWIXRqzs4d6k1SVU8g91DrNRWxWUGhp5KXQb2VA==}

  '@types/node@22.5.4':
    resolution: {integrity: sha512-FDuKUJQm/ju9fT/SeX/6+gBzoPzlVCzfzmGkwKvRHQVxi4BntVbyIwf6a4Xn62mrvndLiml6z/UBXIdEVjQLXg==}

  '@types/prop-types@15.7.14':
    resolution: {integrity: sha512-gNMvNH49DJ7OJYv+KAKn0Xp45p8PLl6zo2YnvDIbTd4J6MER2BmWN49TG7n9LvkyihINxeKW8+3bfS2yDC9dzQ==}

  '@types/react-dom@19.2.3':
    resolution: {integrity: sha512-jp2L/eY6fn+KgVVQAOqYItbF0VY/YApe5Mz2F0aykSO8gx31bYCZyvSeYxCHKvzHG5eZjc+zyaS5BrBWya2+kQ==}
    peerDependencies:
      '@types/react': ^19.2.0

  '@types/react@19.2.7':
    resolution: {integrity: sha512-MWtvHrGZLFttgeEj28VXHxpmwYbor/ATPYbBfSFZEIRK0ecCFLl2Qo55z52Hss+UV9CRN7trSeq1zbgx7YDWWg==}

  '@types/trusted-types@2.0.7':
    resolution: {integrity: sha512-ScaPdn1dQczgbl0QFTeTOmVHFULt394XJgOQNoyVhZ6r2vLnMLJfBPd53SB52T/3G36VI1/g2MZaX0cwDuXsfw==}

  '@types/unist@2.0.11':
    resolution: {integrity: sha512-CmBKiL6NNo/OqgmMn95Fk9Whlp2mtvIv+KNpQKN2F4SjvrEesubTRWGYSg+BnWZOnlCaSTU1sMpsBOzgbYhnsA==}

  '@types/unist@3.0.3':
    resolution: {integrity: sha512-ko/gIFJRv177XgZsZcBwnqJN5x/Gien8qNOn0D5bQU/zAzVf9Zt3BlcUiLqhV9y4ARk0GbT3tnUiPNgnTXzc/Q==}

  '@typescript-eslint/eslint-plugin@8.48.1':
    resolution: {integrity: sha512-X63hI1bxl5ohelzr0LY5coufyl0LJNthld+abwxpCoo6Gq+hSqhKwci7MUWkXo67mzgUK6YFByhmaHmUcuBJmA==}
    engines: {node: ^18.18.0 || ^20.9.0 || >=21.1.0}
    peerDependencies:
      '@typescript-eslint/parser': ^8.48.1
      eslint: ^8.57.0 || ^9.0.0
      typescript: '>=4.8.4 <6.0.0'

  '@typescript-eslint/parser@8.48.1':
    resolution: {integrity: sha512-PC0PDZfJg8sP7cmKe6L3QIL8GZwU5aRvUFedqSIpw3B+QjRSUZeeITC2M5XKeMXEzL6wccN196iy3JLwKNvDVA==}
    engines: {node: ^18.18.0 || ^20.9.0 || >=21.1.0}
    peerDependencies:
      eslint: ^8.57.0 || ^9.0.0
      typescript: '>=4.8.4 <6.0.0'

  '@typescript-eslint/project-service@8.48.1':
    resolution: {integrity: sha512-HQWSicah4s9z2/HifRPQ6b6R7G+SBx64JlFQpgSSHWPKdvCZX57XCbszg/bapbRsOEv42q5tayTYcEFpACcX1w==}
    engines: {node: ^18.18.0 || ^20.9.0 || >=21.1.0}
    peerDependencies:
      typescript: '>=4.8.4 <6.0.0'

  '@typescript-eslint/scope-manager@8.48.1':
    resolution: {integrity: sha512-rj4vWQsytQbLxC5Bf4XwZ0/CKd362DkWMUkviT7DCS057SK64D5lH74sSGzhI6PDD2HCEq02xAP9cX68dYyg1w==}
    engines: {node: ^18.18.0 || ^20.9.0 || >=21.1.0}

  '@typescript-eslint/tsconfig-utils@8.48.1':
    resolution: {integrity: sha512-k0Jhs4CpEffIBm6wPaCXBAD7jxBtrHjrSgtfCjUvPp9AZ78lXKdTR8fxyZO5y4vWNlOvYXRtngSZNSn+H53Jkw==}
    engines: {node: ^18.18.0 || ^20.9.0 || >=21.1.0}
    peerDependencies:
      typescript: '>=4.8.4 <6.0.0'

  '@typescript-eslint/type-utils@8.48.1':
    resolution: {integrity: sha512-1jEop81a3LrJQLTf/1VfPQdhIY4PlGDBc/i67EVWObrtvcziysbLN3oReexHOM6N3jyXgCrkBsZpqwH0hiDOQg==}
    engines: {node: ^18.18.0 || ^20.9.0 || >=21.1.0}
    peerDependencies:
      eslint: ^8.57.0 || ^9.0.0
      typescript: '>=4.8.4 <6.0.0'

  '@typescript-eslint/types@8.48.1':
    resolution: {integrity: sha512-+fZ3LZNeiELGmimrujsDCT4CRIbq5oXdHe7chLiW8qzqyPMnn1puNstCrMNVAqwcl2FdIxkuJ4tOs/RFDBVc/Q==}
    engines: {node: ^18.18.0 || ^20.9.0 || >=21.1.0}

  '@typescript-eslint/typescript-estree@8.48.1':
    resolution: {integrity: sha512-/9wQ4PqaefTK6POVTjJaYS0bynCgzh6ClJHGSBj06XEHjkfylzB+A3qvyaXnErEZSaxhIo4YdyBgq6j4RysxDg==}
    engines: {node: ^18.18.0 || ^20.9.0 || >=21.1.0}
    peerDependencies:
      typescript: '>=4.8.4 <6.0.0'

  '@typescript-eslint/utils@8.48.1':
    resolution: {integrity: sha512-fAnhLrDjiVfey5wwFRwrweyRlCmdz5ZxXz2G/4cLn0YDLjTapmN4gcCsTBR1N2rWnZSDeWpYtgLDsJt+FpmcwA==}
    engines: {node: ^18.18.0 || ^20.9.0 || >=21.1.0}
    peerDependencies:
      eslint: ^8.57.0 || ^9.0.0
      typescript: '>=4.8.4 <6.0.0'

  '@typescript-eslint/visitor-keys@8.48.1':
    resolution: {integrity: sha512-BmxxndzEWhE4TIEEMBs8lP3MBWN3jFPs/p6gPm/wkv02o41hI6cq9AuSmGAaTTHPtA1FTi2jBre4A9rm5ZmX+Q==}
    engines: {node: ^18.18.0 || ^20.9.0 || >=21.1.0}

  '@ungap/structured-clone@1.3.0':
    resolution: {integrity: sha512-WmoN8qaIAo7WTYWbAZuG8PYEhn5fkz7dZrqTBZ7dtt//lL2Gwms1IcnQ5yHqjDfX8Ft5j4YzDM23f87zBfDe9g==}

  '@unrs/resolver-binding-android-arm-eabi@1.11.1':
    resolution: {integrity: sha512-ppLRUgHVaGRWUx0R0Ut06Mjo9gBaBkg3v/8AxusGLhsIotbBLuRk51rAzqLC8gq6NyyAojEXglNjzf6R948DNw==}
    cpu: [arm]
    os: [android]

  '@unrs/resolver-binding-android-arm64@1.11.1':
    resolution: {integrity: sha512-lCxkVtb4wp1v+EoN+HjIG9cIIzPkX5OtM03pQYkG+U5O/wL53LC4QbIeazgiKqluGeVEeBlZahHalCaBvU1a2g==}
    cpu: [arm64]
    os: [android]

  '@unrs/resolver-binding-darwin-arm64@1.11.1':
    resolution: {integrity: sha512-gPVA1UjRu1Y/IsB/dQEsp2V1pm44Of6+LWvbLc9SDk1c2KhhDRDBUkQCYVWe6f26uJb3fOK8saWMgtX8IrMk3g==}
    cpu: [arm64]
    os: [darwin]

  '@unrs/resolver-binding-darwin-x64@1.11.1':
    resolution: {integrity: sha512-cFzP7rWKd3lZaCsDze07QX1SC24lO8mPty9vdP+YVa3MGdVgPmFc59317b2ioXtgCMKGiCLxJ4HQs62oz6GfRQ==}
    cpu: [x64]
    os: [darwin]

  '@unrs/resolver-binding-freebsd-x64@1.11.1':
    resolution: {integrity: sha512-fqtGgak3zX4DCB6PFpsH5+Kmt/8CIi4Bry4rb1ho6Av2QHTREM+47y282Uqiu3ZRF5IQioJQ5qWRV6jduA+iGw==}
    cpu: [x64]
    os: [freebsd]

  '@unrs/resolver-binding-linux-arm-gnueabihf@1.11.1':
    resolution: {integrity: sha512-u92mvlcYtp9MRKmP+ZvMmtPN34+/3lMHlyMj7wXJDeXxuM0Vgzz0+PPJNsro1m3IZPYChIkn944wW8TYgGKFHw==}
    cpu: [arm]
    os: [linux]

  '@unrs/resolver-binding-linux-arm-musleabihf@1.11.1':
    resolution: {integrity: sha512-cINaoY2z7LVCrfHkIcmvj7osTOtm6VVT16b5oQdS4beibX2SYBwgYLmqhBjA1t51CarSaBuX5YNsWLjsqfW5Cw==}
    cpu: [arm]
    os: [linux]

  '@unrs/resolver-binding-linux-arm64-gnu@1.11.1':
    resolution: {integrity: sha512-34gw7PjDGB9JgePJEmhEqBhWvCiiWCuXsL9hYphDF7crW7UgI05gyBAi6MF58uGcMOiOqSJ2ybEeCvHcq0BCmQ==}
    cpu: [arm64]
    os: [linux]

  '@unrs/resolver-binding-linux-arm64-musl@1.11.1':
    resolution: {integrity: sha512-RyMIx6Uf53hhOtJDIamSbTskA99sPHS96wxVE/bJtePJJtpdKGXO1wY90oRdXuYOGOTuqjT8ACccMc4K6QmT3w==}
    cpu: [arm64]
    os: [linux]

  '@unrs/resolver-binding-linux-ppc64-gnu@1.11.1':
    resolution: {integrity: sha512-D8Vae74A4/a+mZH0FbOkFJL9DSK2R6TFPC9M+jCWYia/q2einCubX10pecpDiTmkJVUH+y8K3BZClycD8nCShA==}
    cpu: [ppc64]
    os: [linux]

  '@unrs/resolver-binding-linux-riscv64-gnu@1.11.1':
    resolution: {integrity: sha512-frxL4OrzOWVVsOc96+V3aqTIQl1O2TjgExV4EKgRY09AJ9leZpEg8Ak9phadbuX0BA4k8U5qtvMSQQGGmaJqcQ==}
    cpu: [riscv64]
    os: [linux]

  '@unrs/resolver-binding-linux-riscv64-musl@1.11.1':
    resolution: {integrity: sha512-mJ5vuDaIZ+l/acv01sHoXfpnyrNKOk/3aDoEdLO/Xtn9HuZlDD6jKxHlkN8ZhWyLJsRBxfv9GYM2utQ1SChKew==}
    cpu: [riscv64]
    os: [linux]

  '@unrs/resolver-binding-linux-s390x-gnu@1.11.1':
    resolution: {integrity: sha512-kELo8ebBVtb9sA7rMe1Cph4QHreByhaZ2QEADd9NzIQsYNQpt9UkM9iqr2lhGr5afh885d/cB5QeTXSbZHTYPg==}
    cpu: [s390x]
    os: [linux]

  '@unrs/resolver-binding-linux-x64-gnu@1.11.1':
    resolution: {integrity: sha512-C3ZAHugKgovV5YvAMsxhq0gtXuwESUKc5MhEtjBpLoHPLYM+iuwSj3lflFwK3DPm68660rZ7G8BMcwSro7hD5w==}
    cpu: [x64]
    os: [linux]

  '@unrs/resolver-binding-linux-x64-musl@1.11.1':
    resolution: {integrity: sha512-rV0YSoyhK2nZ4vEswT/QwqzqQXw5I6CjoaYMOX0TqBlWhojUf8P94mvI7nuJTeaCkkds3QE4+zS8Ko+GdXuZtA==}
    cpu: [x64]
    os: [linux]

  '@unrs/resolver-binding-wasm32-wasi@1.11.1':
    resolution: {integrity: sha512-5u4RkfxJm+Ng7IWgkzi3qrFOvLvQYnPBmjmZQ8+szTK/b31fQCnleNl1GgEt7nIsZRIf5PLhPwT0WM+q45x/UQ==}
    engines: {node: '>=14.0.0'}
    cpu: [wasm32]

  '@unrs/resolver-binding-win32-arm64-msvc@1.11.1':
    resolution: {integrity: sha512-nRcz5Il4ln0kMhfL8S3hLkxI85BXs3o8EYoattsJNdsX4YUU89iOkVn7g0VHSRxFuVMdM4Q1jEpIId1Ihim/Uw==}
    cpu: [arm64]
    os: [win32]

  '@unrs/resolver-binding-win32-ia32-msvc@1.11.1':
    resolution: {integrity: sha512-DCEI6t5i1NmAZp6pFonpD5m7i6aFrpofcp4LA2i8IIq60Jyo28hamKBxNrZcyOwVOZkgsRp9O2sXWBWP8MnvIQ==}
    cpu: [ia32]
    os: [win32]

  '@unrs/resolver-binding-win32-x64-msvc@1.11.1':
    resolution: {integrity: sha512-lrW200hZdbfRtztbygyaq/6jP6AKE8qQN2KvPcJ+x7wiD038YtnYtZ82IMNJ69GJibV7bwL3y9FgK+5w/pYt6g==}
    cpu: [x64]
    os: [win32]

  '@urql/core@5.1.1':
    resolution: {integrity: sha512-aGh024z5v2oINGD/In6rAtVKTm4VmQ2TxKQBAtk2ZSME5dunZFcjltw4p5ENQg+5CBhZ3FHMzl0Oa+rwqiWqlg==}

  acorn-jsx@5.3.2:
    resolution: {integrity: sha512-rq9s+JNhf0IChjtDXxllJ7g41oZk5SlXtp0LHwyA5cejwn7vKmKp4pPri6YEePv2PU65sAsegbXtIinmDFDXgQ==}
    peerDependencies:
      acorn: ^6.0.0 || ^7.0.0 || ^8.0.0

  acorn@8.14.1:
    resolution: {integrity: sha512-OvQ/2pUDKmgfCg++xsTX1wGxfTaszcHVcTctW4UJB4hibJx2HXxxO5UmVgyjMa+ZDsiaf5wWLXYpRWMmBI0QHg==}
    engines: {node: '>=0.4.0'}
    hasBin: true

  acorn@8.15.0:
    resolution: {integrity: sha512-NZyJarBfL7nWwIq+FDL6Zp/yHEhePMNnnJ0y3qfieCrmNvYct8uvtiV41UvlSe6apAfk0fY1FbWx+NwfmpvtTg==}
    engines: {node: '>=0.4.0'}
    hasBin: true

  ajv@6.12.6:
    resolution: {integrity: sha512-j3fVLgvTo527anyYyJOGTYJbG+vnnQYvE0m5mmkc1TK+nxAppkCLMIL0aZ4dblVCNoGShhm+kzE4ZUykBoMg4g==}

  ansi-styles@4.3.0:
    resolution: {integrity: sha512-zbB9rCJAT1rbjiVDb2hqKFHNYLxgtk8NURxZ3IZwD3F6NtxbXZQCnnSi1Lkx+IDohdPlFp222wVALIheZJQSEg==}
    engines: {node: '>=8'}

  argparse@2.0.1:
    resolution: {integrity: sha512-8+9WqebbFzpX9OR+Wa6O29asIogeRMzcGtAINdpMHHyAg10f05aSFVBbcEqGf/PXw1EjAZ+q2/bEBg3DvurK3Q==}

  aria-hidden@1.2.6:
    resolution: {integrity: sha512-ik3ZgC9dY/lYVVM++OISsaYDeg1tb0VtP5uL3ouh1koGOaUMDPpbFIei4JkFimWUFPn90sbMNMXQAIVOlnYKJA==}
    engines: {node: '>=10'}

  aria-query@5.3.2:
    resolution: {integrity: sha512-COROpnaoap1E2F000S62r6A60uHZnmlvomhfyT2DlTcrY1OrBKn2UhH7qn5wTC9zMvD0AY7csdPSNwKP+7WiQw==}
    engines: {node: '>= 0.4'}

  array-buffer-byte-length@1.0.2:
    resolution: {integrity: sha512-LHE+8BuR7RYGDKvnrmcuSq3tDcKv9OFEXQt/HpbZhY7V6h0zlUXutnAD82GiFx9rdieCMjkvtcsPqBwgUl1Iiw==}
    engines: {node: '>= 0.4'}

  array-includes@3.1.9:
    resolution: {integrity: sha512-FmeCCAenzH0KH381SPT5FZmiA/TmpndpcaShhfgEN9eCVjnFBqq3l1xrI42y8+PPLI6hypzou4GXw00WHmPBLQ==}
    engines: {node: '>= 0.4'}

  array.prototype.findlast@1.2.5:
    resolution: {integrity: sha512-CVvd6FHg1Z3POpBLxO6E6zr+rSKEQ9L6rZHAaY7lLfhKsWYUBBOuMs0e9o24oopj6H+geRCX0YJ+TJLBK2eHyQ==}
    engines: {node: '>= 0.4'}

  array.prototype.findlastindex@1.2.6:
    resolution: {integrity: sha512-F/TKATkzseUExPlfvmwQKGITM3DGTK+vkAsCZoDc5daVygbJBnjEUCbgkAvVFsgfXfX4YIqZ/27G3k3tdXrTxQ==}
    engines: {node: '>= 0.4'}

  array.prototype.flat@1.3.3:
    resolution: {integrity: sha512-rwG/ja1neyLqCuGZ5YYrznA62D4mZXg0i1cIskIUKSiqF3Cje9/wXAls9B9s1Wa2fomMsIv8czB8jZcPmxCXFg==}
    engines: {node: '>= 0.4'}

  array.prototype.flatmap@1.3.3:
    resolution: {integrity: sha512-Y7Wt51eKJSyi80hFrJCePGGNo5ktJCslFuboqJsbf57CCPcm5zztluPlc4/aD8sWsKvlwatezpV4U1efk8kpjg==}
    engines: {node: '>= 0.4'}

  array.prototype.tosorted@1.1.4:
    resolution: {integrity: sha512-p6Fx8B7b7ZhL/gmUsAy0D15WhvDccw3mnGNbZpi3pmeJdxtWsj2jEaI4Y6oo3XiHfzuSgPwKc04MYt6KgvC/wA==}
    engines: {node: '>= 0.4'}

  arraybuffer.prototype.slice@1.0.4:
    resolution: {integrity: sha512-BNoCY6SXXPQ7gF2opIP4GBE+Xw7U+pHMYKuzjgCN3GwiaIR09UUeKfheyIry77QtrCBlC0KK0q5/TER/tYh3PQ==}
    engines: {node: '>= 0.4'}

  ast-types-flow@0.0.8:
    resolution: {integrity: sha512-OH/2E5Fg20h2aPrbe+QL8JZQFko0YZaF+j4mnQ7BGhfavO7OpSLa8a0y9sBwomHdSbkhTS8TQNayBfnW5DwbvQ==}

  astring@1.9.0:
    resolution: {integrity: sha512-LElXdjswlqjWrPpJFg1Fx4wpkOCxj1TDHlSV4PlaRxHGWko024xICaa97ZkMfs6DRKlCguiAI+rbXv5GWwXIkg==}
    hasBin: true

  async-function@1.0.0:
    resolution: {integrity: sha512-hsU18Ae8CDTR6Kgu9DYf0EbCr/a5iGL0rytQDobUcdpYOKokk8LEjVphnXkDkgpi0wYVsqrXuP0bZxJaTqdgoA==}
    engines: {node: '>= 0.4'}

  autoprefixer@10.4.21:
    resolution: {integrity: sha512-O+A6LWV5LDHSJD3LjHYoNi4VLsj/Whi7k6zG12xTYaU4cQ8oxQGckXNX8cRHK5yOZ/ppVHe0ZBXGzSV9jXdVbQ==}
    engines: {node: ^10 || ^12 || >=14}
    hasBin: true
    peerDependencies:
      postcss: ^8.1.0

  available-typed-arrays@1.0.7:
    resolution: {integrity: sha512-wvUjBtSGN7+7SjNpq/9M2Tg350UZD3q62IFZLbRAR1bSMlCo1ZaeW+BJ+D090e4hIIZLBcTDWe4Mh4jvUDajzQ==}
    engines: {node: '>= 0.4'}

  axe-core@4.10.3:
    resolution: {integrity: sha512-Xm7bpRXnDSX2YE2YFfBk2FnF0ep6tmG7xPh8iHee8MIcrgq762Nkce856dYtJYLkuIoYZvGfTs/PbZhideTcEg==}
    engines: {node: '>=4'}

  axobject-query@4.1.0:
    resolution: {integrity: sha512-qIj0G9wZbMGNLjLmg1PT6v2mE9AH2zlnADJD/2tC6E00hgmhUOfEB6greHPAfLRSufHqROIUTkw6E+M3lH0PTQ==}
    engines: {node: '>= 0.4'}

  bail@2.0.2:
    resolution: {integrity: sha512-0xO6mYd7JB2YesxDKplafRpsiOzPt9V02ddPCLbY1xYGPOX24NTyN50qnUxgCPcSoYMhKpAuBTjQoRZCAkUDRw==}

  balanced-match@1.0.2:
    resolution: {integrity: sha512-3oSeUO0TMV67hN1AmbXsK4yaqU7tjiHlbxRDZOpH0KW9+CeX4bRAaX0Anxt0tx2MrpRpWwQaPwIlISEJhYU5Pw==}

  base64-js@1.5.1:
    resolution: {integrity: sha512-AKpaYlHn8t4SVbOHCy+b5+KKgvR4vrsD8vbvrbiQJps7fKDTkjkDry6ji0rUJjC0kzbNePLwzxq8iypo41qeWA==}

  brace-expansion@1.1.12:
    resolution: {integrity: sha512-9T9UjW3r0UW5c1Q7GTwllptXwhvYmEzFhzMfZ9H7FQWt+uZePjZPjBP/W1ZEyZ1twGWom5/56TF4lPcqjnDHcg==}

  brace-expansion@2.0.1:
    resolution: {integrity: sha512-XnAIvQ8eM+kC6aULx6wuQiwVsnzsi9d3WxzV3FpWTGA19F621kwdbsAcFKXgKUHZWsy+mY6iL1sHTxWEFCytDA==}

  braces@3.0.3:
    resolution: {integrity: sha512-yQbXgO/OSZVD2IsiLlro+7Hf6Q18EJrKSEsdoMzKePKXct3gvD8oLcOQdIzGupr5Fj+EDe8gO/lxc1BzfMpxvA==}
    engines: {node: '>=8'}

  browserslist@4.25.0:
    resolution: {integrity: sha512-PJ8gYKeS5e/whHBh8xrwYK+dAvEj7JXtz6uTucnMRB8OiGTsKccFekoRrjajPBHV8oOY+2tI4uxeceSimKwMFA==}
    engines: {node: ^6 || ^7 || ^8 || ^9 || ^10 || ^11 || ^12 || >=13.7}
    hasBin: true

  buffer@6.0.3:
    resolution: {integrity: sha512-FTiCpNxtwiZZHEZbcbTIcZjERVICn9yq/pDFkTl95/AxzD1naBctN7YO68riM/gLSDY7sdrMby8hofADYuuqOA==}

  call-bind-apply-helpers@1.0.2:
    resolution: {integrity: sha512-Sp1ablJ0ivDkSzjcaJdxEunN5/XvksFJ2sMBFfq6x0ryhQV/2b/KwFe21cMpmHtPOSij8K99/wSfoEuTObmuMQ==}
    engines: {node: '>= 0.4'}

  call-bind@1.0.8:
    resolution: {integrity: sha512-oKlSFMcMwpUg2ednkhQ454wfWiU/ul3CkJe/PEHcTKuiX6RpbehUiFMXu13HalGZxfUwCQzZG747YXBn1im9ww==}
    engines: {node: '>= 0.4'}

  call-bound@1.0.4:
    resolution: {integrity: sha512-+ys997U96po4Kx/ABpBCqhA9EuxJaQWDQg7295H4hBphv3IZg0boBKuwYpt4YXp6MZ5AmZQnU/tyMTlRpaSejg==}
    engines: {node: '>= 0.4'}

  callsites@3.1.0:
    resolution: {integrity: sha512-P8BjAsXvZS+VIDUI11hHCQEv74YT67YUi5JJFNWIqL235sBmjX4+qx9Muvls5ivyNENctx46xQLQ3aTuE7ssaQ==}
    engines: {node: '>=6'}

  caniuse-lite@1.0.30001721:
    resolution: {integrity: sha512-cOuvmUVtKrtEaoKiO0rSc29jcjwMwX5tOHDy4MgVFEWiUXj4uBMJkwI8MDySkgXidpMiHUcviogAvFi4pA2hDQ==}

  ccount@2.0.1:
    resolution: {integrity: sha512-eyrF0jiFpY+3drT6383f1qhkbGsLSifNAjA61IUjZjmLCWjItY6LB9ft9YhoDgwfmclB2zhu51Lc7+95b8NRAg==}

  chalk@4.1.2:
    resolution: {integrity: sha512-oKnbhFyRIXpUuez8iBMmyEa4nbj4IOQyuhc/wy9kY7/WVPcwIO9VA668Pu8RkO7+0G76SLROeyw9CpQ061i4mA==}
    engines: {node: '>=10'}

  character-entities-html4@2.1.0:
    resolution: {integrity: sha512-1v7fgQRj6hnSwFpq1Eu0ynr/CDEw0rXo2B61qXrLNdHZmPKgb7fqS1a2JwF0rISo9q77jDI8VMEHoApn8qDoZA==}

  character-entities-legacy@1.1.4:
    resolution: {integrity: sha512-3Xnr+7ZFS1uxeiUDvV02wQ+QDbc55o97tIV5zHScSPJpcLm/r0DFPcoY3tYRp+VZukxuMeKgXYmsXQHO05zQeA==}

  character-entities-legacy@3.0.0:
    resolution: {integrity: sha512-RpPp0asT/6ufRm//AJVwpViZbGM/MkjQFxJccQRHmISF/22NBtsHqAWmL+/pmkPWoIUJdWyeVleTl1wydHATVQ==}

  character-entities@1.2.4:
    resolution: {integrity: sha512-iBMyeEHxfVnIakwOuDXpVkc54HijNgCyQB2w0VfGQThle6NXn50zU6V/u+LDhxHcDUPojn6Kpga3PTAD8W1bQw==}

  character-entities@2.0.2:
    resolution: {integrity: sha512-shx7oQ0Awen/BRIdkjkvz54PnEEI/EjwXDSIZp86/KKdbafHh1Df/RYGBhn4hbe2+uKC9FnT5UCEdyPz3ai9hQ==}

  character-reference-invalid@1.1.4:
    resolution: {integrity: sha512-mKKUkUbhPpQlCOfIuZkvSEgktjPFIsZKRRbC6KWVEMvlzblj3i3asQv5ODsrwt0N3pHAEvjP8KTQPHkp0+6jOg==}

  character-reference-invalid@2.0.1:
    resolution: {integrity: sha512-iBZ4F4wRbyORVsu0jPV7gXkOsGYjGHPmAyv+HiHG8gi5PtC9KI2j1+v8/tlibRvjoWX027ypmG/n0HtO5t7unw==}

  chevrotain-allstar@0.3.1:
    resolution: {integrity: sha512-b7g+y9A0v4mxCW1qUhf3BSVPg+/NvGErk/dOkrDaHA0nQIQGAtrOjlX//9OQtRlSCy+x9rfB5N8yC71lH1nvMw==}
    peerDependencies:
      chevrotain: ^11.0.0

  chevrotain@11.0.3:
    resolution: {integrity: sha512-ci2iJH6LeIkvP9eJW6gpueU8cnZhv85ELY8w8WiFtNjMHA5ad6pQLaJo9mEly/9qUyCpvqX8/POVUTf18/HFdw==}

  chokidar@4.0.3:
    resolution: {integrity: sha512-Qgzu8kfBvo+cA4962jnP1KkS6Dop5NS6g7R5LFYJr4b8Ub94PPQXUksCw9PvXoeXPRRddRNC5C1JQUR2SMGtnA==}
    engines: {node: '>= 14.16.0'}

  chownr@3.0.0:
    resolution: {integrity: sha512-+IxzY9BZOQd/XuYPRmrvEVjF/nqj5kgT4kEq7VofrDoM1MxoRjEWkrCC3EtLi59TVawxTAn+orJwFQcrqEN1+g==}
    engines: {node: '>=18'}

  class-variance-authority@0.7.1:
    resolution: {integrity: sha512-Ka+9Trutv7G8M6WT6SeiRWz792K5qEqIGEGzXKhAE6xOWAY6pPH8U+9IY3oCMv6kqTmLsv7Xh/2w2RigkePMsg==}

  classnames@2.5.1:
    resolution: {integrity: sha512-saHYOzhIQs6wy2sVxTM6bUDsQO4F50V9RQ22qBpEdCW+I+/Wmke2HOl6lS6dTpdxVhb88/I6+Hs+438c3lfUow==}

  client-only@0.0.1:
    resolution: {integrity: sha512-IV3Ou0jSMzZrd3pZ48nLkT9DA7Ag1pnPzaiQhpW7c3RbcqqzvzzVu+L8gfqMp/8IM2MQtSiqaCxrrcfu8I8rMA==}

  clsx@2.1.1:
    resolution: {integrity: sha512-eYm0QWBtUrBWZWG0d386OGAw16Z995PiOVo2B7bjWSbHedGl5e0ZWaq65kOGgUSNesEIDkB9ISbTg/JK9dhCZA==}
    engines: {node: '>=6'}

  code-block-writer@13.0.3:
    resolution: {integrity: sha512-Oofo0pq3IKnsFtuHqSF7TqBfr71aeyZDVJ0HpmqB7FBM2qEigL0iPONSCZSO9pE9dZTAxANe5XHG9Uy0YMv8cg==}

  collapse-white-space@2.1.0:
    resolution: {integrity: sha512-loKTxY1zCOuG4j9f6EPnuyyYkf58RnhhWTvRoZEokgB+WbdXehfjFviyOVYkqzEWz1Q5kRiZdBYS5SwxbQYwzw==}

  color-convert@2.0.1:
    resolution: {integrity: sha512-RRECPsj7iu/xb5oKYcsFHSppFNnsj/52OVTRKb4zP5onXwVF3zVmmToNcOfGC+CRDpfK/U584fMg38ZHCaElKQ==}
    engines: {node: '>=7.0.0'}

  color-name@1.1.4:
    resolution: {integrity: sha512-dOy+3AuW3a2wNbZHIuMZpTcgjGuLU/uBL/ubcZF9OXbDo8ff4O8yVp5Bf0efS8uEoYo5q4Fx7dY9OgQGXgAsQA==}

  comma-separated-tokens@1.0.8:
    resolution: {integrity: sha512-GHuDRO12Sypu2cV70d1dkA2EUmXHgntrzbpvOB+Qy+49ypNfGgFQIC2fhhXbnyrJRynDCAARsT7Ou0M6hirpfw==}

  comma-separated-tokens@2.0.3:
    resolution: {integrity: sha512-Fu4hJdvzeylCfQPp9SGWidpzrMs7tTrlu6Vb8XGaRGck8QSNZJJp538Wrb60Lax4fPwR64ViY468OIUTbRlGZg==}

  commander@7.2.0:
    resolution: {integrity: sha512-QrWXB+ZQSVPmIWIhtEO9H+gwHaMGYiF5ChvoJ+K9ZGHG/sVsa6yiesAD1GC/x46sET00Xlwo1u49RVVVzvcSkw==}
    engines: {node: '>= 10'}

  commander@8.3.0:
    resolution: {integrity: sha512-OkTL9umf+He2DZkUq8f8J9of7yL6RJKI24dVITBmNfZBmri9zYZQrKkuXiKhyfPSu8tUhnVBB1iKXevvnlR4Ww==}
    engines: {node: '>= 12'}

  compute-scroll-into-view@3.1.1:
    resolution: {integrity: sha512-VRhuHOLoKYOy4UbilLbUzbYg93XLjv2PncJC50EuTWPA3gaja1UjBsUP/D/9/juV3vQFr6XBEzn9KCAHdUvOHw==}

  concat-map@0.0.1:
    resolution: {integrity: sha512-/Srv4dswyQNBfohGpz9o6Yb3Gz3SrUDqBH5rTuhGR7ahtlbYKnVxw2bCFMRljaA7EXHaXZ8wsHdodFvbkhKmqg==}

  confbox@0.1.8:
    resolution: {integrity: sha512-RMtmw0iFkeR4YV+fUOSucriAQNb9g8zFR52MWCtl+cCZOFRNL6zeB395vPzFhEjjn4fMxXudmELnl/KF/WrK6w==}

  confbox@0.2.2:
    resolution: {integrity: sha512-1NB+BKqhtNipMsov4xI/NnhCKp9XG9NamYp5PVm9klAT0fsrNPjaFICsCFhNhwZJKNh7zB/3q8qXz0E9oaMNtQ==}

  convert-source-map@2.0.0:
    resolution: {integrity: sha512-Kvp459HrV2FEJ1CAsi1Ku+MY3kasH19TFykTz2xWmMeq6bk2NU3XXvfJ+Q61m0xktWwt+1HSYf3JZsTms3aRJg==}

  cookie@1.0.2:
    resolution: {integrity: sha512-9Kr/j4O16ISv8zBBhJoi4bXOYNTkFLOqSL3UDB0njXxCXNezjeyVrJyGOWtgfs/q2km1gwBcfH8q1yEGoMYunA==}
    engines: {node: '>=18'}

  core-js@3.42.0:
    resolution: {integrity: sha512-Sz4PP4ZA+Rq4II21qkNqOEDTDrCvcANId3xpIgB34NDkWc3UduWj2dqEtN9yZIq8Dk3HyPI33x9sqqU5C8sr0g==}

  cose-base@1.0.3:
    resolution: {integrity: sha512-s9whTXInMSgAp/NVXVNuVxVKzGH2qck3aQlVHxDCdAEPgtMKwc4Wq6/QKhgdEdgbLSi9rBTAcPoRa6JpiG4ksg==}

  cose-base@2.2.0:
    resolution: {integrity: sha512-AzlgcsCbUMymkADOJtQm3wO9S3ltPfYOFD5033keQn9NJzIbtnZj+UdBJe7DYml/8TdbtHJW3j58SOnKhWY/5g==}

  cross-spawn@7.0.6:
    resolution: {integrity: sha512-uV2QOWP2nWzsy2aMp8aRibhi9dlzF5Hgh5SHaB9OiTGEyDTiJJyx0uy51QXdyWbtAHNua4XJzUKca3OzKUd3vA==}
    engines: {node: '>= 8'}

  cssesc@3.0.0:
    resolution: {integrity: sha512-/Tb/JcjK111nNScGob5MNtsntNM1aCNUDipB/TkwZFhyDrrE47SOx/18wF2bbjgc3ZzCSKW1T5nt5EbFoAz/Vg==}
    engines: {node: '>=4'}
    hasBin: true

  csstype@3.1.3:
    resolution: {integrity: sha512-M1uQkMl8rQK/szD0LNhtqxIPLpimGm8sOBwU7lLnCpSbTyY3yeU1Vc7l4KT5zT4s/yOxHH5O7tIuuLOCnLADRw==}

  csstype@3.2.3:
    resolution: {integrity: sha512-z1HGKcYy2xA8AGQfwrn0PAy+PB7X/GSj3UVJW9qKyn43xWa+gl5nXmU4qqLMRzWVLFC8KusUX8T/0kCiOYpAIQ==}

  cytoscape-cose-bilkent@4.1.0:
    resolution: {integrity: sha512-wgQlVIUJF13Quxiv5e1gstZ08rnZj2XaLHGoFMYXz7SkNfCDOOteKBE6SYRfA9WxxI/iBc3ajfDoc6hb/MRAHQ==}
    peerDependencies:
      cytoscape: ^3.2.0

  cytoscape-fcose@2.2.0:
    resolution: {integrity: sha512-ki1/VuRIHFCzxWNrsshHYPs6L7TvLu3DL+TyIGEsRcvVERmxokbf5Gdk7mFxZnTdiGtnA4cfSmjZJMviqSuZrQ==}
    peerDependencies:
      cytoscape: ^3.2.0

  cytoscape@3.32.0:
    resolution: {integrity: sha512-5JHBC9n75kz5851jeklCPmZWcg3hUe6sjqJvyk3+hVqFaKcHwHgxsjeN1yLmggoUc6STbtm9/NQyabQehfjvWQ==}
    engines: {node: '>=0.10'}

  d3-array@2.12.1:
    resolution: {integrity: sha512-B0ErZK/66mHtEsR1TkPEEkwdy+WDesimkM5gpZr5Dsg54BiTA5RXtYW5qTLIAcekaS9xfZrzBLF/OAkB3Qn1YQ==}

  d3-array@3.2.4:
    resolution: {integrity: sha512-tdQAmyA18i4J7wprpYq8ClcxZy3SC31QMeByyCFyRt7BVHdREQZ5lpzoe5mFEYZUWe+oq8HBvk9JjpibyEV4Jg==}
    engines: {node: '>=12'}

  d3-axis@3.0.0:
    resolution: {integrity: sha512-IH5tgjV4jE/GhHkRV0HiVYPDtvfjHQlQfJHs0usq7M30XcSBvOotpmH1IgkcXsO/5gEQZD43B//fc7SRT5S+xw==}
    engines: {node: '>=12'}

  d3-brush@3.0.0:
    resolution: {integrity: sha512-ALnjWlVYkXsVIGlOsuWH1+3udkYFI48Ljihfnh8FZPF2QS9o+PzGLBslO0PjzVoHLZ2KCVgAM8NVkXPJB2aNnQ==}
    engines: {node: '>=12'}

  d3-chord@3.0.1:
    resolution: {integrity: sha512-VE5S6TNa+j8msksl7HwjxMHDM2yNK3XCkusIlpX5kwauBfXuyLAtNg9jCp/iHH61tgI4sb6R/EIMWCqEIdjT/g==}
    engines: {node: '>=12'}

  d3-color@3.1.0:
    resolution: {integrity: sha512-zg/chbXyeBtMQ1LbD/WSoW2DpC3I0mpmPdW+ynRTj/x2DAWYrIY7qeZIHidozwV24m4iavr15lNwIwLxRmOxhA==}
    engines: {node: '>=12'}

  d3-contour@4.0.2:
    resolution: {integrity: sha512-4EzFTRIikzs47RGmdxbeUvLWtGedDUNkTcmzoeyg4sP/dvCexO47AaQL7VKy/gul85TOxw+IBgA8US2xwbToNA==}
    engines: {node: '>=12'}

  d3-delaunay@6.0.4:
    resolution: {integrity: sha512-mdjtIZ1XLAM8bm/hx3WwjfHt6Sggek7qH043O8KEjDXN40xi3vx/6pYSVTwLjEgiXQTbvaouWKynLBiUZ6SK6A==}
    engines: {node: '>=12'}

  d3-dispatch@3.0.1:
    resolution: {integrity: sha512-rzUyPU/S7rwUflMyLc1ETDeBj0NRuHKKAcvukozwhshr6g6c5d8zh4c2gQjY2bZ0dXeGLWc1PF174P2tVvKhfg==}
    engines: {node: '>=12'}

  d3-drag@3.0.0:
    resolution: {integrity: sha512-pWbUJLdETVA8lQNJecMxoXfH6x+mO2UQo8rSmZ+QqxcbyA3hfeprFgIT//HW2nlHChWeIIMwS2Fq+gEARkhTkg==}
    engines: {node: '>=12'}

  d3-dsv@3.0.1:
    resolution: {integrity: sha512-UG6OvdI5afDIFP9w4G0mNq50dSOsXHJaRE8arAS5o9ApWnIElp8GZw1Dun8vP8OyHOZ/QJUKUJwxiiCCnUwm+Q==}
    engines: {node: '>=12'}
    hasBin: true

  d3-ease@3.0.1:
    resolution: {integrity: sha512-wR/XK3D3XcLIZwpbvQwQ5fK+8Ykds1ip7A2Txe0yxncXSdq1L9skcG7blcedkOX+ZcgxGAmLX1FrRGbADwzi0w==}
    engines: {node: '>=12'}

  d3-fetch@3.0.1:
    resolution: {integrity: sha512-kpkQIM20n3oLVBKGg6oHrUchHM3xODkTzjMoj7aWQFq5QEM+R6E4WkzT5+tojDY7yjez8KgCBRoj4aEr99Fdqw==}
    engines: {node: '>=12'}

  d3-force@3.0.0:
    resolution: {integrity: sha512-zxV/SsA+U4yte8051P4ECydjD/S+qeYtnaIyAs9tgHCqfguma/aAQDjo85A9Z6EKhBirHRJHXIgJUlffT4wdLg==}
    engines: {node: '>=12'}

  d3-format@3.1.0:
    resolution: {integrity: sha512-YyUI6AEuY/Wpt8KWLgZHsIU86atmikuoOmCfommt0LYHiQSPjvX2AcFc38PX0CBpr2RCyZhjex+NS/LPOv6YqA==}
    engines: {node: '>=12'}

  d3-geo@3.1.1:
    resolution: {integrity: sha512-637ln3gXKXOwhalDzinUgY83KzNWZRKbYubaG+fGVuc/dxO64RRljtCTnf5ecMyE1RIdtqpkVcq0IbtU2S8j2Q==}
    engines: {node: '>=12'}

  d3-hierarchy@3.1.2:
    resolution: {integrity: sha512-FX/9frcub54beBdugHjDCdikxThEqjnR93Qt7PvQTOHxyiNCAlvMrHhclk3cD5VeAaq9fxmfRp+CnWw9rEMBuA==}
    engines: {node: '>=12'}

  d3-interpolate@3.0.1:
    resolution: {integrity: sha512-3bYs1rOD33uo8aqJfKP3JWPAibgw8Zm2+L9vBKEHJ2Rg+viTR7o5Mmv5mZcieN+FRYaAOWX5SJATX6k1PWz72g==}
    engines: {node: '>=12'}

  d3-path@1.0.9:
    resolution: {integrity: sha512-VLaYcn81dtHVTjEHd8B+pbe9yHWpXKZUC87PzoFmsFrJqgFwDe/qxfp5MlfsfM1V5E/iVt0MmEbWQ7FVIXh/bg==}

  d3-path@3.1.0:
    resolution: {integrity: sha512-p3KP5HCf/bvjBSSKuXid6Zqijx7wIfNW+J/maPs+iwR35at5JCbLUT0LzF1cnjbCHWhqzQTIN2Jpe8pRebIEFQ==}
    engines: {node: '>=12'}

  d3-polygon@3.0.1:
    resolution: {integrity: sha512-3vbA7vXYwfe1SYhED++fPUQlWSYTTGmFmQiany/gdbiWgU/iEyQzyymwL9SkJjFFuCS4902BSzewVGsHHmHtXg==}
    engines: {node: '>=12'}

  d3-quadtree@3.0.1:
    resolution: {integrity: sha512-04xDrxQTDTCFwP5H6hRhsRcb9xxv2RzkcsygFzmkSIOJy3PeRJP7sNk3VRIbKXcog561P9oU0/rVH6vDROAgUw==}
    engines: {node: '>=12'}

  d3-random@3.0.1:
    resolution: {integrity: sha512-FXMe9GfxTxqd5D6jFsQ+DJ8BJS4E/fT5mqqdjovykEB2oFbTMDVdg1MGFxfQW+FBOGoB++k8swBrgwSHT1cUXQ==}
    engines: {node: '>=12'}

  d3-sankey@0.12.3:
    resolution: {integrity: sha512-nQhsBRmM19Ax5xEIPLMY9ZmJ/cDvd1BG3UVvt5h3WRxKg5zGRbvnteTyWAbzeSvlh3tW7ZEmq4VwR5mB3tutmQ==}

  d3-scale-chromatic@3.1.0:
    resolution: {integrity: sha512-A3s5PWiZ9YCXFye1o246KoscMWqf8BsD9eRiJ3He7C9OBaxKhAd5TFCdEx/7VbKtxxTsu//1mMJFrEt572cEyQ==}
    engines: {node: '>=12'}

  d3-scale@4.0.2:
    resolution: {integrity: sha512-GZW464g1SH7ag3Y7hXjf8RoUuAFIqklOAq3MRl4OaWabTFJY9PN/E1YklhXLh+OQ3fM9yS2nOkCoS+WLZ6kvxQ==}
    engines: {node: '>=12'}

  d3-selection@3.0.0:
    resolution: {integrity: sha512-fmTRWbNMmsmWq6xJV8D19U/gw/bwrHfNXxrIN+HfZgnzqTHp9jOmKMhsTUjXOJnZOdZY9Q28y4yebKzqDKlxlQ==}
    engines: {node: '>=12'}

  d3-shape@1.3.7:
    resolution: {integrity: sha512-EUkvKjqPFUAZyOlhY5gzCxCeI0Aep04LwIRpsZ/mLFelJiUfnK56jo5JMDSE7yyP2kLSb6LtF+S5chMk7uqPqw==}

  d3-shape@3.2.0:
    resolution: {integrity: sha512-SaLBuwGm3MOViRq2ABk3eLoxwZELpH6zhl3FbAoJ7Vm1gofKx6El1Ib5z23NUEhF9AsGl7y+dzLe5Cw2AArGTA==}
    engines: {node: '>=12'}

  d3-time-format@4.1.0:
    resolution: {integrity: sha512-dJxPBlzC7NugB2PDLwo9Q8JiTR3M3e4/XANkreKSUxF8vvXKqm1Yfq4Q5dl8budlunRVlUUaDUgFt7eA8D6NLg==}
    engines: {node: '>=12'}

  d3-time@3.1.0:
    resolution: {integrity: sha512-VqKjzBLejbSMT4IgbmVgDjpkYrNWUYJnbCGo874u7MMKIWsILRX+OpX/gTk8MqjpT1A/c6HY2dCA77ZN0lkQ2Q==}
    engines: {node: '>=12'}

  d3-timer@3.0.1:
    resolution: {integrity: sha512-ndfJ/JxxMd3nw31uyKoY2naivF+r29V+Lc0svZxe1JvvIRmi8hUsrMvdOwgS1o6uBHmiz91geQ0ylPP0aj1VUA==}
    engines: {node: '>=12'}

  d3-transition@3.0.1:
    resolution: {integrity: sha512-ApKvfjsSR6tg06xrL434C0WydLr7JewBB3V+/39RMHsaXTOG0zmt/OAXeng5M5LBm0ojmxJrpomQVZ1aPvBL4w==}
    engines: {node: '>=12'}
    peerDependencies:
      d3-selection: 2 - 3

  d3-zoom@3.0.0:
    resolution: {integrity: sha512-b8AmV3kfQaqWAuacbPuNbL6vahnOJflOhexLzMMNLga62+/nh0JzvJ0aO/5a5MVgUFGS7Hu1P9P03o3fJkDCyw==}
    engines: {node: '>=12'}

  d3@7.9.0:
    resolution: {integrity: sha512-e1U46jVP+w7Iut8Jt8ri1YsPOvFpg46k+K8TpCb0P+zjCkjkPnV7WzfDJzMHy1LnA+wj5pLT1wjO901gLXeEhA==}
    engines: {node: '>=12'}

  dagre-d3-es@7.0.11:
    resolution: {integrity: sha512-tvlJLyQf834SylNKax8Wkzco/1ias1OPw8DcUMDE7oUIoSEW25riQVuiu/0OWEFqT0cxHT3Pa9/D82Jr47IONw==}

  damerau-levenshtein@1.0.8:
    resolution: {integrity: sha512-sdQSFB7+llfUcQHUQO3+B8ERRj0Oa4w9POWMI/puGtuf7gFywGmkaLCElnudfTiKZV+NvHqL0ifzdrI8Ro7ESA==}

  data-view-buffer@1.0.2:
    resolution: {integrity: sha512-EmKO5V3OLXh1rtK2wgXRansaK1/mtVdTUEiEI0W8RkvgT05kfxaH29PliLnpLP73yYO6142Q72QNa8Wx/A5CqQ==}
    engines: {node: '>= 0.4'}

  data-view-byte-length@1.0.2:
    resolution: {integrity: sha512-tuhGbE6CfTM9+5ANGf+oQb72Ky/0+s3xKUpHvShfiz2RxMFgFPjsXuRLBVMtvMs15awe45SRb83D6wH4ew6wlQ==}
    engines: {node: '>= 0.4'}

  data-view-byte-offset@1.0.1:
    resolution: {integrity: sha512-BS8PfmtDGnrgYdOonGZQdLZslWIeCGFP9tpan0hi1Co2Zr2NKADsvGYA8XxuG/4UWgJ6Cjtv+YJnB6MM69QGlQ==}
    engines: {node: '>= 0.4'}

  dayjs@1.11.13:
    resolution: {integrity: sha512-oaMBel6gjolK862uaPQOVTA7q3TZhuSvuMQAAglQDOWYO9A91IrAOUJEyKVlqJlHE0vq5p5UXxzdPfMH/x6xNg==}

  debug@2.6.9:
    resolution: {integrity: sha512-bC7ElrdJaJnPbAP+1EotYvqZsb3ecl5wi6Bfi6BJTUcNowp6cvspg0jXznRTKDjm/E7AdgFBVeAPVMNcKGsHMA==}
    peerDependencies:
      supports-color: '*'
    peerDependenciesMeta:
      supports-color:
        optional: true

  debug@3.2.7:
    resolution: {integrity: sha512-CFjzYYAi4ThfiQvizrFQevTTXHtnCqWfe7x1AhgEscTz6ZbLbfoLRLPugTQyBth6f8ZERVUSyWHFD/7Wu4t1XQ==}
    peerDependencies:
      supports-color: '*'
    peerDependenciesMeta:
      supports-color:
        optional: true

  debug@4.4.1:
    resolution: {integrity: sha512-KcKCqiftBJcZr++7ykoDIEwSa3XWowTfNPo92BYxjXiyYEVrUQh2aLyhxBCwww+heortUFxEJYcRzosstTEBYQ==}
    engines: {node: '>=6.0'}
    peerDependencies:
      supports-color: '*'
    peerDependenciesMeta:
      supports-color:
        optional: true

  decode-named-character-reference@1.1.0:
    resolution: {integrity: sha512-Wy+JTSbFThEOXQIR2L6mxJvEs+veIzpmqD7ynWxMXGpnk3smkHQOp6forLdHsKpAMW9iJpaBBIxz285t1n1C3w==}

  deep-is@0.1.4:
    resolution: {integrity: sha512-oIPzksmTg4/MriiaYGO+okXDT7ztn/w3Eptv/+gSIdMdKsJo0u4CfYNFJPy+4SKMuCqGw2wxnA+URMg3t8a/bQ==}

  define-data-property@1.1.4:
    resolution: {integrity: sha512-rBMvIzlpA8v6E+SJZoo++HAYqsLrkg7MSfIinMPFhmkorw7X+dOXVJQs+QT69zGkzMyfDnIMN2Wid1+NbL3T+A==}
    engines: {node: '>= 0.4'}

  define-properties@1.2.1:
    resolution: {integrity: sha512-8QmQKqEASLd5nx0U1B1okLElbUuuttJ/AnYmRXbbbGDWh6uS208EjD4Xqq/I9wK7u0v6O08XhTWnt5XtEbR6Dg==}
    engines: {node: '>= 0.4'}

  delaunator@5.0.1:
    resolution: {integrity: sha512-8nvh+XBe96aCESrGOqMp/84b13H9cdKbG5P2ejQCh4d4sK9RL4371qou9drQjMhvnPmhWl5hnmqbEE0fXr9Xnw==}

  dequal@2.0.3:
    resolution: {integrity: sha512-0je+qPKHEMohvfRTCEo3CrPG6cAzAYgmzKyxRiYSSDkS6eGJdyVJm7WaYA5ECaAD9wLB2T4EEeymA5aFVcYXCA==}
    engines: {node: '>=6'}

  detect-libc@2.0.4:
    resolution: {integrity: sha512-3UDv+G9CsCKO1WKMGw9fwq/SWJYbI0c5Y7LU1AXYoDdbhE2AHQ6N6Nb34sG8Fj7T5APy8qXDCKuuIHd1BR0tVA==}
    engines: {node: '>=8'}

  detect-libc@2.1.2:
    resolution: {integrity: sha512-Btj2BOOO83o3WyH59e8MgXsxEQVcarkUOpEYrubB0urwnN10yQ364rsiByU11nZlqWYZm05i/of7io4mzihBtQ==}
    engines: {node: '>=8'}

  detect-node-es@1.1.0:
    resolution: {integrity: sha512-ypdmJU/TbBby2Dxibuv7ZLW3Bs1QEmM7nHjEANfohJLvE0XVujisn1qPJcZxg+qDucsr+bP6fLD1rPS3AhJ7EQ==}

  devlop@1.1.0:
    resolution: {integrity: sha512-RWmIqhcFf1lRYBvNmr7qTNuyCt/7/ns2jbpp1+PalgE/rDQcBT0fioSMUpJ93irlUhC5hrg4cYqe6U+0ImW0rA==}

  diff@5.2.0:
    resolution: {integrity: sha512-uIFDxqpRZGZ6ThOk84hEfqWoHx2devRFvpTZcTHur85vImfaxUbTW9Ryh4CpCuDnToOP1CEtXKIgytHBPVff5A==}
    engines: {node: '>=0.3.1'}

  doctrine@2.1.0:
    resolution: {integrity: sha512-35mSku4ZXK0vfCuHEDAwt55dg2jNajHZ1odvF+8SSr82EsZY4QmXfuWso8oEd8zRhVObSN18aM0CjSdoBX7zIw==}
    engines: {node: '>=0.10.0'}

  dompurify@3.2.6:
    resolution: {integrity: sha512-/2GogDQlohXPZe6D6NOgQvXLPSYBqIWMnZ8zzOhn09REE4eyAzb+Hed3jhoM9OkuaJ8P6ZGTTVWQKAi8ieIzfQ==}

  dot-case@3.0.4:
    resolution: {integrity: sha512-Kv5nKlh6yRrdrGvxeJ2e5y2eRUpkUosIW4A2AS38zwSz27zu7ufDwQPi5Jhs3XAlGNetl3bmnGhQsMtkKJnj3w==}

  dset@3.1.4:
    resolution: {integrity: sha512-2QF/g9/zTaPDc3BjNcVTGoBbXBgYfMTTceLaYcFJ/W9kggFUkhxD/hMEeuLKbugyef9SqAx8cpgwlIP/jinUTA==}
    engines: {node: '>=4'}

  dunder-proto@1.0.1:
    resolution: {integrity: sha512-KIN/nDJBQRcXw0MLVhZE9iQHmG68qAVIBg9CqmUYjmQIhgij9U5MFvrqkUL5FbtyyzZuOeOt0zdeRe4UY7ct+A==}
    engines: {node: '>= 0.4'}

  electron-to-chromium@1.5.165:
    resolution: {integrity: sha512-naiMx1Z6Nb2TxPU6fiFrUrDTjyPMLdTtaOd2oLmG8zVSg2hCWGkhPyxwk+qRmZ1ytwVqUv0u7ZcDA5+ALhaUtw==}

  emoji-regex@9.2.2:
    resolution: {integrity: sha512-L18DaJsXSUk2+42pv8mLs5jJT2hqFkFE4j21wOmgbUqsZ2hL72NsUU785g9RXgo3s0ZNgVl42TiHp3ZtOv/Vyg==}

  enhanced-resolve@5.18.2:
    resolution: {integrity: sha512-6Jw4sE1maoRJo3q8MsSIn2onJFbLTOjY9hlx4DZXmOKvLRd1Ok2kXmAGXaafL2+ijsJZ1ClYbl/pmqr9+k4iUQ==}
    engines: {node: '>=10.13.0'}

  entities@6.0.1:
    resolution: {integrity: sha512-aN97NXWF6AWBTahfVOIrB/NShkzi5H7F9r1s9mD3cDj4Ko5f2qhhVoYMibXF7GlLveb/D2ioWay8lxI97Ven3g==}
    engines: {node: '>=0.12'}

  es-abstract@1.24.0:
    resolution: {integrity: sha512-WSzPgsdLtTcQwm4CROfS5ju2Wa1QQcVeT37jFjYzdFz1r9ahadC8B8/a4qxJxM+09F18iumCdRmlr96ZYkQvEg==}
    engines: {node: '>= 0.4'}

  es-define-property@1.0.1:
    resolution: {integrity: sha512-e3nRfgfUZ4rNGL232gUgX06QNyyez04KdjFrF+LTRoOXmrOgFKDg4BCdsjW8EnT69eqdYGmRpJwiPVYNrCaW3g==}
    engines: {node: '>= 0.4'}

  es-errors@1.3.0:
    resolution: {integrity: sha512-Zf5H2Kxt2xjTvbJvP2ZWLEICxA6j+hAmMzIlypy4xcBg1vKVnx89Wy0GbS+kf5cwCVFFzdCFh2XSCFNULS6csw==}
    engines: {node: '>= 0.4'}

  es-iterator-helpers@1.2.1:
    resolution: {integrity: sha512-uDn+FE1yrDzyC0pCo961B2IHbdM8y/ACZsKD4dG6WqrjV53BADjwa7D+1aom2rsNVfLyDgU/eigvlJGJ08OQ4w==}
    engines: {node: '>= 0.4'}

  es-object-atoms@1.1.1:
    resolution: {integrity: sha512-FGgH2h8zKNim9ljj7dankFPcICIK9Cp5bm+c2gQSYePhpaG5+esrLODihIorn+Pe6FGJzWhXQotPv73jTaldXA==}
    engines: {node: '>= 0.4'}

  es-set-tostringtag@2.1.0:
    resolution: {integrity: sha512-j6vWzfrGVfyXxge+O0x5sh6cvxAog0a/4Rdd2K36zCMV5eJ+/+tOAngRO8cODMNWbVRdVlmGZQL2YS3yR8bIUA==}
    engines: {node: '>= 0.4'}

  es-shim-unscopables@1.1.0:
    resolution: {integrity: sha512-d9T8ucsEhh8Bi1woXCf+TIKDIROLG5WCkxg8geBCbvk22kzwC5G2OnXVMO6FUsvQlgUUXQ2itephWDLqDzbeCw==}
    engines: {node: '>= 0.4'}

  es-to-primitive@1.3.0:
    resolution: {integrity: sha512-w+5mJ3GuFL+NjVtJlvydShqE1eN3h3PbI7/5LAsYJP/2qtuMXjfL2LpHSRqo4b4eSF5K/DH1JXKUAHSB2UW50g==}
    engines: {node: '>= 0.4'}

  esast-util-from-estree@2.0.0:
    resolution: {integrity: sha512-4CyanoAudUSBAn5K13H4JhsMH6L9ZP7XbLVe/dKybkxMO7eDyLsT8UHl9TRNrU2Gr9nz+FovfSIjuXWJ81uVwQ==}

  esast-util-from-js@2.0.1:
    resolution: {integrity: sha512-8Ja+rNJ0Lt56Pcf3TAmpBZjmx8ZcK5Ts4cAzIOjsjevg9oSXJnl6SUQ2EevU8tv3h6ZLWmoKL5H4fgWvdvfETw==}

  esbuild@0.25.6:
    resolution: {integrity: sha512-GVuzuUwtdsghE3ocJ9Bs8PNoF13HNQ5TXbEi2AhvVb8xU1Iwt9Fos9FEamfoee+u/TOsn7GUWc04lz46n2bbTg==}
    engines: {node: '>=18'}
    hasBin: true

  escalade@3.2.0:
    resolution: {integrity: sha512-WUj2qlxaQtO4g6Pq5c29GTcWGDyd8itL8zTlipgECz3JesAiiOKotd8JU6otB3PACgG6xkJUyVhboMS+bje/jA==}
    engines: {node: '>=6'}

  escape-string-regexp@4.0.0:
    resolution: {integrity: sha512-TtpcNJ3XAzx3Gq8sWRzJaVajRs0uVxA2YAkdb1jm2YkPz4G6egUFAyA3n5vtEIZefPk5Wa4UXbKuS5fKkJWdgA==}
    engines: {node: '>=10'}

  escape-string-regexp@5.0.0:
    resolution: {integrity: sha512-/veY75JbMK4j1yjvuUxuVsiS/hr/4iHs9FTT6cgTexxdE0Ly/glccBAkloH/DofkjRbZU3bnoj38mOmhkZ0lHw==}
    engines: {node: '>=12'}

  eslint-config-next@16.0.7:
    resolution: {integrity: sha512-WubFGLFHfk2KivkdRGfx6cGSFhaQqhERRfyO8BRx+qiGPGp7WLKcPvYC4mdx1z3VhVRcrfFzczjjTrbJZOpnEQ==}
    peerDependencies:
      eslint: '>=9.0.0'
      typescript: '>=3.3.1'
    peerDependenciesMeta:
      typescript:
        optional: true

  eslint-import-resolver-node@0.3.9:
    resolution: {integrity: sha512-WFj2isz22JahUv+B788TlO3N6zL3nNJGU8CcZbPZvVEkBPaJdCV4vy5wyghty5ROFbCRnm132v8BScu5/1BQ8g==}

  eslint-import-resolver-typescript@3.10.1:
    resolution: {integrity: sha512-A1rHYb06zjMGAxdLSkN2fXPBwuSaQ0iO5M/hdyS0Ajj1VBaRp0sPD3dn1FhME3c/JluGFbwSxyCfqdSbtQLAHQ==}
    engines: {node: ^14.18.0 || >=16.0.0}
    peerDependencies:
      eslint: '*'
      eslint-plugin-import: '*'
      eslint-plugin-import-x: '*'
    peerDependenciesMeta:
      eslint-plugin-import:
        optional: true
      eslint-plugin-import-x:
        optional: true

  eslint-module-utils@2.12.1:
    resolution: {integrity: sha512-L8jSWTze7K2mTg0vos/RuLRS5soomksDPoJLXIslC7c8Wmut3bx7CPpJijDcBZtxQ5lrbUdM+s0OlNbz0DCDNw==}
    engines: {node: '>=4'}
    peerDependencies:
      '@typescript-eslint/parser': '*'
      eslint: '*'
      eslint-import-resolver-node: '*'
      eslint-import-resolver-typescript: '*'
      eslint-import-resolver-webpack: '*'
    peerDependenciesMeta:
      '@typescript-eslint/parser':
        optional: true
      eslint:
        optional: true
      eslint-import-resolver-node:
        optional: true
      eslint-import-resolver-typescript:
        optional: true
      eslint-import-resolver-webpack:
        optional: true

  eslint-plugin-import@2.32.0:
    resolution: {integrity: sha512-whOE1HFo/qJDyX4SnXzP4N6zOWn79WhnCUY/iDR0mPfQZO8wcYE4JClzI2oZrhBnnMUCBCHZhO6VQyoBU95mZA==}
    engines: {node: '>=4'}
    peerDependencies:
      '@typescript-eslint/parser': '*'
      eslint: ^2 || ^3 || ^4 || ^5 || ^6 || ^7.2.0 || ^8 || ^9
    peerDependenciesMeta:
      '@typescript-eslint/parser':
        optional: true

  eslint-plugin-jsx-a11y@6.10.2:
    resolution: {integrity: sha512-scB3nz4WmG75pV8+3eRUQOHZlNSUhFNq37xnpgRkCCELU3XMvXAxLk1eqWWyE22Ki4Q01Fnsw9BA3cJHDPgn2Q==}
    engines: {node: '>=4.0'}
    peerDependencies:
      eslint: ^3 || ^4 || ^5 || ^6 || ^7 || ^8 || ^9

  eslint-plugin-react-hooks@7.0.1:
    resolution: {integrity: sha512-O0d0m04evaNzEPoSW+59Mezf8Qt0InfgGIBJnpC0h3NH/WjUAR7BIKUfysC6todmtiZ/A0oUVS8Gce0WhBrHsA==}
    engines: {node: '>=18'}
    peerDependencies:
      eslint: ^3.0.0 || ^4.0.0 || ^5.0.0 || ^6.0.0 || ^7.0.0 || ^8.0.0-0 || ^9.0.0

  eslint-plugin-react@7.37.5:
    resolution: {integrity: sha512-Qteup0SqU15kdocexFNAJMvCJEfa2xUKNV4CC1xsVMrIIqEy3SQ/rqyxCWNzfrd3/ldy6HMlD2e0JDVpDg2qIA==}
    engines: {node: '>=4'}
    peerDependencies:
      eslint: ^3 || ^4 || ^5 || ^6 || ^7 || ^8 || ^9.7

  eslint-scope@8.4.0:
    resolution: {integrity: sha512-sNXOfKCn74rt8RICKMvJS7XKV/Xk9kA7DyJr8mJik3S7Cwgy3qlkkmyS2uQB3jiJg6VNdZd/pDBJu0nvG2NlTg==}
    engines: {node: ^18.18.0 || ^20.9.0 || >=21.1.0}

  eslint-visitor-keys@3.4.3:
    resolution: {integrity: sha512-wpc+LXeiyiisxPlEkUzU6svyS1frIO3Mgxj1fdy7Pm8Ygzguax2N3Fa/D/ag1WqbOprdI+uY6wMUl8/a2G+iag==}
    engines: {node: ^12.22.0 || ^14.17.0 || >=16.0.0}

  eslint-visitor-keys@4.2.1:
    resolution: {integrity: sha512-Uhdk5sfqcee/9H/rCOJikYz67o0a2Tw2hGRPOG2Y1R2dg7brRe1uG0yaNQDHu+TO/uQPF/5eCapvYSmHUjt7JQ==}
    engines: {node: ^18.18.0 || ^20.9.0 || >=21.1.0}

  eslint@9.31.0:
    resolution: {integrity: sha512-QldCVh/ztyKJJZLr4jXNUByx3gR+TDYZCRXEktiZoUR3PGy4qCmSbkxcIle8GEwGpb5JBZazlaJ/CxLidXdEbQ==}
    engines: {node: ^18.18.0 || ^20.9.0 || >=21.1.0}
    hasBin: true
    peerDependencies:
      jiti: '*'
    peerDependenciesMeta:
      jiti:
        optional: true

  espree@10.4.0:
    resolution: {integrity: sha512-j6PAQ2uUr79PZhBjP5C5fhl8e39FmRnOjsD5lGnWrFU8i2G776tBK7+nP8KuQUTTyAZUwfQqXAgrVH5MbH9CYQ==}
    engines: {node: ^18.18.0 || ^20.9.0 || >=21.1.0}

  esquery@1.6.0:
    resolution: {integrity: sha512-ca9pw9fomFcKPvFLXhBKUK90ZvGibiGOvRJNbjljY7s7uq/5YO4BOzcYtJqExdx99rF6aAcnRxHmcUHcz6sQsg==}
    engines: {node: '>=0.10'}

  esrecurse@4.3.0:
    resolution: {integrity: sha512-KmfKL3b6G+RXvP8N1vr3Tq1kL/oCFgn2NYXEtqP8/L3pKapUA4G8cFVaoF3SU323CD4XypR/ffioHmkti6/Tag==}
    engines: {node: '>=4.0'}

  estraverse@5.3.0:
    resolution: {integrity: sha512-MMdARuVEQziNTeJD8DgMqmhwR11BRQ/cBP+pLtYdSTnf3MIO8fFeiINEbX36ZdNlfU/7A9f3gUw49B3oQsvwBA==}
    engines: {node: '>=4.0'}

  estree-util-attach-comments@3.0.0:
    resolution: {integrity: sha512-cKUwm/HUcTDsYh/9FgnuFqpfquUbwIqwKM26BVCGDPVgvaCl/nDCCjUfiLlx6lsEZ3Z4RFxNbOQ60pkaEwFxGw==}

  estree-util-build-jsx@3.0.1:
    resolution: {integrity: sha512-8U5eiL6BTrPxp/CHbs2yMgP8ftMhR5ww1eIKoWRMlqvltHF8fZn5LRDvTKuxD3DUn+shRbLGqXemcP51oFCsGQ==}

  estree-util-is-identifier-name@3.0.0:
    resolution: {integrity: sha512-hFtqIDZTIUZ9BXLb8y4pYGyk6+wekIivNVTcmvk8NoOh+VeRn5y6cEHzbURrWbfp1fIqdVipilzj+lfaadNZmg==}

  estree-util-scope@1.0.0:
    resolution: {integrity: sha512-2CAASclonf+JFWBNJPndcOpA8EMJwa0Q8LUFJEKqXLW6+qBvbFZuF5gItbQOs/umBUkjviCSDCbBwU2cXbmrhQ==}

  estree-util-to-js@2.0.0:
    resolution: {integrity: sha512-WDF+xj5rRWmD5tj6bIqRi6CkLIXbbNQUcxQHzGysQzvHmdYG2G7p/Tf0J0gpxGgkeMZNTIjT/AoSvC9Xehcgdg==}

  estree-util-value-to-estree@3.4.0:
    resolution: {integrity: sha512-Zlp+gxis+gCfK12d3Srl2PdX2ybsEA8ZYy6vQGVQTNNYLEGRQQ56XB64bjemN8kxIKXP1nC9ip4Z+ILy9LGzvQ==}

  estree-util-visit@2.0.0:
    resolution: {integrity: sha512-m5KgiH85xAhhW8Wta0vShLcUvOsh3LLPI2YVwcbio1l7E09NTLL1EyMZFM1OyWowoH0skScNbhOPl4kcBgzTww==}

  estree-walker@3.0.3:
    resolution: {integrity: sha512-7RUKfXgSMMkzt6ZuXmqapOurLGPPfgj6l9uRZ7lRGolvk0y2yocc35LdcxKC5PQZdn2DMqioAQ2NoWcrTKmm6g==}

  esutils@2.0.3:
    resolution: {integrity: sha512-kVscqXk4OCp68SZ0dkgEKVi6/8ij300KBWTJq32P/dYeWTSwK41WyTxalN1eRmA5Z9UU/LX9D7FWSmV9SAYx6g==}
    engines: {node: '>=0.10.0'}

  exsolve@1.0.5:
    resolution: {integrity: sha512-pz5dvkYYKQ1AHVrgOzBKWeP4u4FRb3a6DNK2ucr0OoNwYIU4QWsJ+NM36LLzORT+z845MzKHHhpXiUF5nvQoJg==}

  extend@3.0.2:
    resolution: {integrity: sha512-fjquC59cD7CyW6urNXK0FBufkZcoiGG80wTuPujX590cB5Ttln20E2UB4S/WARVqhXffZl2LNgS+gQdPIIim/g==}

  fast-deep-equal@3.1.3:
    resolution: {integrity: sha512-f3qQ9oQy9j2AhBe/H9VC91wLmKBCCU/gDOnKNAYG5hswO7BLKj09Hc5HYNz9cGI++xlpDCIgDaitVs03ATR84Q==}

  fast-glob@3.3.1:
    resolution: {integrity: sha512-kNFPyjhh5cKjrUltxs+wFx+ZkbRaxxmZ+X0ZU31SOsxCEtP9VPgtq2teZw1DebupL5GmDaNQ6yKMMVcM41iqDg==}
    engines: {node: '>=8.6.0'}

  fast-glob@3.3.3:
    resolution: {integrity: sha512-7MptL8U0cqcFdzIzwOTHoilX9x5BrNqye7Z/LuC7kCMRio1EMSyqRK3BEAUD7sXRq4iT4AzTVuZdhgQ2TCvYLg==}
    engines: {node: '>=8.6.0'}

  fast-json-stable-stringify@2.1.0:
    resolution: {integrity: sha512-lhd/wF+Lk98HZoTCtlVraHtfh5XYijIjalXck7saUtuanSDyLMxnHhSXEDJqHxD7msR8D0uCmqlkwjCV8xvwHw==}

  fast-levenshtein@2.0.6:
    resolution: {integrity: sha512-DCXu6Ifhqcks7TZKY3Hxp3y6qphY5SJZmrWMDrKcERSOXWQdMhU9Ig/PYrzyw/ul9jOIyh0N4M0tbC5hodg8dw==}

  fastq@1.19.1:
    resolution: {integrity: sha512-GwLTyxkCXjXbxqIhTsMI2Nui8huMPtnxg7krajPJAjnEG/iiOS7i+zCtWGZR9G0NBKbXKh6X9m9UIsYX/N6vvQ==}

  fault@1.0.4:
    resolution: {integrity: sha512-CJ0HCB5tL5fYTEA7ToAq5+kTwd++Borf1/bifxd9iT70QcXr4MRrO3Llf8Ifs70q+SJcGHFtnIE/Nw6giCtECA==}

  fdir@6.4.6:
    resolution: {integrity: sha512-hiFoqpyZcfNm1yc4u8oWCf9A2c4D3QjCrks3zmoVKVxpQRzmPNar1hUJcBG2RQHvEVGDN+Jm81ZheVLAQMK6+w==}
    peerDependencies:
      picomatch: ^3 || ^4
    peerDependenciesMeta:
      picomatch:
        optional: true

  fdir@6.5.0:
    resolution: {integrity: sha512-tIbYtZbucOs0BRGqPJkshJUYdL+SDH7dVM8gjy+ERp3WAUjLEFJE+02kanyHtwjWOnwrKYBiwAmM0p4kLJAnXg==}
    engines: {node: '>=12.0.0'}
    peerDependencies:
      picomatch: ^3 || ^4
    peerDependenciesMeta:
      picomatch:
        optional: true

  fflate@0.4.8:
    resolution: {integrity: sha512-FJqqoDBR00Mdj9ppamLa/Y7vxm+PRmNWA67N846RvsoYVMKB4q3y/de5PA7gUmRMYK/8CMz2GDZQmCRN1wBcWA==}

  file-entry-cache@8.0.0:
    resolution: {integrity: sha512-XXTUwCvisa5oacNGRP9SfNtYBNAMi+RPwBFmblZEF7N7swHYQS6/Zfk7SRwx4D5j3CH211YNRco1DEMNVfZCnQ==}
    engines: {node: '>=16.0.0'}

  fill-range@7.1.1:
    resolution: {integrity: sha512-YsGpe3WHLK8ZYi4tWDg2Jy3ebRz2rXowDxnld4bkQB00cc/1Zw9AWnC0i9ztDJitivtQvaI9KaLyKrc+hBW0yg==}
    engines: {node: '>=8'}

  find-up@5.0.0:
    resolution: {integrity: sha512-78/PXT1wlLLDgTzDs7sjq9hzz0vXD+zn+7wypEe4fXQxCmdmqfGsEPQxmiCSQI3ajFV91bVSsvNtrJRiW6nGng==}
    engines: {node: '>=10'}

  flat-cache@4.0.1:
    resolution: {integrity: sha512-f7ccFPK3SXFHpx15UIGyRJ/FJQctuKZ0zVuN3frBo4HnK3cay9VEW0R6yPYFHC0AgqhukPzKjq22t5DmAyqGyw==}
    engines: {node: '>=16'}

  flatted@3.3.3:
    resolution: {integrity: sha512-GX+ysw4PBCz0PzosHDepZGANEuFCMLrnRTiEy9McGjmkCQYwRq4A/X786G/fjM/+OjsWSU1ZrY5qyARZmO/uwg==}

  for-each@0.3.5:
    resolution: {integrity: sha512-dKx12eRCVIzqCxFGplyFKJMPvLEWgmNtUrpTiJIR5u97zEhRG8ySrtboPHZXx7daLxQVrl643cTzbab2tkQjxg==}
    engines: {node: '>= 0.4'}

  format@0.2.2:
    resolution: {integrity: sha512-wzsgA6WOq+09wrU1tsJ09udeR/YZRaeArL9e1wPbFg3GG2yDnC2ldKpxs4xunpFF9DgqCqOIra3bc1HWrJ37Ww==}
    engines: {node: '>=0.4.x'}

  fraction.js@4.3.7:
    resolution: {integrity: sha512-ZsDfxO51wGAXREY55a7la9LScWpwv9RxIrYABrlvOFBlH/ShPnrtsXeuUIfXKKOVicNxQ+o8JTbJvjS4M89yew==}

  fumadocs-core@15.6.3:
    resolution: {integrity: sha512-71IPC6Y0ZLPHlavYormnF1r2uX/lNrTFTYCEh6Akll8hWxRNbKG9Hk4xpFJDTkU83c8eLtHk2iow/ccQkcV6Hw==}
    peerDependencies:
      '@oramacloud/client': 1.x.x || 2.x.x
      '@types/react': '*'
      algoliasearch: 5.x.x
      next: 14.x.x || 15.x.x
      react: 18.x.x || 19.x.x
      react-dom: 18.x.x || 19.x.x
    peerDependenciesMeta:
      '@oramacloud/client':
        optional: true
      '@types/react':
        optional: true
      algoliasearch:
        optional: true
      next:
        optional: true
      react:
        optional: true
      react-dom:
        optional: true

  fumadocs-docgen@1.3.8:
    resolution: {integrity: sha512-vm8tahW0Bi34AwkFw6p9gugueo8u+MFh6mjcxlpSEiCCECiuROSS7Szhi8uMY5RnM8ivnVy3zrlSE/WVcHN8Ow==}

  fumadocs-mdx@11.6.11:
    resolution: {integrity: sha512-8KPOMU53ujQtNWvmmBpyGb9BRdFXZKS0m0O6udSlXCoLU/VZlQSJE0ntxX1e5JCDVsxPR63jleCVq1c/WXmEVw==}
    hasBin: true
    peerDependencies:
      '@fumadocs/mdx-remote': ^1.2.0
      fumadocs-core: ^14.0.0 || ^15.0.0
      next: ^15.3.0
      vite: 6.x.x
    peerDependenciesMeta:
      '@fumadocs/mdx-remote':
        optional: true
      next:
        optional: true
      vite:
        optional: true

  fumadocs-typescript@2.1.0:
    resolution: {integrity: sha512-fxxC8F+bQQxlVQA03vWaoztJFeKkevW3WgT7ECPCmdOB2UFsRB61cgzlRvwKqtFWJuJYASX55+2wEMxXAjzBjQ==}
    peerDependencies:
      typescript: '*'

  fumadocs-typescript@3.1.0:
    resolution: {integrity: sha512-H8zEMUrQfM8dqUBGhMepAjXi5hRbSKSK5565ObXXzQI7kFHnLH5Jc1MFBa6LXyaatZIv7B7ozWdVm7XaUHDtiA==}
    peerDependencies:
      typescript: '*'

  fumadocs-ui@15.6.3:
    resolution: {integrity: sha512-FN2wpPacoJ6vHhwVZF+tiAezKKqOOy5hpQxBUer0Bda95I7uFyloGF/ilVMrrCSbzd5bt/bKzXRJQwcJAw9vAQ==}
    peerDependencies:
      '@types/react': '*'
      next: 14.x.x || 15.x.x
      react: 18.x.x || 19.x.x
      react-dom: 18.x.x || 19.x.x
      tailwindcss: ^3.4.14 || ^4.0.0
    peerDependenciesMeta:
      '@types/react':
        optional: true
      next:
        optional: true
      tailwindcss:
        optional: true

  function-bind@1.1.2:
    resolution: {integrity: sha512-7XHNxH7qX9xG5mIwxkhumTox/MIRNcOgDrxWsMt2pAr23WHp6MrRlN7FBSFpCpr+oVO0F744iUgR82nJMfG2SA==}

  function.prototype.name@1.1.8:
    resolution: {integrity: sha512-e5iwyodOHhbMr/yNrc7fDYG4qlbIvI5gajyzPnb5TCwyhjApznQh1BMFou9b30SevY43gCJKXycoCBjMbsuW0Q==}
    engines: {node: '>= 0.4'}

  functions-have-names@1.2.3:
    resolution: {integrity: sha512-xckBUXyTIqT97tq2x2AMb+g163b5JFysYk0x4qxNFwbfQkmNZoiRHb6sPzI9/QV33WeuvVYBUIiD4NzNIyqaRQ==}

  gensync@1.0.0-beta.2:
    resolution: {integrity: sha512-3hN7NaskYvMDLQY55gnW3NQ+mesEAepTqlg+VEbj7zzqEMBVNhzcGYYeqFo/TlYz6eQiFcp1HcsCZO+nGgS8zg==}
    engines: {node: '>=6.9.0'}

  get-intrinsic@1.3.0:
    resolution: {integrity: sha512-9fSjSaos/fRIVIp+xSJlE6lfwhES7LNtKaCBIamHsjr2na1BiABJPo0mOjjz8GJDURarmCPGqaiVg5mfjb98CQ==}
    engines: {node: '>= 0.4'}

  get-nonce@1.0.1:
    resolution: {integrity: sha512-FJhYRoDaiatfEkUK8HKlicmu/3SGFD51q3itKDGoSTysQJBnfOcxU5GxnhE1E6soB76MbT0MBtnKJuXyAx+96Q==}
    engines: {node: '>=6'}

  get-proto@1.0.1:
    resolution: {integrity: sha512-sTSfBjoXBp89JvIKIefqw7U2CCebsc74kiY6awiGogKtoSGbgjYE/G/+l9sF3MWFPNc9IcoOC4ODfKHfxFmp0g==}
    engines: {node: '>= 0.4'}

  get-symbol-description@1.1.0:
    resolution: {integrity: sha512-w9UMqWwJxHNOvoNzSJ2oPF5wvYcvP7jUvYzhp67yEhTi17ZDBBC1z9pTdGuzjD+EFIqLSYRweZjqfiPzQ06Ebg==}
    engines: {node: '>= 0.4'}

  get-tsconfig@4.10.1:
    resolution: {integrity: sha512-auHyJ4AgMz7vgS8Hp3N6HXSmlMdUyhSUrfBF16w153rxtLIEOE+HGqaBppczZvnHLqQJfiHotCYpNhl0lUROFQ==}

  github-slugger@2.0.0:
    resolution: {integrity: sha512-IaOQ9puYtjrkq7Y0Ygl9KDZnrf/aiUJYUpVf89y8kyaxbRG7Y1SrX/jaumrv81vc61+kiMempujsM3Yw7w5qcw==}

  glob-parent@5.1.2:
    resolution: {integrity: sha512-AOIgSQCepiJYwP3ARnGx+5VnTu2HBYdzbGP45eLw1vr3zB3vZLeyed1sC9hnbcOc9/SrMyM5RPQrkGz4aS9Zow==}
    engines: {node: '>= 6'}

  glob-parent@6.0.2:
    resolution: {integrity: sha512-XxwI8EOhVQgWp6iDL+3b0r86f4d6AX6zSU55HfB4ydCEuXLXc5FcYeOu+nnGftS4TEju/11rt4KJPTMgbfmv4A==}
    engines: {node: '>=10.13.0'}

  glob-to-regexp@0.4.1:
    resolution: {integrity: sha512-lkX1HJXwyMcprw/5YUZc2s7DrpAiHB21/V+E1rHUrVNokkvB6bqMzT0VfV6/86ZNabt1k14YOIaT7nDvOX3Iiw==}

  globals@14.0.0:
    resolution: {integrity: sha512-oahGvuMGQlPw/ivIYBjVSrWAfWLBeku5tpPE2fOPLi+WHffIWbuh2tCjhyQhTBPMf5E9jDEH4FOmTYgYwbKwtQ==}
    engines: {node: '>=18'}

  globals@15.15.0:
    resolution: {integrity: sha512-7ACyT3wmyp3I61S4fG682L0VA2RGD9otkqGJIwNUMF1SWUombIIk+af1unuDYgMm082aHYwD+mzJvv9Iu8dsgg==}
    engines: {node: '>=18'}

  globals@16.4.0:
    resolution: {integrity: sha512-ob/2LcVVaVGCYN+r14cnwnoDPUufjiYgSqRhiFD0Q1iI4Odora5RE8Iv1D24hAz5oMophRGkGz+yuvQmmUMnMw==}
    engines: {node: '>=18'}

  globalthis@1.0.4:
    resolution: {integrity: sha512-DpLKbNU4WylpxJykQujfCcwYWiV/Jhm50Goo0wrVILAv5jOr9d+H+UR3PhSCD2rCCEIg0uc+G+muBTwD54JhDQ==}
    engines: {node: '>= 0.4'}

  gopd@1.2.0:
    resolution: {integrity: sha512-ZUKRh6/kUFoAiTAtTYPZJ3hw9wNxx+BIBOijnlG9PnrJsCcSjs1wyyD6vJpaYtgnzDrKYRSqf3OO6Rfa93xsRg==}
    engines: {node: '>= 0.4'}

  graceful-fs@4.2.11:
    resolution: {integrity: sha512-RbJ5/jmFcNNCcDV5o9eTnBLJ/HszWV0P73bc+Ff4nS/rJj+YaS6IGyiOL0VoBYX+l1Wrl3k63h/KrH+nhJ0XvQ==}

  graphql@16.11.0:
    resolution: {integrity: sha512-mS1lbMsxgQj6hge1XZ6p7GPhbrtFwUFYi3wRzXAC/FmYnyXMTvvI3td3rjmQ2u8ewXueaSvRPWaEcgVVOT9Jnw==}
    engines: {node: ^12.22.0 || ^14.16.0 || ^16.0.0 || >=17.0.0}

  hachure-fill@0.5.2:
    resolution: {integrity: sha512-3GKBOn+m2LX9iq+JC1064cSFprJY4jL1jCXTcpnfER5HYE2l/4EfWSGzkPa/ZDBmYI0ZOEj5VHV/eKnPGkHuOg==}

  has-bigints@1.1.0:
    resolution: {integrity: sha512-R3pbpkcIqv2Pm3dUwgjclDRVmWpTJW2DcMzcIhEXEx1oh/CEMObMm3KLmRJOdvhM7o4uQBnwr8pzRK2sJWIqfg==}
    engines: {node: '>= 0.4'}

  has-flag@4.0.0:
    resolution: {integrity: sha512-EykJT/Q1KjTWctppgIAgfSO0tKVuZUjhgMr17kqTumMl6Afv3EISleU7qZUzoXDFTAHTDC4NOoG/ZxU3EvlMPQ==}
    engines: {node: '>=8'}

  has-property-descriptors@1.0.2:
    resolution: {integrity: sha512-55JNKuIW+vq4Ke1BjOTjM2YctQIvCT7GFzHwmfZPGo5wnrgkid0YQtnAleFSqumZm4az3n2BS+erby5ipJdgrg==}

  has-proto@1.2.0:
    resolution: {integrity: sha512-KIL7eQPfHQRC8+XluaIw7BHUwwqL19bQn4hzNgdr+1wXoU0KKj6rufu47lhY7KbJR2C6T6+PfyN0Ea7wkSS+qQ==}
    engines: {node: '>= 0.4'}

  has-symbols@1.1.0:
    resolution: {integrity: sha512-1cDNdwJ2Jaohmb3sg4OmKaMBwuC48sYni5HUw2DvsC8LjGTLK9h+eb1X6RyuOHe4hT0ULCW68iomhjUoKUqlPQ==}
    engines: {node: '>= 0.4'}

  has-tostringtag@1.0.2:
    resolution: {integrity: sha512-NqADB8VjPFLM2V0VvHUewwwsw0ZWBaIdgo+ieHtK3hasLz4qeCRjYcqfB6AQrBggRKppKF8L52/VqdVsO47Dlw==}
    engines: {node: '>= 0.4'}

  hasown@2.0.2:
    resolution: {integrity: sha512-0hJU9SCPvmMzIBdZFqNPXWa6dqh7WdH0cII9y+CyS8rG3nL48Bclra9HmKhVVUHyPWNH5Y7xDwAB7bfgSjkUMQ==}
    engines: {node: '>= 0.4'}

  hast-util-from-parse5@8.0.3:
    resolution: {integrity: sha512-3kxEVkEKt0zvcZ3hCRYI8rqrgwtlIOFMWkbclACvjlDw8Li9S2hk/d51OI0nr/gIpdMHNepwgOKqZ/sy0Clpyg==}

  hast-util-parse-selector@2.2.5:
    resolution: {integrity: sha512-7j6mrk/qqkSehsM92wQjdIgWM2/BW61u/53G6xmC8i1OmEdKLHbk419QKQUjz6LglWsfqoiHmyMRkP1BGjecNQ==}

  hast-util-parse-selector@4.0.0:
    resolution: {integrity: sha512-wkQCkSYoOGCRKERFWcxMVMOcYE2K1AaNLU8DXS9arxnLOUEWbOXKXiJUNzEpqZ3JOKpnha3jkFrumEjVliDe7A==}

  hast-util-raw@9.1.0:
    resolution: {integrity: sha512-Y8/SBAHkZGoNkpzqqfCldijcuUKh7/su31kEBp67cFY09Wy0mTRgtsLYsiIxMJxlu0f6AA5SUTbDR8K0rxnbUw==}

  hast-util-to-estree@3.1.3:
    resolution: {integrity: sha512-48+B/rJWAp0jamNbAAf9M7Uf//UVqAoMmgXhBdxTDJLGKY+LRnZ99qcG+Qjl5HfMpYNzS5v4EAwVEF34LeAj7w==}

  hast-util-to-html@9.0.5:
    resolution: {integrity: sha512-OguPdidb+fbHQSU4Q4ZiLKnzWo8Wwsf5bZfbvu7//a9oTYoqD/fWpe96NuHkoS9h0ccGOTe0C4NGXdtS0iObOw==}

  hast-util-to-jsx-runtime@2.3.6:
    resolution: {integrity: sha512-zl6s8LwNyo1P9uw+XJGvZtdFF1GdAkOg8ujOw+4Pyb76874fLps4ueHXDhXWdk6YHQ6OgUtinliG7RsYvCbbBg==}

  hast-util-to-parse5@8.0.0:
    resolution: {integrity: sha512-3KKrV5ZVI8if87DVSi1vDeByYrkGzg4mEfeu4alwgmmIeARiBLKCZS2uw5Gb6nU9x9Yufyj3iudm6i7nl52PFw==}

  hast-util-to-string@3.0.1:
    resolution: {integrity: sha512-XelQVTDWvqcl3axRfI0xSeoVKzyIFPwsAGSLIsKdJKQMXDYJS4WYrBNF/8J7RdhIcFI2BOHgAifggsvsxp/3+A==}

  hast-util-whitespace@2.0.1:
    resolution: {integrity: sha512-nAxA0v8+vXSBDt3AnRUNjyRIQ0rD+ntpbAp4LnPkumc5M9yUbSMa4XDU9Q6etY4f1Wp4bNgvc1yjiZtsTTrSng==}

  hast-util-whitespace@3.0.0:
    resolution: {integrity: sha512-88JUN06ipLwsnv+dVn+OIYOvAuvBMy/Qoi6O7mQHxdPXpjy+Cd6xRkWwux7DKO+4sYILtLBRIKgsdpS2gQc7qw==}

  hastscript@6.0.0:
    resolution: {integrity: sha512-nDM6bvd7lIqDUiYEiu5Sl/+6ReP0BMk/2f4U/Rooccxkj0P5nm+acM5PrGJ/t5I8qPGiqZSE6hVAwZEdZIvP4w==}

  hastscript@9.0.1:
    resolution: {integrity: sha512-g7df9rMFX/SPi34tyGCyUBREQoKkapwdY/T04Qn9TDWfHhAYt4/I0gMVirzK5wEzeUqIjEB+LXC/ypb7Aqno5w==}

  hermes-estree@0.25.1:
    resolution: {integrity: sha512-0wUoCcLp+5Ev5pDW2OriHC2MJCbwLwuRx+gAqMTOkGKJJiBCLjtrvy4PWUGn6MIVefecRpzoOZ/UV6iGdOr+Cw==}

  hermes-parser@0.25.1:
    resolution: {integrity: sha512-6pEjquH3rqaI6cYAXYPcz9MS4rY6R4ngRgrgfDshRptUZIc3lw0MCIJIGDj9++mfySOuPTHB4nrSW99BCvOPIA==}

  highlight.js@10.7.3:
    resolution: {integrity: sha512-tzcUFauisWKNHaRkN4Wjl/ZA07gENAjFl3J/c480dprkGTg5EQstgaNFqBfUqCq54kZRIEcreTsAgF/m2quD7A==}

  highlightjs-vue@1.0.0:
    resolution: {integrity: sha512-PDEfEF102G23vHmPhLyPboFCD+BkMGu+GuJe2d9/eH4FsCwvgBpnc9n0pGE+ffKdph38s6foEZiEjdgHdzp+IA==}

  html-url-attributes@3.0.1:
    resolution: {integrity: sha512-ol6UPyBWqsrO6EJySPz2O7ZSr856WDrEzM5zMqp+FJJLGMW35cLYmmZnl0vztAZxRUoNZJFTCohfjuIJ8I4QBQ==}

  html-void-elements@3.0.0:
    resolution: {integrity: sha512-bEqo66MRXsUGxWHV5IP0PUiAWwoEjba4VCzg0LjFJBpchPaTfyfCKTG6bc5F8ucKec3q5y6qOdGyYTSBEvhCrg==}

  husky@9.1.7:
    resolution: {integrity: sha512-5gs5ytaNjBrh5Ow3zrvdUUY+0VxIuWVL4i9irt6friV+BqdCfmV11CQTWMiBYWHbXhco+J1kHfTOUkePhCDvMA==}
    engines: {node: '>=18'}
    hasBin: true

  iconv-lite@0.6.3:
    resolution: {integrity: sha512-4fCk79wshMdzMp2rH06qWrJE4iolqLhCUH+OiuIgU++RB0+94NlDL81atO7GX55uUKueo0txHNtvEyI6D7WdMw==}
    engines: {node: '>=0.10.0'}

  ieee754@1.2.1:
    resolution: {integrity: sha512-dcyqhDvX1C46lXZcVqCpK+FtMRQVdIMN6/Df5js2zouUsqG7I6sFxitIC+7KYK29KdXOLHdu9zL4sFnoVQnqaA==}

  ignore@5.3.2:
    resolution: {integrity: sha512-hsBTNUqQTDwkWtcdYI2i06Y/nUBEsNEDJKjWdigLvegy8kDuJAS8uRlpkkcQpyEXL0Z/pjDy5HBmMjRCJ2gq+g==}
    engines: {node: '>= 4'}

  ignore@7.0.5:
    resolution: {integrity: sha512-Hs59xBNfUIunMFgWAbGX5cq6893IbWg4KnrjbYwX3tx0ztorVgTDA6B2sxf8ejHJ4wz8BqGUMYlnzNBer5NvGg==}
    engines: {node: '>= 4'}

  image-size@2.0.2:
    resolution: {integrity: sha512-IRqXKlaXwgSMAMtpNzZa1ZAe8m+Sa1770Dhk8VkSsP9LS+iHD62Zd8FQKs8fbPiagBE7BzoFX23cxFnwshpV6w==}
    engines: {node: '>=16.x'}
    hasBin: true

  import-fresh@3.3.1:
    resolution: {integrity: sha512-TR3KfrTZTYLPB6jUjfx6MF9WcWrHL9su5TObK4ZkYgBdWKPOFoSoQIdEuTuR82pmtxH2spWG9h6etwfr1pLBqQ==}
    engines: {node: '>=6'}

  imurmurhash@0.1.4:
    resolution: {integrity: sha512-JmXMZ6wuvDmLiHEml9ykzqO6lwFbof0GG4IkcGaENdCRDDmMVnny7s5HsIgHCbaq0w2MyPhDqkhTUgS2LU2PHA==}
    engines: {node: '>=0.8.19'}

  inline-style-parser@0.1.1:
    resolution: {integrity: sha512-7NXolsK4CAS5+xvdj5OMMbI962hU/wvwoxk+LWR9Ek9bVtyuuYScDN6eS0rUm6TxApFpw7CX1o4uJzcd4AyD3Q==}

  inline-style-parser@0.2.4:
    resolution: {integrity: sha512-0aO8FkhNZlj/ZIbNi7Lxxr12obT7cL1moPfE4tg1LkX7LlLfC6DeX4l2ZEud1ukP9jNQyNnfzQVqwbwmAATY4Q==}

  internal-slot@1.1.0:
    resolution: {integrity: sha512-4gd7VpWNQNB4UKKCFFVcp1AVv+FMOgs9NKzjHKusc8jTMhd5eL1NqQqOpE0KzMds804/yHlglp3uxgluOqAPLw==}
    engines: {node: '>= 0.4'}

  internmap@1.0.1:
    resolution: {integrity: sha512-lDB5YccMydFBtasVtxnZ3MRBHuaoE8GKsppq+EchKL2U4nK/DmEpPHNH8MZe5HkMtpSiTSOZwfN0tzYjO/lJEw==}

  internmap@2.0.3:
    resolution: {integrity: sha512-5Hh7Y1wQbvY5ooGgPbDaL5iYLAPzMTUrjMulskHLH6wnv/A+1q5rgEaiuqEjB+oxGXIVZs1FF+R/KPN3ZSQYYg==}
    engines: {node: '>=12'}

  is-alphabetical@1.0.4:
    resolution: {integrity: sha512-DwzsA04LQ10FHTZuL0/grVDk4rFoVH1pjAToYwBrHSxcrBIGQuXrQMtD5U1b0U2XVgKZCTLLP8u2Qxqhy3l2Vg==}

  is-alphabetical@2.0.1:
    resolution: {integrity: sha512-FWyyY60MeTNyeSRpkM2Iry0G9hpr7/9kD40mD/cGQEuilcZYS4okz8SN2Q6rLCJ8gbCt6fN+rC+6tMGS99LaxQ==}

  is-alphanumerical@1.0.4:
    resolution: {integrity: sha512-UzoZUr+XfVz3t3v4KyGEniVL9BDRoQtY7tOyrRybkVNjDFWyo1yhXNGrrBTQxp3ib9BLAWs7k2YKBQsFRkZG9A==}

  is-alphanumerical@2.0.1:
    resolution: {integrity: sha512-hmbYhX/9MUMF5uh7tOXyK/n0ZvWpad5caBA17GsC6vyuCqaWliRG5K1qS9inmUhEMaOBIW7/whAnSwveW/LtZw==}

  is-array-buffer@3.0.5:
    resolution: {integrity: sha512-DDfANUiiG2wC1qawP66qlTugJeL5HyzMpfr8lLK+jMQirGzNod0B12cFB/9q838Ru27sBwfw78/rdoU7RERz6A==}
    engines: {node: '>= 0.4'}

  is-async-function@2.1.1:
    resolution: {integrity: sha512-9dgM/cZBnNvjzaMYHVoxxfPj2QXt22Ev7SuuPrs+xav0ukGB0S6d4ydZdEiM48kLx5kDV+QBPrpVnFyefL8kkQ==}
    engines: {node: '>= 0.4'}

  is-bigint@1.1.0:
    resolution: {integrity: sha512-n4ZT37wG78iz03xPRKJrHTdZbe3IicyucEtdRsV5yglwc3GyUfbAfpSeD0FJ41NbUNSt5wbhqfp1fS+BgnvDFQ==}
    engines: {node: '>= 0.4'}

  is-boolean-object@1.2.2:
    resolution: {integrity: sha512-wa56o2/ElJMYqjCjGkXri7it5FbebW5usLw/nPmCMs5DeZ7eziSYZhSmPRn0txqeW4LnAmQQU7FgqLpsEFKM4A==}
    engines: {node: '>= 0.4'}

  is-buffer@2.0.5:
    resolution: {integrity: sha512-i2R6zNFDwgEHJyQUtJEk0XFi1i0dPFn/oqjK3/vPCcDeJvW5NQ83V8QbicfF1SupOaB0h8ntgBC2YiE7dfyctQ==}
    engines: {node: '>=4'}

  is-bun-module@2.0.0:
    resolution: {integrity: sha512-gNCGbnnnnFAUGKeZ9PdbyeGYJqewpmc2aKHUEMO5nQPWU9lOmv7jcmQIv+qHD8fXW6W7qfuCwX4rY9LNRjXrkQ==}

  is-callable@1.2.7:
    resolution: {integrity: sha512-1BC0BVFhS/p0qtw6enp8e+8OD0UrK0oFLztSjNzhcKA3WDuJxxAPXzPuPtKkjEY9UUoEWlX/8fgKeu2S8i9JTA==}
    engines: {node: '>= 0.4'}

  is-core-module@2.16.1:
    resolution: {integrity: sha512-UfoeMA6fIJ8wTYFEUjelnaGI67v6+N7qXJEvQuIGa99l4xsCruSYOVSQ0uPANn4dAzm8lkYPaKLrrijLq7x23w==}
    engines: {node: '>= 0.4'}

  is-data-view@1.0.2:
    resolution: {integrity: sha512-RKtWF8pGmS87i2D6gqQu/l7EYRlVdfzemCJN/P3UOs//x1QE7mfhvzHIApBTRf7axvT6DMGwSwBXYCT0nfB9xw==}
    engines: {node: '>= 0.4'}

  is-date-object@1.1.0:
    resolution: {integrity: sha512-PwwhEakHVKTdRNVOw+/Gyh0+MzlCl4R6qKvkhuvLtPMggI1WAHt9sOwZxQLSGpUaDnrdyDsomoRgNnCfKNSXXg==}
    engines: {node: '>= 0.4'}

  is-decimal@1.0.4:
    resolution: {integrity: sha512-RGdriMmQQvZ2aqaQq3awNA6dCGtKpiDFcOzrTWrDAT2MiWrKQVPmxLGHl7Y2nNu6led0kEyoX0enY0qXYsv9zw==}

  is-decimal@2.0.1:
    resolution: {integrity: sha512-AAB9hiomQs5DXWcRB1rqsxGUstbRroFOPPVAomNk/3XHR5JyEZChOyTWe2oayKnsSsr/kcGqF+z6yuH6HHpN0A==}

  is-extglob@2.1.1:
    resolution: {integrity: sha512-SbKbANkN603Vi4jEZv49LeVJMn4yGwsbzZworEoyEiutsN3nJYdbO36zfhGJ6QEDpOZIFkDtnq5JRxmvl3jsoQ==}
    engines: {node: '>=0.10.0'}

  is-finalizationregistry@1.1.1:
    resolution: {integrity: sha512-1pC6N8qWJbWoPtEjgcL2xyhQOP491EQjeUo3qTKcmV8YSDDJrOepfG8pcC7h/QgnQHYSv0mJ3Z/ZWxmatVrysg==}
    engines: {node: '>= 0.4'}

  is-generator-function@1.1.0:
    resolution: {integrity: sha512-nPUB5km40q9e8UfN/Zc24eLlzdSf9OfKByBw9CIdw4H1giPMeA0OIJvbchsCu4npfI2QcMVBsGEBHKZ7wLTWmQ==}
    engines: {node: '>= 0.4'}

  is-glob@4.0.3:
    resolution: {integrity: sha512-xelSayHH36ZgE7ZWhli7pW34hNbNl8Ojv5KVmkJD4hBdD3th8Tfk9vYasLM+mXWOZhFkgZfxhLSnrwRr4elSSg==}
    engines: {node: '>=0.10.0'}

  is-hexadecimal@1.0.4:
    resolution: {integrity: sha512-gyPJuv83bHMpocVYoqof5VDiZveEoGoFL8m3BXNb2VW8Xs+rz9kqO8LOQ5DH6EsuvilT1ApazU0pyl+ytbPtlw==}

  is-hexadecimal@2.0.1:
    resolution: {integrity: sha512-DgZQp241c8oO6cA1SbTEWiXeoxV42vlcJxgH+B3hi1AiqqKruZR3ZGF8In3fj4+/y/7rHvlOZLZtgJ/4ttYGZg==}

  is-map@2.0.3:
    resolution: {integrity: sha512-1Qed0/Hr2m+YqxnM09CjA2d/i6YZNfF6R2oRAOj36eUdS6qIV/huPJNSEpKbupewFs+ZsJlxsjjPbc0/afW6Lw==}
    engines: {node: '>= 0.4'}

  is-negative-zero@2.0.3:
    resolution: {integrity: sha512-5KoIu2Ngpyek75jXodFvnafB6DJgr3u8uuK0LEZJjrU19DrMD3EVERaR8sjz8CCGgpZvxPl9SuE1GMVPFHx1mw==}
    engines: {node: '>= 0.4'}

  is-number-object@1.1.1:
    resolution: {integrity: sha512-lZhclumE1G6VYD8VHe35wFaIif+CTy5SJIi5+3y4psDgWu4wPDoBhF8NxUOinEc7pHgiTsT6MaBb92rKhhD+Xw==}
    engines: {node: '>= 0.4'}

  is-number@7.0.0:
    resolution: {integrity: sha512-41Cifkg6e8TylSpdtTpeLVMqvSBEVzTttHvERD741+pnZ8ANv0004MRL43QKPDlK9cGvNp6NZWZUBlbGXYxxng==}
    engines: {node: '>=0.12.0'}

  is-plain-obj@4.1.0:
    resolution: {integrity: sha512-+Pgi+vMuUNkJyExiMBt5IlFoMyKnr5zhJ4Uspz58WOhBF5QoIZkFyNHIbBAtHwzVAgk5RtndVNsDRN61/mmDqg==}
    engines: {node: '>=12'}

  is-regex@1.2.1:
    resolution: {integrity: sha512-MjYsKHO5O7mCsmRGxWcLWheFqN9DJ/2TmngvjKXihe6efViPqc274+Fx/4fYj/r03+ESvBdTXK0V6tA3rgez1g==}
    engines: {node: '>= 0.4'}

  is-set@2.0.3:
    resolution: {integrity: sha512-iPAjerrse27/ygGLxw+EBR9agv9Y6uLeYVJMu+QNCoouJ1/1ri0mGrcWpfCqFZuzzx3WjtwxG098X+n4OuRkPg==}
    engines: {node: '>= 0.4'}

  is-shared-array-buffer@1.0.4:
    resolution: {integrity: sha512-ISWac8drv4ZGfwKl5slpHG9OwPNty4jOWPRIhBpxOoD+hqITiwuipOQ2bNthAzwA3B4fIjO4Nln74N0S9byq8A==}
    engines: {node: '>= 0.4'}

  is-string@1.1.1:
    resolution: {integrity: sha512-BtEeSsoaQjlSPBemMQIrY1MY0uM6vnS1g5fmufYOtnxLGUZM2178PKbhsk7Ffv58IX+ZtcvoGwccYsh0PglkAA==}
    engines: {node: '>= 0.4'}

  is-symbol@1.1.1:
    resolution: {integrity: sha512-9gGx6GTtCQM73BgmHQXfDmLtfjjTUDSyoxTCbp5WtoixAhfgsDirWIcVQ/IHpvI5Vgd5i/J5F7B9cN/WlVbC/w==}
    engines: {node: '>= 0.4'}

  is-typed-array@1.1.15:
    resolution: {integrity: sha512-p3EcsicXjit7SaskXHs1hA91QxgTw46Fv6EFKKGS5DRFLD8yKnohjF3hxoju94b/OcMZoQukzpPpBE9uLVKzgQ==}
    engines: {node: '>= 0.4'}

  is-weakmap@2.0.2:
    resolution: {integrity: sha512-K5pXYOm9wqY1RgjpL3YTkF39tni1XajUIkawTLUo9EZEVUFga5gSQJF8nNS7ZwJQ02y+1YCNYcMh+HIf1ZqE+w==}
    engines: {node: '>= 0.4'}

  is-weakref@1.1.1:
    resolution: {integrity: sha512-6i9mGWSlqzNMEqpCp93KwRS1uUOodk2OJ6b+sq7ZPDSy2WuI5NFIxp/254TytR8ftefexkWn5xNiHUNpPOfSew==}
    engines: {node: '>= 0.4'}

  is-weakset@2.0.4:
    resolution: {integrity: sha512-mfcwb6IzQyOKTs84CQMrOwW4gQcaTOAWJ0zzJCl2WSPDrWk/OzDaImWFH3djXhb24g4eudZfLRozAvPGw4d9hQ==}
    engines: {node: '>= 0.4'}

  isarray@2.0.5:
    resolution: {integrity: sha512-xHjhDr3cNBK0BzdUJSPXZntQUx/mwMS5Rw4A7lPJ90XGAO6ISP/ePDNuo0vhqOZU+UD5JoodwCAAoZQd3FeAKw==}

  isexe@2.0.0:
    resolution: {integrity: sha512-RHxMLp9lnKHGHRng9QFhRCMbYAcVpn69smSGcq3f36xjgVVWThj4qqLbTLlq7Ssj8B+fIQ1EuCEGI2lKsyQeIw==}

  iterator.prototype@1.1.5:
    resolution: {integrity: sha512-H0dkQoCa3b2VEeKQBOxFph+JAbcrQdE7KC0UkqwpLmv2EC4P41QXP+rqo9wYodACiG5/WM5s9oDApTU8utwj9g==}
    engines: {node: '>= 0.4'}

  jiti@2.4.2:
    resolution: {integrity: sha512-rg9zJN+G4n2nfJl5MW3BMygZX56zKPNVEYYqq7adpmMh4Jn2QNEwhvQlFy6jPVdcod7txZtKHWnyZiA3a0zP7A==}
    hasBin: true

  jose@5.10.0:
    resolution: {integrity: sha512-s+3Al/p9g32Iq+oqXxkW//7jk2Vig6FF1CFqzVXoTUXt2qz89YWbL+OwS17NFYEvxC35n0FKeGO2LGYSxeM2Gg==}

  js-cookie@3.0.5:
    resolution: {integrity: sha512-cEiJEAEoIbWfCZYKWhVwFuvPX1gETRYPw6LlaTKoxD3s2AkXzkCjnp6h0V77ozyqj0jakteJ4YqDJT830+lVGw==}
    engines: {node: '>=14'}

  js-tokens@4.0.0:
    resolution: {integrity: sha512-RdJUflcE3cUzKiMqQgsCu06FPu9UdIJO0beYbPhHN4k6apgJtifcoCtT9bcxOpYBtpD2kCM6Sbzg4CausW/PKQ==}

  js-yaml@4.1.0:
    resolution: {integrity: sha512-wpxZs9NoxZaJESJGIZTyDEaYpl0FKSA+FB9aJiyemKhMwkxQg63h4T1KJgUGHpTqPDNRcmmYLugrRjJlBtWvRA==}
    hasBin: true

  jsesc@3.1.0:
    resolution: {integrity: sha512-/sM3dO2FOzXjKQhJuo0Q173wf2KOo8t4I8vHy6lF9poUp7bKT0/NHE8fPX23PwfhnykfqnC2xRxOnVw5XuGIaA==}
    engines: {node: '>=6'}
    hasBin: true

  json-buffer@3.0.1:
    resolution: {integrity: sha512-4bV5BfR2mqfQTJm+V5tPPdf+ZpuhiIvTuAB5g8kcrXOZpTT/QwwVRWBywX1ozr6lEuPdbHxwaJlm9G6mI2sfSQ==}

  json-schema-traverse@0.4.1:
    resolution: {integrity: sha512-xbbCH5dCYU5T8LcEhhuh7HJ88HXuW3qsI3Y0zOZFKfZEHcpWiHU/Jxzk629Brsab/mMiHQti9wMP+845RPe3Vg==}

  json-stable-stringify-without-jsonify@1.0.1:
    resolution: {integrity: sha512-Bdboy+l7tA3OGW6FjyFHWkP5LuByj1Tk33Ljyq0axyzdk9//JSi2u3fP1QSmd1KNwq6VOKYGlAu87CisVir6Pw==}

  json5@1.0.2:
    resolution: {integrity: sha512-g1MWMLBiz8FKi1e4w0UyVL3w+iJceWAFBAaBnnGKOpNa5f8TLktkbre1+s6oICydWAm+HRUGTmI+//xv2hvXYA==}
    hasBin: true

  json5@2.2.3:
    resolution: {integrity: sha512-XmOWe7eyHYH14cLdVPoyg+GOH3rYX++KpzrylJwSW98t3Nk+U8XOl8FWKOgwtzdb8lXGf6zYwDUzeHMWfxasyg==}
    engines: {node: '>=6'}
    hasBin: true

  jsx-ast-utils@3.3.5:
    resolution: {integrity: sha512-ZZow9HBI5O6EPgSJLUb8n2NKgmVWTwCvHGwFuJlMjvLFqlGG6pjirPhtdsseaLZjSibD8eegzmYpUZwoIlj2cQ==}
    engines: {node: '>=4.0'}

  katex@0.16.22:
    resolution: {integrity: sha512-XCHRdUw4lf3SKBaJe4EvgqIuWwkPSo9XoeO8GjQW94Bp7TWv9hNhzZjZ+OH9yf1UmLygb7DIT5GSFQiyt16zYg==}
    hasBin: true

  keyv@4.5.4:
    resolution: {integrity: sha512-oxVHkHR/EJf2CNXnWxRLW6mg7JyCCUcG0DtEGmL2ctUo1PNTin1PUil+r/+4r5MpVgC/fn1kjsx7mjSujKqIpw==}

  khroma@2.1.0:
    resolution: {integrity: sha512-Ls993zuzfayK269Svk9hzpeGUKob/sIgZzyHYdjQoAdQetRKpOLj+k/QQQ/6Qi0Yz65mlROrfd+Ev+1+7dz9Kw==}

  kleur@4.1.5:
    resolution: {integrity: sha512-o+NO+8WrRiQEE4/7nwRJhN1HWpVmJm511pBHUxPLtp0BUISzlBplORYSmTclCnJvQq2tKu/sgl3xVpkc7ZWuQQ==}
    engines: {node: '>=6'}

  kolorist@1.8.0:
    resolution: {integrity: sha512-Y+60/zizpJ3HRH8DCss+q95yr6145JXZo46OTpFvDZWLfRCE4qChOyk1b26nMaNpfHHgxagk9dXT5OP0Tfe+dQ==}

  langium@3.3.1:
    resolution: {integrity: sha512-QJv/h939gDpvT+9SiLVlY7tZC3xB2qK57v0J04Sh9wpMb6MP1q8gB21L3WIo8T5P1MSMg3Ep14L7KkDCFG3y4w==}
    engines: {node: '>=16.0.0'}

  language-subtag-registry@0.3.23:
    resolution: {integrity: sha512-0K65Lea881pHotoGEa5gDlMxt3pctLi2RplBb7Ezh4rRdLEOtgi7n4EwK9lamnUCkKBqaeKRVebTq6BAxSkpXQ==}

  language-tags@1.0.9:
    resolution: {integrity: sha512-MbjN408fEndfiQXbFQ1vnd+1NoLDsnQW41410oQBXiyXDMYH5z505juWa4KUE1LqxRC7DgOgZDbKLxHIwm27hA==}
    engines: {node: '>=0.10'}

  layout-base@1.0.2:
    resolution: {integrity: sha512-8h2oVEZNktL4BH2JCOI90iD1yXwL6iNW7KcCKT2QZgQJR2vbqDsldCTPRU9NifTCqHZci57XvQQ15YTu+sTYPg==}

  layout-base@2.0.1:
    resolution: {integrity: sha512-dp3s92+uNI1hWIpPGH3jK2kxE2lMjdXdr+DH8ynZHpd6PUlH6x6cbuXnoMmiNumznqaNO31xu9e79F0uuZ0JFg==}

  levn@0.4.1:
    resolution: {integrity: sha512-+bT2uH4E5LGE7h/n3evcS/sQlJXCpIp6ym8OWJ5eV6+67Dsql/LaaT7qJBAt2rzfoa/5QBGBhxDix1dMt2kQKQ==}
    engines: {node: '>= 0.8.0'}

  lightningcss-darwin-arm64@1.30.1:
    resolution: {integrity: sha512-c8JK7hyE65X1MHMN+Viq9n11RRC7hgin3HhYKhrMyaXflk5GVplZ60IxyoVtzILeKr+xAJwg6zK6sjTBJ0FKYQ==}
    engines: {node: '>= 12.0.0'}
    cpu: [arm64]
    os: [darwin]

  lightningcss-darwin-x64@1.30.1:
    resolution: {integrity: sha512-k1EvjakfumAQoTfcXUcHQZhSpLlkAuEkdMBsI/ivWw9hL+7FtilQc0Cy3hrx0AAQrVtQAbMI7YjCgYgvn37PzA==}
    engines: {node: '>= 12.0.0'}
    cpu: [x64]
    os: [darwin]

  lightningcss-freebsd-x64@1.30.1:
    resolution: {integrity: sha512-kmW6UGCGg2PcyUE59K5r0kWfKPAVy4SltVeut+umLCFoJ53RdCUWxcRDzO1eTaxf/7Q2H7LTquFHPL5R+Gjyig==}
    engines: {node: '>= 12.0.0'}
    cpu: [x64]
    os: [freebsd]

  lightningcss-linux-arm-gnueabihf@1.30.1:
    resolution: {integrity: sha512-MjxUShl1v8pit+6D/zSPq9S9dQ2NPFSQwGvxBCYaBYLPlCWuPh9/t1MRS8iUaR8i+a6w7aps+B4N0S1TYP/R+Q==}
    engines: {node: '>= 12.0.0'}
    cpu: [arm]
    os: [linux]

  lightningcss-linux-arm64-gnu@1.30.1:
    resolution: {integrity: sha512-gB72maP8rmrKsnKYy8XUuXi/4OctJiuQjcuqWNlJQ6jZiWqtPvqFziskH3hnajfvKB27ynbVCucKSm2rkQp4Bw==}
    engines: {node: '>= 12.0.0'}
    cpu: [arm64]
    os: [linux]

  lightningcss-linux-arm64-musl@1.30.1:
    resolution: {integrity: sha512-jmUQVx4331m6LIX+0wUhBbmMX7TCfjF5FoOH6SD1CttzuYlGNVpA7QnrmLxrsub43ClTINfGSYyHe2HWeLl5CQ==}
    engines: {node: '>= 12.0.0'}
    cpu: [arm64]
    os: [linux]

  lightningcss-linux-x64-gnu@1.30.1:
    resolution: {integrity: sha512-piWx3z4wN8J8z3+O5kO74+yr6ze/dKmPnI7vLqfSqI8bccaTGY5xiSGVIJBDd5K5BHlvVLpUB3S2YCfelyJ1bw==}
    engines: {node: '>= 12.0.0'}
    cpu: [x64]
    os: [linux]

  lightningcss-linux-x64-musl@1.30.1:
    resolution: {integrity: sha512-rRomAK7eIkL+tHY0YPxbc5Dra2gXlI63HL+v1Pdi1a3sC+tJTcFrHX+E86sulgAXeI7rSzDYhPSeHHjqFhqfeQ==}
    engines: {node: '>= 12.0.0'}
    cpu: [x64]
    os: [linux]

  lightningcss-win32-arm64-msvc@1.30.1:
    resolution: {integrity: sha512-mSL4rqPi4iXq5YVqzSsJgMVFENoa4nGTT/GjO2c0Yl9OuQfPsIfncvLrEW6RbbB24WtZ3xP/2CCmI3tNkNV4oA==}
    engines: {node: '>= 12.0.0'}
    cpu: [arm64]
    os: [win32]

  lightningcss-win32-x64-msvc@1.30.1:
    resolution: {integrity: sha512-PVqXh48wh4T53F/1CCu8PIPCxLzWyCnn/9T5W1Jpmdy5h9Cwd+0YQS6/LwhHXSafuc61/xg9Lv5OrCby6a++jg==}
    engines: {node: '>= 12.0.0'}
    cpu: [x64]
    os: [win32]

  lightningcss@1.30.1:
    resolution: {integrity: sha512-xi6IyHML+c9+Q3W0S4fCQJOym42pyurFiJUHEcEyHS0CeKzia4yZDEsLlqOFykxOdHpNy0NmvVO31vcSqAxJCg==}
    engines: {node: '>= 12.0.0'}

  load-script@1.0.0:
    resolution: {integrity: sha512-kPEjMFtZvwL9TaZo0uZ2ml+Ye9HUMmPwbYRJ324qF9tqMejwykJ5ggTyvzmrbBeapCAbk98BSbTeovHEEP1uCA==}

  local-pkg@1.1.1:
    resolution: {integrity: sha512-WunYko2W1NcdfAFpuLUoucsgULmgDBRkdxHxWQ7mK0cQqwPiy8E1enjuRBrhLtZkB5iScJ1XIPdhVEFK8aOLSg==}
    engines: {node: '>=14'}

  locate-path@6.0.0:
    resolution: {integrity: sha512-iPZK6eYjbxRu3uB4/WZ3EsEIMJFMqAoopl3R+zuq0UjcAm/MO6KCweDgPfP3elTztoKP3KtnVHxTn2NHBSDVUw==}
    engines: {node: '>=10'}

  lodash-es@4.17.21:
    resolution: {integrity: sha512-mKnC+QJ9pWVzv+C4/U3rRsHapFfHvQFoFB92e52xeyGMcX6/OlIl78je1u8vePzYZSkkogMPJ2yjxxsb89cxyw==}

  lodash.debounce@4.0.8:
    resolution: {integrity: sha512-FT1yDzDYEoYWhnSGnpE/4Kj1fLZkDFyqRb7fNt6FdYOSxlUWAtp42Eh6Wb0rGIv/m9Bgo7x4GhQbm5Ys4SG5ow==}

  lodash.merge@4.6.2:
    resolution: {integrity: sha512-0KpjqXRVvrYyCsX1swR/XTK0va6VQkQM6MNo7PqW77ByjAhoARA8EfrP1N4+KlKj8YS0ZUCtRT/YUuhyYDujIQ==}

  longest-streak@3.1.0:
    resolution: {integrity: sha512-9Ri+o0JYgehTaVBBDoMqIl8GXtbWg711O3srftcHhZ0dqnETqLaoIK0x17fUw9rFSlK/0NlsKe0Ahhyl5pXE2g==}

  loose-envify@1.4.0:
    resolution: {integrity: sha512-lyuxPGr/Wfhrlem2CL/UcnUc1zcqKAImBDzukY7Y5F/yQiNdko6+fRLevlw1HgMySw7f611UIY408EtxRSoK3Q==}
    hasBin: true

  lower-case@2.0.2:
    resolution: {integrity: sha512-7fm3l3NAF9WfN6W3JOmf5drwpVqX78JtoGJ3A6W0a6ZnldM41w2fV5D490psKFTpMds8TJse/eHLFFsNHHjHgg==}

  lowlight@1.20.0:
    resolution: {integrity: sha512-8Ktj+prEb1RoCPkEOrPMYUN/nCggB7qAWe3a7OpMjWQkh3l2RD5wKRQ+o8Q8YuI9RG/xs95waaI/E6ym/7NsTw==}

  lru-cache@11.1.0:
    resolution: {integrity: sha512-QIXZUBJUx+2zHUdQujWejBkcD9+cs94tLn0+YL8UrCh+D5sCXZ4c7LaEH48pNwRY3MLDgqUFyhlCyjJPf1WP0A==}
    engines: {node: 20 || >=22}

  lru-cache@5.1.1:
    resolution: {integrity: sha512-KpNARQA3Iwv+jTA0utUVVbrh+Jlrr1Fv0e56GGzAFOXN7dk/FviaDW8LHmK52DlcH4WP2n6gI8vN1aesBFgo9w==}

  lucide-react@0.446.0:
    resolution: {integrity: sha512-BU7gy8MfBMqvEdDPH79VhOXSEgyG8TSPOKWaExWGCQVqnGH7wGgDngPbofu+KdtVjPQBWbEmnfMTq90CTiiDRg==}
    peerDependencies:
      react: ^16.5.1 || ^17.0.0 || ^18.0.0 || ^19.0.0-rc

  magic-string@0.30.17:
    resolution: {integrity: sha512-sNPKHvyjVf7gyjwS4xGTaW/mCnF8wnjtifKBEhxfZ7E/S8tQ0rssrwGNn6q8JH/ohItJfSQp9mBtQYuTlH5QnA==}

  map-obj@4.3.0:
    resolution: {integrity: sha512-hdN1wVrZbb29eBGiGjJbeP8JbKjq1urkHJ/LIP/NY48MZ1QVXUsQBV1G1zvYFHn1XE06cwjBsOI2K3Ulnj1YXQ==}
    engines: {node: '>=8'}

  markdown-extensions@2.0.0:
    resolution: {integrity: sha512-o5vL7aDWatOTX8LzaS1WMoaoxIiLRQJuIKKe2wAw6IeULDHaqbiqiggmx+pKvZDb1Sj+pE46Sn1T7lCqfFtg1Q==}
    engines: {node: '>=16'}

  markdown-table@3.0.4:
    resolution: {integrity: sha512-wiYz4+JrLyb/DqW2hkFJxP7Vd7JuTDm77fvbM8VfEQdmSMqcImWeeRbHwZjBjIFki/VaMK2BhFi7oUUZeM5bqw==}

  marked@15.0.12:
    resolution: {integrity: sha512-8dD6FusOQSrpv9Z1rdNMdlSgQOIP880DHqnohobOmYLElGEqAL/JvxvuxZO16r4HtjTlfPRDC1hbvxC9dPN2nA==}
    engines: {node: '>= 18'}
    hasBin: true

  math-intrinsics@1.1.0:
    resolution: {integrity: sha512-/IXtbwEk5HTPyEwyKX6hGkYXxM9nbj64B+ilVJnC/R6B0pH5G4V3b0pVbL7DBj4tkhBAppbQUlf6F6Xl9LHu1g==}
    engines: {node: '>= 0.4'}

  mdast-util-definitions@5.1.2:
    resolution: {integrity: sha512-8SVPMuHqlPME/z3gqVwWY4zVXn8lqKv/pAhC57FuJ40ImXyBpmO5ukh98zB2v7Blql2FiHjHv9LVztSIqjY+MA==}

  mdast-util-find-and-replace@3.0.2:
    resolution: {integrity: sha512-Tmd1Vg/m3Xz43afeNxDIhWRtFZgM2VLyaf4vSTYwudTyeuTneoL3qtWMA5jeLyz/O1vDJmmV4QuScFCA2tBPwg==}

  mdast-util-from-markdown@1.3.1:
    resolution: {integrity: sha512-4xTO/M8c82qBcnQc1tgpNtubGUW/Y1tBQ1B0i5CtSoelOLKFYlElIr3bvgREYYO5iRqbMY1YuqZng0GVOI8Qww==}

  mdast-util-from-markdown@2.0.2:
    resolution: {integrity: sha512-uZhTV/8NBuw0WHkPTrCqDOl0zVe1BIng5ZtHoDk49ME1qqcjYmmLmOf0gELgcRMxN4w2iuIeVso5/6QymSrgmA==}

  mdast-util-gfm-autolink-literal@2.0.1:
    resolution: {integrity: sha512-5HVP2MKaP6L+G6YaxPNjuL0BPrq9orG3TsrZ9YXbA3vDw/ACI4MEsnoDpn6ZNm7GnZgtAcONJyPhOP8tNJQavQ==}

  mdast-util-gfm-footnote@2.1.0:
    resolution: {integrity: sha512-sqpDWlsHn7Ac9GNZQMeUzPQSMzR6Wv0WKRNvQRg0KqHh02fpTz69Qc1QSseNX29bhz1ROIyNyxExfawVKTm1GQ==}

  mdast-util-gfm-strikethrough@2.0.0:
    resolution: {integrity: sha512-mKKb915TF+OC5ptj5bJ7WFRPdYtuHv0yTRxK2tJvi+BDqbkiG7h7u/9SI89nRAYcmap2xHQL9D+QG/6wSrTtXg==}

  mdast-util-gfm-table@2.0.0:
    resolution: {integrity: sha512-78UEvebzz/rJIxLvE7ZtDd/vIQ0RHv+3Mh5DR96p7cS7HsBhYIICDBCu8csTNWNO6tBWfqXPWekRuj2FNOGOZg==}

  mdast-util-gfm-task-list-item@2.0.0:
    resolution: {integrity: sha512-IrtvNvjxC1o06taBAVJznEnkiHxLFTzgonUdy8hzFVeDun0uTjxxrRGVaNFqkU1wJR3RBPEfsxmU6jDWPofrTQ==}

  mdast-util-gfm@3.1.0:
    resolution: {integrity: sha512-0ulfdQOM3ysHhCJ1p06l0b0VKlhU0wuQs3thxZQagjcjPrlFRqY215uZGHHJan9GEAXd9MbfPjFJz+qMkVR6zQ==}

  mdast-util-math@3.0.0:
    resolution: {integrity: sha512-Tl9GBNeG/AhJnQM221bJR2HPvLOSnLE/T9cJI9tlc6zwQk2nPk/4f0cHkOdEixQPC/j8UtKDdITswvLAy1OZ1w==}

  mdast-util-mdx-expression@2.0.1:
    resolution: {integrity: sha512-J6f+9hUp+ldTZqKRSg7Vw5V6MqjATc+3E4gf3CFNcuZNWD8XdyI6zQ8GqH7f8169MM6P7hMBRDVGnn7oHB9kXQ==}

  mdast-util-mdx-jsx@3.2.0:
    resolution: {integrity: sha512-lj/z8v0r6ZtsN/cGNNtemmmfoLAFZnjMbNyLzBafjzikOM+glrjNHPlf6lQDOTccj9n5b0PPihEBbhneMyGs1Q==}

  mdast-util-mdx@3.0.0:
    resolution: {integrity: sha512-JfbYLAW7XnYTTbUsmpu0kdBUVe+yKVJZBItEjwyYJiDJuZ9w4eeaqks4HQO+R7objWgS2ymV60GYpI14Ug554w==}

  mdast-util-mdxjs-esm@2.0.1:
    resolution: {integrity: sha512-EcmOpxsZ96CvlP03NghtH1EsLtr0n9Tm4lPUJUBccV9RwUOneqSycg19n5HGzCf+10LozMRSObtVr3ee1WoHtg==}

  mdast-util-phrasing@4.1.0:
    resolution: {integrity: sha512-TqICwyvJJpBwvGAMZjj4J2n0X8QWp21b9l0o7eXyVJ25YNWYbJDVIyD1bZXE6WtV6RmKJVYmQAKWa0zWOABz2w==}

  mdast-util-to-hast@12.3.0:
    resolution: {integrity: sha512-pits93r8PhnIoU4Vy9bjW39M2jJ6/tdHyja9rrot9uujkN7UTU9SDnE6WNJz/IGyQk3XHX6yNNtrBH6cQzm8Hw==}

  mdast-util-to-hast@13.2.0:
    resolution: {integrity: sha512-QGYKEuUsYT9ykKBCMOEDLsU5JRObWQusAolFMeko/tYPufNkRffBAQjIE+99jbA87xv6FgmjLtwjh9wBWajwAA==}

  mdast-util-to-markdown@2.1.2:
    resolution: {integrity: sha512-xj68wMTvGXVOKonmog6LwyJKrYXZPvlwabaryTjLh9LuvovB/KAH+kvi8Gjj+7rJjsFi23nkUxRQv1KqSroMqA==}

  mdast-util-to-string@3.2.0:
    resolution: {integrity: sha512-V4Zn/ncyN1QNSqSBxTrMOLpjr+IKdHl2v3KVLoWmDPscP4r9GcCi71gjgvUV1SFSKh92AjAG4peFuBl2/YgCJg==}

  mdast-util-to-string@4.0.0:
    resolution: {integrity: sha512-0H44vDimn51F0YwvxSJSm0eCDOJTRlmN0R1yBh4HLj9wiV1Dn0QoXGbvFAWj2hSItVTlCmBF1hqKlIyUBVFLPg==}

  mdast@3.0.0:
    resolution: {integrity: sha512-xySmf8g4fPKMeC07jXGz971EkLbWAJ83s4US2Tj9lEdnZ142UP5grN73H1Xd3HzrdbU5o9GYYP/y8F9ZSwLE9g==}
    deprecated: '`mdast` was renamed to `remark`'

  merge2@1.4.1:
    resolution: {integrity: sha512-8q7VEgMJW4J8tcfVPy8g09NcQwZdbwFEqhe/WZkoIzjn/3TGDwtOCYtXGxA3O8tPzpczCCDgv+P2P5y00ZJOOg==}
    engines: {node: '>= 8'}

  mermaid@11.6.0:
    resolution: {integrity: sha512-PE8hGUy1LDlWIHWBP05SFdqUHGmRcCcK4IzpOKPE35eOw+G9zZgcnMpyunJVUEOgb//KBORPjysKndw8bFLuRg==}

  micromark-core-commonmark@1.1.0:
    resolution: {integrity: sha512-BgHO1aRbolh2hcrzL2d1La37V0Aoz73ymF8rAcKnohLy93titmv62E0gP8Hrx9PKcKrqCZ1BbLGbP3bEhoXYlw==}

  micromark-core-commonmark@2.0.3:
    resolution: {integrity: sha512-RDBrHEMSxVFLg6xvnXmb1Ayr2WzLAWjeSATAoxwKYJV94TeNavgoIdA0a9ytzDSVzBy2YKFK+emCPOEibLeCrg==}

  micromark-extension-gfm-autolink-literal@2.1.0:
    resolution: {integrity: sha512-oOg7knzhicgQ3t4QCjCWgTmfNhvQbDDnJeVu9v81r7NltNCVmhPy1fJRX27pISafdjL+SVc4d3l48Gb6pbRypw==}

  micromark-extension-gfm-footnote@2.1.0:
    resolution: {integrity: sha512-/yPhxI1ntnDNsiHtzLKYnE3vf9JZ6cAisqVDauhp4CEHxlb4uoOTxOCJ+9s51bIB8U1N1FJ1RXOKTIlD5B/gqw==}

  micromark-extension-gfm-strikethrough@2.1.0:
    resolution: {integrity: sha512-ADVjpOOkjz1hhkZLlBiYA9cR2Anf8F4HqZUO6e5eDcPQd0Txw5fxLzzxnEkSkfnD0wziSGiv7sYhk/ktvbf1uw==}

  micromark-extension-gfm-table@2.1.1:
    resolution: {integrity: sha512-t2OU/dXXioARrC6yWfJ4hqB7rct14e8f7m0cbI5hUmDyyIlwv5vEtooptH8INkbLzOatzKuVbQmAYcbWoyz6Dg==}

  micromark-extension-gfm-tagfilter@2.0.0:
    resolution: {integrity: sha512-xHlTOmuCSotIA8TW1mDIM6X2O1SiX5P9IuDtqGonFhEK0qgRI4yeC6vMxEV2dgyr2TiD+2PQ10o+cOhdVAcwfg==}

  micromark-extension-gfm-task-list-item@2.1.0:
    resolution: {integrity: sha512-qIBZhqxqI6fjLDYFTBIa4eivDMnP+OZqsNwmQ3xNLE4Cxwc+zfQEfbs6tzAo2Hjq+bh6q5F+Z8/cksrLFYWQQw==}

  micromark-extension-gfm@3.0.0:
    resolution: {integrity: sha512-vsKArQsicm7t0z2GugkCKtZehqUm31oeGBV/KVSorWSy8ZlNAv7ytjFhvaryUiCUJYqs+NoE6AFhpQvBTM6Q4w==}

  micromark-extension-math@3.1.0:
    resolution: {integrity: sha512-lvEqd+fHjATVs+2v/8kg9i5Q0AP2k85H0WUOwpIVvUML8BapsMvh1XAogmQjOCsLpoKRCVQqEkQBB3NhVBcsOg==}

  micromark-extension-mdx-expression@3.0.1:
    resolution: {integrity: sha512-dD/ADLJ1AeMvSAKBwO22zG22N4ybhe7kFIZ3LsDI0GlsNr2A3KYxb0LdC1u5rj4Nw+CHKY0RVdnHX8vj8ejm4Q==}

  micromark-extension-mdx-jsx@3.0.2:
    resolution: {integrity: sha512-e5+q1DjMh62LZAJOnDraSSbDMvGJ8x3cbjygy2qFEi7HCeUT4BDKCvMozPozcD6WmOt6sVvYDNBKhFSz3kjOVQ==}

  micromark-extension-mdx-md@2.0.0:
    resolution: {integrity: sha512-EpAiszsB3blw4Rpba7xTOUptcFeBFi+6PY8VnJ2hhimH+vCQDirWgsMpz7w1XcZE7LVrSAUGb9VJpG9ghlYvYQ==}

  micromark-extension-mdxjs-esm@3.0.0:
    resolution: {integrity: sha512-DJFl4ZqkErRpq/dAPyeWp15tGrcrrJho1hKK5uBS70BCtfrIFg81sqcTVu3Ta+KD1Tk5vAtBNElWxtAa+m8K9A==}

  micromark-extension-mdxjs@3.0.0:
    resolution: {integrity: sha512-A873fJfhnJ2siZyUrJ31l34Uqwy4xIFmvPY1oj+Ean5PHcPBYzEsvqvWGaWcfEIr11O5Dlw3p2y0tZWpKHDejQ==}

  micromark-factory-destination@1.1.0:
    resolution: {integrity: sha512-XaNDROBgx9SgSChd69pjiGKbV+nfHGDPVYFs5dOoDd7ZnMAE+Cuu91BCpsY8RT2NP9vo/B8pds2VQNCLiu0zhg==}

  micromark-factory-destination@2.0.1:
    resolution: {integrity: sha512-Xe6rDdJlkmbFRExpTOmRj9N3MaWmbAgdpSrBQvCFqhezUn4AHqJHbaEnfbVYYiexVSs//tqOdY/DxhjdCiJnIA==}

  micromark-factory-label@1.1.0:
    resolution: {integrity: sha512-OLtyez4vZo/1NjxGhcpDSbHQ+m0IIGnT8BoPamh+7jVlzLJBH98zzuCoUeMxvM6WsNeh8wx8cKvqLiPHEACn0w==}

  micromark-factory-label@2.0.1:
    resolution: {integrity: sha512-VFMekyQExqIW7xIChcXn4ok29YE3rnuyveW3wZQWWqF4Nv9Wk5rgJ99KzPvHjkmPXF93FXIbBp6YdW3t71/7Vg==}

  micromark-factory-mdx-expression@2.0.3:
    resolution: {integrity: sha512-kQnEtA3vzucU2BkrIa8/VaSAsP+EJ3CKOvhMuJgOEGg9KDC6OAY6nSnNDVRiVNRqj7Y4SlSzcStaH/5jge8JdQ==}

  micromark-factory-space@1.1.0:
    resolution: {integrity: sha512-cRzEj7c0OL4Mw2v6nwzttyOZe8XY/Z8G0rzmWQZTBi/jjwyw/U4uqKtUORXQrR5bAZZnbTI/feRV/R7hc4jQYQ==}

  micromark-factory-space@2.0.1:
    resolution: {integrity: sha512-zRkxjtBxxLd2Sc0d+fbnEunsTj46SWXgXciZmHq0kDYGnck/ZSGj9/wULTV95uoeYiK5hRXP2mJ98Uo4cq/LQg==}

  micromark-factory-title@1.1.0:
    resolution: {integrity: sha512-J7n9R3vMmgjDOCY8NPw55jiyaQnH5kBdV2/UXCtZIpnHH3P6nHUKaH7XXEYuWwx/xUJcawa8plLBEjMPU24HzQ==}

  micromark-factory-title@2.0.1:
    resolution: {integrity: sha512-5bZ+3CjhAd9eChYTHsjy6TGxpOFSKgKKJPJxr293jTbfry2KDoWkhBb6TcPVB4NmzaPhMs1Frm9AZH7OD4Cjzw==}

  micromark-factory-whitespace@1.1.0:
    resolution: {integrity: sha512-v2WlmiymVSp5oMg+1Q0N1Lxmt6pMhIHD457whWM7/GUlEks1hI9xj5w3zbc4uuMKXGisksZk8DzP2UyGbGqNsQ==}

  micromark-factory-whitespace@2.0.1:
    resolution: {integrity: sha512-Ob0nuZ3PKt/n0hORHyvoD9uZhr+Za8sFoP+OnMcnWK5lngSzALgQYKMr9RJVOWLqQYuyn6ulqGWSXdwf6F80lQ==}

  micromark-util-character@1.2.0:
    resolution: {integrity: sha512-lXraTwcX3yH/vMDaFWCQJP1uIszLVebzUa3ZHdrgxr7KEU/9mL4mVgCpGbyhvNLNlauROiNUq7WN5u7ndbY6xg==}

  micromark-util-character@2.1.1:
    resolution: {integrity: sha512-wv8tdUTJ3thSFFFJKtpYKOYiGP2+v96Hvk4Tu8KpCAsTMs6yi+nVmGh1syvSCsaxz45J6Jbw+9DD6g97+NV67Q==}

  micromark-util-chunked@1.1.0:
    resolution: {integrity: sha512-Ye01HXpkZPNcV6FiyoW2fGZDUw4Yc7vT0E9Sad83+bEDiCJ1uXu0S3mr8WLpsz3HaG3x2q0HM6CTuPdcZcluFQ==}

  micromark-util-chunked@2.0.1:
    resolution: {integrity: sha512-QUNFEOPELfmvv+4xiNg2sRYeS/P84pTW0TCgP5zc9FpXetHY0ab7SxKyAQCNCc1eK0459uoLI1y5oO5Vc1dbhA==}

  micromark-util-classify-character@1.1.0:
    resolution: {integrity: sha512-SL0wLxtKSnklKSUplok1WQFoGhUdWYKggKUiqhX+Swala+BtptGCu5iPRc+xvzJ4PXE/hwM3FNXsfEVgoZsWbw==}

  micromark-util-classify-character@2.0.1:
    resolution: {integrity: sha512-K0kHzM6afW/MbeWYWLjoHQv1sgg2Q9EccHEDzSkxiP/EaagNzCm7T/WMKZ3rjMbvIpvBiZgwR3dKMygtA4mG1Q==}

  micromark-util-combine-extensions@1.1.0:
    resolution: {integrity: sha512-Q20sp4mfNf9yEqDL50WwuWZHUrCO4fEyeDCnMGmG5Pr0Cz15Uo7KBs6jq+dq0EgX4DPwwrh9m0X+zPV1ypFvUA==}

  micromark-util-combine-extensions@2.0.1:
    resolution: {integrity: sha512-OnAnH8Ujmy59JcyZw8JSbK9cGpdVY44NKgSM7E9Eh7DiLS2E9RNQf0dONaGDzEG9yjEl5hcqeIsj4hfRkLH/Bg==}

  micromark-util-decode-numeric-character-reference@1.1.0:
    resolution: {integrity: sha512-m9V0ExGv0jB1OT21mrWcuf4QhP46pH1KkfWy9ZEezqHKAxkj4mPCy3nIH1rkbdMlChLHX531eOrymlwyZIf2iw==}

  micromark-util-decode-numeric-character-reference@2.0.2:
    resolution: {integrity: sha512-ccUbYk6CwVdkmCQMyr64dXz42EfHGkPQlBj5p7YVGzq8I7CtjXZJrubAYezf7Rp+bjPseiROqe7G6foFd+lEuw==}

  micromark-util-decode-string@1.1.0:
    resolution: {integrity: sha512-YphLGCK8gM1tG1bd54azwyrQRjCFcmgj2S2GoJDNnh4vYtnL38JS8M4gpxzOPNyHdNEpheyWXCTnnTDY3N+NVQ==}

  micromark-util-decode-string@2.0.1:
    resolution: {integrity: sha512-nDV/77Fj6eH1ynwscYTOsbK7rR//Uj0bZXBwJZRfaLEJ1iGBR6kIfNmlNqaqJf649EP0F3NWNdeJi03elllNUQ==}

  micromark-util-encode@1.1.0:
    resolution: {integrity: sha512-EuEzTWSTAj9PA5GOAs992GzNh2dGQO52UvAbtSOMvXTxv3Criqb6IOzJUBCmEqrrXSblJIJBbFFv6zPxpreiJw==}

  micromark-util-encode@2.0.1:
    resolution: {integrity: sha512-c3cVx2y4KqUnwopcO9b/SCdo2O67LwJJ/UyqGfbigahfegL9myoEFoDYZgkT7f36T0bLrM9hZTAaAyH+PCAXjw==}

  micromark-util-events-to-acorn@2.0.3:
    resolution: {integrity: sha512-jmsiEIiZ1n7X1Rr5k8wVExBQCg5jy4UXVADItHmNk1zkwEVhBuIUKRu3fqv+hs4nxLISi2DQGlqIOGiFxgbfHg==}

  micromark-util-html-tag-name@1.2.0:
    resolution: {integrity: sha512-VTQzcuQgFUD7yYztuQFKXT49KghjtETQ+Wv/zUjGSGBioZnkA4P1XXZPT1FHeJA6RwRXSF47yvJ1tsJdoxwO+Q==}

  micromark-util-html-tag-name@2.0.1:
    resolution: {integrity: sha512-2cNEiYDhCWKI+Gs9T0Tiysk136SnR13hhO8yW6BGNyhOC4qYFnwF1nKfD3HFAIXA5c45RrIG1ub11GiXeYd1xA==}

  micromark-util-normalize-identifier@1.1.0:
    resolution: {integrity: sha512-N+w5vhqrBihhjdpM8+5Xsxy71QWqGn7HYNUvch71iV2PM7+E3uWGox1Qp90loa1ephtCxG2ftRV/Conitc6P2Q==}

  micromark-util-normalize-identifier@2.0.1:
    resolution: {integrity: sha512-sxPqmo70LyARJs0w2UclACPUUEqltCkJ6PhKdMIDuJ3gSf/Q+/GIe3WKl0Ijb/GyH9lOpUkRAO2wp0GVkLvS9Q==}

  micromark-util-resolve-all@1.1.0:
    resolution: {integrity: sha512-b/G6BTMSg+bX+xVCshPTPyAu2tmA0E4X98NSR7eIbeC6ycCqCeE7wjfDIgzEbkzdEVJXRtOG4FbEm/uGbCRouA==}

  micromark-util-resolve-all@2.0.1:
    resolution: {integrity: sha512-VdQyxFWFT2/FGJgwQnJYbe1jjQoNTS4RjglmSjTUlpUMa95Htx9NHeYW4rGDJzbjvCsl9eLjMQwGeElsqmzcHg==}

  micromark-util-sanitize-uri@1.2.0:
    resolution: {integrity: sha512-QO4GXv0XZfWey4pYFndLUKEAktKkG5kZTdUNaTAkzbuJxn2tNBOr+QtxR2XpWaMhbImT2dPzyLrPXLlPhph34A==}

  micromark-util-sanitize-uri@2.0.1:
    resolution: {integrity: sha512-9N9IomZ/YuGGZZmQec1MbgxtlgougxTodVwDzzEouPKo3qFWvymFHWcnDi2vzV1ff6kas9ucW+o3yzJK9YB1AQ==}

  micromark-util-subtokenize@1.1.0:
    resolution: {integrity: sha512-kUQHyzRoxvZO2PuLzMt2P/dwVsTiivCK8icYTeR+3WgbuPqfHgPPy7nFKbeqRivBvn/3N3GBiNC+JRTMSxEC7A==}

  micromark-util-subtokenize@2.1.0:
    resolution: {integrity: sha512-XQLu552iSctvnEcgXw6+Sx75GflAPNED1qx7eBJ+wydBb2KCbRZe+NwvIEEMM83uml1+2WSXpBAcp9IUCgCYWA==}

  micromark-util-symbol@1.1.0:
    resolution: {integrity: sha512-uEjpEYY6KMs1g7QfJ2eX1SQEV+ZT4rUD3UcF6l57acZvLNK7PBZL+ty82Z1qhK1/yXIY4bdx04FKMgR0g4IAag==}

  micromark-util-symbol@2.0.1:
    resolution: {integrity: sha512-vs5t8Apaud9N28kgCrRUdEed4UJ+wWNvicHLPxCa9ENlYuAY31M0ETy5y1vA33YoNPDFTghEbnh6efaE8h4x0Q==}

  micromark-util-types@1.1.0:
    resolution: {integrity: sha512-ukRBgie8TIAcacscVHSiddHjO4k/q3pnedmzMQ4iwDcK0FtFCohKOlFbaOL/mPgfnPsL3C1ZyxJa4sbWrBl3jg==}

  micromark-util-types@2.0.2:
    resolution: {integrity: sha512-Yw0ECSpJoViF1qTU4DC6NwtC4aWGt1EkzaQB8KPPyCRR8z9TWeV0HbEFGTO+ZY1wB22zmxnJqhPyTpOVCpeHTA==}

  micromark@3.2.0:
    resolution: {integrity: sha512-uD66tJj54JLYq0De10AhWycZWGQNUvDI55xPgk2sQM5kn1JYlhbCMTtEeT27+vAhW2FBQxLlOmS3pmA7/2z4aA==}

  micromark@4.0.2:
    resolution: {integrity: sha512-zpe98Q6kvavpCr1NPVSCMebCKfD7CA2NqZ+rykeNhONIJBpc1tFKt9hucLGwha3jNTNI8lHpctWJWoimVF4PfA==}

  micromatch@4.0.8:
    resolution: {integrity: sha512-PXwfBhYu0hBCPw8Dn0E+WDYb7af3dSLVWKi3HGv84IdF4TyFoC0ysxFd0Goxw7nSv4T/PzEJQxsYsEiFCKo2BA==}
    engines: {node: '>=8.6'}

  minimatch@3.1.2:
    resolution: {integrity: sha512-J7p63hRiAjw1NDEww1W7i37+ByIrOWO5XQQAzZ3VOcL0PNybwpfmV/N05zFAzwQ9USyEcX6t3UO+K5aqBQOIHw==}

  minimatch@9.0.5:
    resolution: {integrity: sha512-G6T0ZX48xgozx7587koeX9Ys2NYy6Gmv//P89sEte9V9whIapMNF4idKxnW2QtCcLiTWlb/wfCabAtAFWhhBow==}
    engines: {node: '>=16 || 14 >=14.17'}

  minimist@1.2.8:
    resolution: {integrity: sha512-2yyAR8qBkN3YuheJanUpWC5U3bb5osDywNB8RzDVlDwDHbocAJveqqj1u8+SVD7jkWT4yvsHCpWqqWqAxb0zCA==}

  minipass@7.1.2:
    resolution: {integrity: sha512-qOOzS1cBTWYF4BH8fVePDBOO9iptMnGUEZwNc/cMWnTV2nVLZ7VoNWEPHkYczZA0pdoA7dl6e7FL659nX9S2aw==}
    engines: {node: '>=16 || 14 >=14.17'}

  minizlib@3.0.2:
    resolution: {integrity: sha512-oG62iEk+CYt5Xj2YqI5Xi9xWUeZhDI8jjQmC5oThVH5JGCTgIjr7ciJDzC7MBzYd//WvR1OTmP5Q38Q8ShQtVA==}
    engines: {node: '>= 18'}

  mkdirp@3.0.1:
    resolution: {integrity: sha512-+NsyUUAZDmo6YVHzL/stxSu3t9YS1iljliy3BSDrXJ/dkn1KYdmtZODGGjLcc9XLgVVpH4KshHB8XmZgMhaBXg==}
    engines: {node: '>=10'}
    hasBin: true

  mlly@1.7.4:
    resolution: {integrity: sha512-qmdSIPC4bDJXgZTCR7XosJiNKySV7O215tsPtDN9iEO/7q/76b/ijtgRu/+epFXSJhijtTCCGp3DWS549P3xKw==}

  mri@1.2.0:
    resolution: {integrity: sha512-tzzskb3bG8LvYGFF/mDTpq3jpI6Q9wc3LEmBaghu+DdCssd1FakN7Bc0hVNmEyGq1bq3RgfkCb3cmQLpNPOroA==}
    engines: {node: '>=4'}

  ms@2.0.0:
    resolution: {integrity: sha512-Tpp60P6IUJDTuOq/5Z8cdskzJujfwqfOTkrwIwj7IRISpnkJnT6SyJ4PCPnGMoFjC9ddhal5KVIYtAt97ix05A==}

  ms@2.1.3:
    resolution: {integrity: sha512-6FlzubTLZG3J2a/NVCAleEhjzq5oxgHyaCU9yYXvcLsvoVaHJq/s5xXI6/XXP6tz7R9xAOtHnSO/tXtF3WRTlA==}

  nanoid@3.3.11:
    resolution: {integrity: sha512-N8SpfPUnUp1bK+PMYW8qSWdl9U+wwNWI4QKxOYDy9JAro3WMX7p2OeVRF9v+347pnakNevPmiHhNmZ2HbFA76w==}
    engines: {node: ^10 || ^12 || ^13.7 || ^14 || >=15.0.1}
    hasBin: true

  napi-postinstall@0.3.0:
    resolution: {integrity: sha512-M7NqKyhODKV1gRLdkwE7pDsZP2/SC2a2vHkOYh9MCpKMbWVfyVfUw5MaH83Fv6XMjxr5jryUp3IDDL9rlxsTeA==}
    engines: {node: ^12.20.0 || ^14.18.0 || >=16.0.0}
    hasBin: true

  natural-compare@1.4.0:
    resolution: {integrity: sha512-OWND8ei3VtNC9h7V60qff3SVobHr996CTwgxubgyQYEpg290h9J0buyECNNJexkFm5sOajh5G116RYA1c8ZMSw==}

  negotiator@1.0.0:
    resolution: {integrity: sha512-8Ofs/AUQh8MaEcrlq5xOX0CQ9ypTF5dl78mjlMNfOK08fzpgTHQRQPBxcPlEtIw0yRpws+Zo/3r+5WRby7u3Gg==}
    engines: {node: '>= 0.6'}

  next-themes@0.4.6:
    resolution: {integrity: sha512-pZvgD5L0IEvX5/9GWyHMf3m8BKiVQwsCMHfoFosXtXBMnaS0ZnIJ9ST4b4NqLVKDEm8QBxoNNGNaBv2JNF6XNA==}
    peerDependencies:
      react: ^16.8 || ^17 || ^18 || ^19 || ^19.0.0-rc
      react-dom: ^16.8 || ^17 || ^18 || ^19 || ^19.0.0-rc

<<<<<<< HEAD
  next@15.5.7:
    resolution: {integrity: sha512-+t2/0jIJ48kUpGKkdlhgkv+zPTEOoXyr60qXe68eB/pl3CMJaLeIGjzp5D6Oqt25hCBiBTt8wEeeAzfJvUKnPQ==}
    engines: {node: ^18.18.0 || ^19.8.0 || >= 20.0.0}
=======
  next@16.0.7:
    resolution: {integrity: sha512-3mBRJyPxT4LOxAJI6IsXeFtKfiJUbjCLgvXO02fV8Wy/lIhPvP94Fe7dGhUgHXcQy4sSuYwQNcOLhIfOm0rL0A==}
    engines: {node: '>=20.9.0'}
>>>>>>> 753f13ed
    hasBin: true
    peerDependencies:
      '@opentelemetry/api': ^1.1.0
      '@playwright/test': ^1.51.1
      babel-plugin-react-compiler: '*'
      react: ^18.2.0 || 19.0.0-rc-de68d2f4-20241204 || ^19.0.0
      react-dom: ^18.2.0 || 19.0.0-rc-de68d2f4-20241204 || ^19.0.0
      sass: ^1.3.0
    peerDependenciesMeta:
      '@opentelemetry/api':
        optional: true
      '@playwright/test':
        optional: true
      babel-plugin-react-compiler:
        optional: true
      sass:
        optional: true

  no-case@3.0.4:
    resolution: {integrity: sha512-fgAN3jGAh+RoxUGZHTSOLJIqUc2wmoBwGR4tbpNAKmmovFoWq0OdRkb0VkldReO2a2iBT/OEulG9XSUc10r3zg==}

  node-fetch@2.7.0:
    resolution: {integrity: sha512-c4FRfUm/dbcWZ7U+1Wq0AwCyFL+3nt2bEw05wfxSz+DWpWsitgmSgYmy2dQdWyKC1694ELPqMs/YzUSNozLt8A==}
    engines: {node: 4.x || >=6.0.0}
    peerDependencies:
      encoding: ^0.1.0
    peerDependenciesMeta:
      encoding:
        optional: true

  node-releases@2.0.19:
    resolution: {integrity: sha512-xxOWJsBKtzAq7DY0J+DTzuz58K8e7sJbdgwkbMWQe8UYB6ekmsQ45q0M/tJDsGaZmbC+l7n57UV8Hl5tHxO9uw==}

  normalize-range@0.1.2:
    resolution: {integrity: sha512-bdok/XvKII3nUpklnV6P2hxtMNrCboOjAcyBuQnWEhO665FwrSNRxU+AqpsyvO6LgGYPspN+lu5CLtw4jPRKNA==}
    engines: {node: '>=0.10.0'}

  npm-to-yarn@3.0.1:
    resolution: {integrity: sha512-tt6PvKu4WyzPwWUzy/hvPFqn+uwXO0K1ZHka8az3NnrhWJDmSqI8ncWq0fkL0k/lmmi5tAC11FXwXuh0rFbt1A==}
    engines: {node: ^12.22.0 || ^14.17.0 || >=16.0.0}

  object-assign@4.1.1:
    resolution: {integrity: sha512-rJgTQnkUnH1sFw8yT6VSU3zD3sWmu6sZhIseY8VX+GRu3P6F7Fu+JNDoXfklElbLJSnc3FUQHVe4cU5hj+BcUg==}
    engines: {node: '>=0.10.0'}

  object-inspect@1.13.4:
    resolution: {integrity: sha512-W67iLl4J2EXEGTbfeHCffrjDfitvLANg0UlX3wFUUSTx92KXRFegMHUVgSqE+wvhAbi4WqjGg9czysTV2Epbew==}
    engines: {node: '>= 0.4'}

  object-keys@1.1.1:
    resolution: {integrity: sha512-NuAESUOUMrlIXOfHKzD6bpPu3tYt3xvjNdRIQ+FeT0lNb4K8WR70CaDxhuNguS2XG+GjkyMwOzsN5ZktImfhLA==}
    engines: {node: '>= 0.4'}

  object.assign@4.1.7:
    resolution: {integrity: sha512-nK28WOo+QIjBkDduTINE4JkF/UJJKyf2EJxvJKfblDpyg0Q+pkOHNTL0Qwy6NP6FhE/EnzV73BxxqcJaXY9anw==}
    engines: {node: '>= 0.4'}

  object.entries@1.1.9:
    resolution: {integrity: sha512-8u/hfXFRBD1O0hPUjioLhoWFHRmt6tKA4/vZPyckBr18l1KE9uHrFaFaUi8MDRTpi4uak2goyPTSNJLXX2k2Hw==}
    engines: {node: '>= 0.4'}

  object.fromentries@2.0.8:
    resolution: {integrity: sha512-k6E21FzySsSK5a21KRADBd/NGneRegFO5pLHfdQLpRDETUNJueLXs3WCzyQ3tFRDYgbq3KHGXfTbi2bs8WQ6rQ==}
    engines: {node: '>= 0.4'}

  object.groupby@1.0.3:
    resolution: {integrity: sha512-+Lhy3TQTuzXI5hevh8sBGqbmurHbbIjAi0Z4S63nthVLmLxfbj4T54a4CfZrXIrt9iP4mVAPYMo/v99taj3wjQ==}
    engines: {node: '>= 0.4'}

  object.values@1.2.1:
    resolution: {integrity: sha512-gXah6aZrcUxjWg2zR2MwouP2eHlCBzdV4pygudehaKXSGW4v2AsRQUK+lwwXhii6KFZcunEnmSUoYp5CXibxtA==}
    engines: {node: '>= 0.4'}

  oniguruma-parser@0.12.1:
    resolution: {integrity: sha512-8Unqkvk1RYc6yq2WBYRj4hdnsAxVze8i7iPfQr8e4uSP3tRv0rpZcbGUDvxfQQcdwHt/e9PrMvGCsa8OqG9X3w==}

  oniguruma-to-es@4.3.3:
    resolution: {integrity: sha512-rPiZhzC3wXwE59YQMRDodUwwT9FZ9nNBwQQfsd1wfdtlKEyCdRV0avrTcSZ5xlIvGRVPd/cx6ZN45ECmS39xvg==}

  optionator@0.9.4:
    resolution: {integrity: sha512-6IpQ7mKUxRcZNLIObR0hz7lxsapSSIYNZJwXPGeF0mTVqGKFIXj1DQcMoT22S3ROcLyY/rz0PWaWZ9ayWmad9g==}
    engines: {node: '>= 0.8.0'}

  own-keys@1.0.1:
    resolution: {integrity: sha512-qFOyK5PjiWZd+QQIh+1jhdb9LpxTF0qs7Pm8o5QHYZ0M3vKqSqzsZaEB6oWlxZ+q2sJBMI/Ktgd2N5ZwQoRHfg==}
    engines: {node: '>= 0.4'}

  oxc-transform@0.51.0:
    resolution: {integrity: sha512-5hmju6LD5cGXWzvweduIg9hCcBKWMIq2ILvwwiKEgb03cxPoKYsx65FfITJPVOkBzHFYRGri2AXo/mY1DJRmJQ==}

  p-limit@3.1.0:
    resolution: {integrity: sha512-TYOanM3wGwNGsZN2cVTYPArw454xnXj5qmWF1bEoAc4+cU/ol7GVh7odevjp1FNHduHc3KZMcFduxU5Xc6uJRQ==}
    engines: {node: '>=10'}

  p-locate@5.0.0:
    resolution: {integrity: sha512-LaNjtRWUBY++zB5nE/NwcaoMylSPk+S+ZHNB1TzdbMJMny6dynpAGt7X/tl/QYq3TIeE6nxHppbo2LGymrG5Pw==}
    engines: {node: '>=10'}

  package-manager-detector@1.3.0:
    resolution: {integrity: sha512-ZsEbbZORsyHuO00lY1kV3/t72yp6Ysay6Pd17ZAlNGuGwmWDLCJxFpRs0IzfXfj1o4icJOkUEioexFHzyPurSQ==}

  parent-module@1.0.1:
    resolution: {integrity: sha512-GQ2EWRpQV8/o+Aw8YqtfZZPfNRWZYkbidE9k5rpl/hC3vtHHBfGm2Ifi6qWV+coDGkrUKZAxE3Lot5kcsRlh+g==}
    engines: {node: '>=6'}

  parse-entities@2.0.0:
    resolution: {integrity: sha512-kkywGpCcRYhqQIchaWqZ875wzpS/bMKhz5HnN3p7wveJTkTtyAB/AlnS0f8DFSqYW1T82t6yEAkEcB+A1I3MbQ==}

  parse-entities@4.0.2:
    resolution: {integrity: sha512-GG2AQYWoLgL877gQIKeRPGO1xF9+eG1ujIb5soS5gPvLQ1y2o8FL90w2QWNdf9I361Mpp7726c+lj3U0qK1uGw==}

  parse-numeric-range@1.3.0:
    resolution: {integrity: sha512-twN+njEipszzlMJd4ONUYgSfZPDxgHhT9Ahed5uTigpQn90FggW4SA/AIPq/6a149fTbE9qBEcSwE3FAEp6wQQ==}

  parse5@7.3.0:
    resolution: {integrity: sha512-IInvU7fabl34qmi9gY8XOVxhYyMyuH2xUNpb2q8/Y+7552KlejkRvqvD19nMoUW/uQGGbqNpA6Tufu5FL5BZgw==}

  path-browserify@1.0.1:
    resolution: {integrity: sha512-b7uo2UCUOYZcnF/3ID0lulOJi/bafxa1xPe7ZPsammBSpjSWQkjNxlt635YGS2MiR9GjvuXCtz2emr3jbsz98g==}

  path-data-parser@0.1.0:
    resolution: {integrity: sha512-NOnmBpt5Y2RWbuv0LMzsayp3lVylAHLPUTut412ZA3l+C4uw4ZVkQbjShYCQ8TCpUMdPapr4YjUqLYD6v68j+w==}

  path-exists@4.0.0:
    resolution: {integrity: sha512-ak9Qy5Q7jYb2Wwcey5Fpvg2KoAc/ZIhLSLOSBmRmygPsGwkVVt0fZa0qrtMz+m6tJTAHfZQ8FnmB4MG4LWy7/w==}
    engines: {node: '>=8'}

  path-key@3.1.1:
    resolution: {integrity: sha512-ojmeN0qd+y0jszEtoY48r0Peq5dwMEkIlCOu6Q5f41lfkswXuKtYrhgoTpLnyIcHm24Uhqx+5Tqm2InSwLhE6Q==}
    engines: {node: '>=8'}

  path-parse@1.0.7:
    resolution: {integrity: sha512-LDJzPVEEEPR+y48z93A0Ed0yXb8pAByGWo/k5YYdYgpY2/2EsOsksJrq7lOHxryrVOn1ejG6oAp8ahvOIQD8sw==}

  pathe@2.0.3:
    resolution: {integrity: sha512-WUjGcAqP1gQacoQe+OBJsFA7Ld4DyXuUIjZ5cc75cLHvJ7dtNsTugphxIADwspS+AraAUePCKrSVtPLFj/F88w==}

  picocolors@1.1.1:
    resolution: {integrity: sha512-xceH2snhtb5M9liqDsmEw56le376mTZkEX/jEb/RxNFyegNul7eNslCXP9FDj/Lcu0X8KEyMceP2ntpaHrDEVA==}

  picomatch@2.3.1:
    resolution: {integrity: sha512-JU3teHTNjmE2VCGFzuY8EXzCDVwEqB2a8fsIvwaStHhAWJEeVd1o1QD80CU6+ZdEXXSLbSsuLwJjkCBWqRQUVA==}
    engines: {node: '>=8.6'}

  picomatch@4.0.3:
    resolution: {integrity: sha512-5gTmgEY/sqK6gFXLIsQNH19lWb4ebPDLA4SdLP7dsWkIXHWlG66oPuVvXSGFPppYZz8ZDZq0dYYrbHfBCVUb1Q==}
    engines: {node: '>=12'}

  pkg-types@1.3.1:
    resolution: {integrity: sha512-/Jm5M4RvtBFVkKWRu2BLUTNP8/M2a+UwuAX+ae4770q1qVGtfjG+WTCupoZixokjmHiry8uI+dlY8KXYV5HVVQ==}

  pkg-types@2.1.0:
    resolution: {integrity: sha512-wmJwA+8ihJixSoHKxZJRBQG1oY8Yr9pGLzRmSsNms0iNWyHHAlZCa7mmKiFR10YPZuz/2k169JiS/inOjBCZ2A==}

  points-on-curve@0.2.0:
    resolution: {integrity: sha512-0mYKnYYe9ZcqMCWhUjItv/oHjvgEsfKvnUTg8sAtnHr3GVy7rGkXCb6d5cSyqrWqL4k81b9CPg3urd+T7aop3A==}

  points-on-path@0.2.1:
    resolution: {integrity: sha512-25ClnWWuw7JbWZcgqY/gJ4FQWadKxGWk+3kR/7kD0tCaDtPPMj7oHu2ToLaVhfpnHrZzYby2w6tUA0eOIuUg8g==}

  possible-typed-array-names@1.1.0:
    resolution: {integrity: sha512-/+5VFTchJDoVj3bhoqi6UeymcD00DAwb1nJwamzPvHEszJ4FpF6SNNbUbOS8yI56qHzdV8eK0qEfOSiodkTdxg==}
    engines: {node: '>= 0.4'}

  postcss-selector-parser@7.1.0:
    resolution: {integrity: sha512-8sLjZwK0R+JlxlYcTuVnyT2v+htpdrjDOKuMcOVdYjt52Lh8hWRYpxBPoKx/Zg+bcjc3wx6fmQevMmUztS/ccA==}
    engines: {node: '>=4'}

  postcss-value-parser@4.2.0:
    resolution: {integrity: sha512-1NNCs6uurfkVbeXG4S8JFT9t19m45ICnif8zWLd5oPSZ50QnwMfK+H3jv408d4jw/7Bttv5axS5IiHoLaVNHeQ==}

  postcss@8.4.31:
    resolution: {integrity: sha512-PS08Iboia9mts/2ygV3eLpY5ghnUcfLV/EXTOW1E2qYxJKGGBUtNjN76FYHnMs36RmARn41bC0AZmn+rR0OVpQ==}
    engines: {node: ^10 || ^12 || >=14}

  postcss@8.5.4:
    resolution: {integrity: sha512-QSa9EBe+uwlGTFmHsPKokv3B/oEMQZxfqW0QqNCyhpa6mB1afzulwn8hihglqAb2pOw+BJgNlmXQ8la2VeHB7w==}
    engines: {node: ^10 || ^12 || >=14}

  posthog-js@1.249.4:
    resolution: {integrity: sha512-Qq4cxDZ1P9BkwguuoVNTiLGQiET9vrzwjYWLS3DduKhRXqEzERLl9tOq2X8ZNPbo+D207+FILdWg/dTKUItfDg==}
    peerDependencies:
      '@rrweb/types': 2.0.0-alpha.17
      rrweb-snapshot: 2.0.0-alpha.17
    peerDependenciesMeta:
      '@rrweb/types':
        optional: true
      rrweb-snapshot:
        optional: true

  preact@10.26.8:
    resolution: {integrity: sha512-1nMfdFjucm5hKvq0IClqZwK4FJkGXhRrQstOQ3P4vp8HxKrJEMFcY6RdBRVTdfQS/UlnX6gfbPuTvaqx/bDoeQ==}

  prelude-ls@1.2.1:
    resolution: {integrity: sha512-vkcDPrRZo1QZLbn5RLGPpg/WmIQ65qoWWhcGKf/b5eplkkarX0m9z8ppCat4mlOqUsWpyNuYgO3VRyrYHSzX5g==}
    engines: {node: '>= 0.8.0'}

  prismjs@1.27.0:
    resolution: {integrity: sha512-t13BGPUlFDR7wRB5kQDG4jjl7XeuH6jbJGt11JHPL96qwsEHNX2+68tFXqc1/k+/jALsbSWJKUOT/hcYAZ5LkA==}
    engines: {node: '>=6'}

  prismjs@1.30.0:
    resolution: {integrity: sha512-DEvV2ZF2r2/63V+tK8hQvrR2ZGn10srHbXviTlcv7Kpzw8jWiNTqbVgjO3IY8RxrrOUF8VPMQQFysYYYv0YZxw==}
    engines: {node: '>=6'}

  prop-types@15.8.1:
    resolution: {integrity: sha512-oj87CgZICdulUohogVAR7AjlC0327U4el4L6eAvOqCeudMDVU0NThNaV+b9Df4dXgSP1gXMTnPdhfe/2qDH5cg==}

  property-information@5.6.0:
    resolution: {integrity: sha512-YUHSPk+A30YPv+0Qf8i9Mbfe/C0hdPXk1s1jPVToV8pk8BQtpw10ct89Eo7OWkutrwqvT0eicAxlOg3dOAu8JA==}

  property-information@6.5.0:
    resolution: {integrity: sha512-PgTgs/BlvHxOu8QuEN7wi5A0OmXaBcHpmCSTehcs6Uuu9IkDIEo13Hy7n898RHfrQ49vKCoGeWZSaAK01nwVig==}

  property-information@7.1.0:
    resolution: {integrity: sha512-TwEZ+X+yCJmYfL7TPUOcvBZ4QfoT5YenQiJuX//0th53DE6w0xxLEtfK3iyryQFddXuvkIk51EEgrJQ0WJkOmQ==}

  punycode@2.3.1:
    resolution: {integrity: sha512-vYt7UD1U9Wg6138shLtLOvdAu+8DsC/ilFtEVHcH+wydcSpNE20AfSOduf6MkRFahL5FY7X1oU7nKVZFtfq8Fg==}
    engines: {node: '>=6'}

  quansync@0.2.10:
    resolution: {integrity: sha512-t41VRkMYbkHyCYmOvx/6URnN80H7k4X0lLdBMGsz+maAwrJQYB1djpV6vHrQIBE0WBSGqhtEHrK9U3DWWH8v7A==}

  queue-microtask@1.2.3:
    resolution: {integrity: sha512-NuaNSa6flKT5JaSYQzJok04JzTL1CA6aGhv5rfLW3PgqA+M2ChpZQnAC8h8i4ZFkBS8X5RqkDBHA7r4hej3K9A==}

  react-dom@19.2.1:
    resolution: {integrity: sha512-ibrK8llX2a4eOskq1mXKu/TGZj9qzomO+sNfO98M6d9zIPOEhlBkMkBUBLd1vgS0gQsLDBzA+8jJBVXDnfHmJg==}
    peerDependencies:
      react: ^19.2.1

  react-ga4@2.1.0:
    resolution: {integrity: sha512-ZKS7PGNFqqMd3PJ6+C2Jtz/o1iU9ggiy8Y8nUeksgVuvNISbmrQtJiZNvC/TjDsqD0QlU5Wkgs7i+w9+OjHhhQ==}

  react-icons@5.5.0:
    resolution: {integrity: sha512-MEFcXdkP3dLo8uumGI5xN3lDFNsRtrjbOEKDLD7yv76v4wpnEq2Lt2qeHaQOr34I/wPN3s3+N08WkQ+CW37Xiw==}
    peerDependencies:
      react: '*'

  react-is@16.13.1:
    resolution: {integrity: sha512-24e6ynE2H+OKt4kqsOvNd8kBpV65zoxbA4BVsEOB3ARVWQki/DHzaUoC5KuON/BiccDaCCTZBuOcfZs70kR8bQ==}

  react-is@18.3.1:
    resolution: {integrity: sha512-/LLMVyas0ljjAtoYiPqYiL8VWXzUUdThrmU5+n20DZv+a+ClRoevUzw5JxU+Ieh5/c87ytoTBV9G1FiKfNJdmg==}

  react-markdown@10.1.0:
    resolution: {integrity: sha512-qKxVopLT/TyA6BX3Ue5NwabOsAzm0Q7kAPwq6L+wWDwisYs7R8vZ0nRXqq6rkueboxpkjvLGU9fWifiX/ZZFxQ==}
    peerDependencies:
      '@types/react': '>=18'
      react: '>=18'

  react-markdown@8.0.7:
    resolution: {integrity: sha512-bvWbzG4MtOU62XqBx3Xx+zB2raaFFsq4mYiAzfjXJMEz2sixgeAfraA3tvzULF02ZdOMUOKTBFFaZJDDrq+BJQ==}
    peerDependencies:
      '@types/react': '>=16'
      react: '>=16'

  react-medium-image-zoom@5.2.14:
    resolution: {integrity: sha512-nfTVYcAUnBzXQpPDcZL+cG/e6UceYUIG+zDcnemL7jtAqbJjVVkA85RgneGtJeni12dTyiRPZVM6Szkmwd/o8w==}
    peerDependencies:
      react: ^16.8.0 || ^17.0.0 || ^18.0.0 || ^19.0.0
      react-dom: ^16.8.0 || ^17.0.0 || ^18.0.0 || ^19.0.0

  react-remove-scroll-bar@2.3.8:
    resolution: {integrity: sha512-9r+yi9+mgU33AKcj6IbT9oRCO78WriSj6t/cF8DWBZJ9aOGPOTEDvdUDz1FwKim7QXWwmHqtdHnRJfhAxEG46Q==}
    engines: {node: '>=10'}
    peerDependencies:
      '@types/react': '*'
      react: ^16.8.0 || ^17.0.0 || ^18.0.0 || ^19.0.0
    peerDependenciesMeta:
      '@types/react':
        optional: true

  react-remove-scroll@2.7.1:
    resolution: {integrity: sha512-HpMh8+oahmIdOuS5aFKKY6Pyog+FNaZV/XyJOq7b4YFwsFHe5yYfdbIalI4k3vU2nSDql7YskmUseHsRrJqIPA==}
    engines: {node: '>=10'}
    peerDependencies:
      '@types/react': '*'
      react: ^16.8.0 || ^17.0.0 || ^18.0.0 || ^19.0.0 || ^19.0.0-rc
    peerDependenciesMeta:
      '@types/react':
        optional: true

  react-style-singleton@2.2.3:
    resolution: {integrity: sha512-b6jSvxvVnyptAiLjbkWLE/lOnR4lfTtDAl+eUC7RZy+QQWc6wRzIV2CE6xBuMmDxc2qIihtDCZD5NPOFl7fRBQ==}
    engines: {node: '>=10'}
    peerDependencies:
      '@types/react': '*'
      react: ^16.8.0 || ^17.0.0 || ^18.0.0 || ^19.0.0 || ^19.0.0-rc
    peerDependenciesMeta:
      '@types/react':
        optional: true

  react-syntax-highlighter@15.6.1:
    resolution: {integrity: sha512-OqJ2/vL7lEeV5zTJyG7kmARppUjiB9h9udl4qHQjjgEos66z00Ia0OckwYfRxCSFrW8RJIBnsBwQsHZbVPspqg==}
    peerDependencies:
      react: '>= 0.14.0'

  react-youtube@10.1.0:
    resolution: {integrity: sha512-ZfGtcVpk0SSZtWCSTYOQKhfx5/1cfyEW1JN/mugGNfAxT3rmVJeMbGpA9+e78yG21ls5nc/5uZJETE3cm3knBg==}
    engines: {node: '>= 14.x'}
    peerDependencies:
      react: '>=0.14.1'

  react@19.2.1:
    resolution: {integrity: sha512-DGrYcCWK7tvYMnWh79yrPHt+vdx9tY+1gPZa7nJQtO/p8bLTDaHp4dzwEhQB7pZ4Xe3ok4XKuEPrVuc+wlpkmw==}
    engines: {node: '>=0.10.0'}

  readdirp@4.1.2:
    resolution: {integrity: sha512-GDhwkLfywWL2s6vEjyhri+eXmfH6j1L7JE27WhqLeYzoh/A3DBaYGEj2H/HFZCn/kMfim73FXxEJTw06WtxQwg==}
    engines: {node: '>= 14.18.0'}

  recma-build-jsx@1.0.0:
    resolution: {integrity: sha512-8GtdyqaBcDfva+GUKDr3nev3VpKAhup1+RvkMvUxURHpW7QyIvk9F5wz7Vzo06CEMSilw6uArgRqhpiUcWp8ew==}

  recma-jsx@1.0.0:
    resolution: {integrity: sha512-5vwkv65qWwYxg+Atz95acp8DMu1JDSqdGkA2Of1j6rCreyFUE/gp15fC8MnGEuG1W68UKjM6x6+YTWIh7hZM/Q==}

  recma-parse@1.0.0:
    resolution: {integrity: sha512-OYLsIGBB5Y5wjnSnQW6t3Xg7q3fQ7FWbw/vcXtORTnyaSFscOtABg+7Pnz6YZ6c27fG1/aN8CjfwoUEUIdwqWQ==}

  recma-stringify@1.0.0:
    resolution: {integrity: sha512-cjwII1MdIIVloKvC9ErQ+OgAtwHBmcZ0Bg4ciz78FtbT8In39aAYbaA7zvxQ61xVMSPE8WxhLwLbhif4Js2C+g==}

  reflect.getprototypeof@1.0.10:
    resolution: {integrity: sha512-00o4I+DVrefhv+nX0ulyi3biSHCPDe+yLv5o/p6d/UVlirijB8E16FtfwSAi4g3tcqrQ4lRAqQSoFEZJehYEcw==}
    engines: {node: '>= 0.4'}

  refractor@3.6.0:
    resolution: {integrity: sha512-MY9W41IOWxxk31o+YvFCNyNzdkc9M20NoZK5vq6jkv4I/uh2zkWcfudj0Q1fovjUQJrNewS9NMzeTtqPf+n5EA==}

  regex-recursion@6.0.2:
    resolution: {integrity: sha512-0YCaSCq2VRIebiaUviZNs0cBz1kg5kVS2UKUfNIx8YVs1cN3AV7NTctO5FOKBA+UT2BPJIWZauYHPqJODG50cg==}

  regex-utilities@2.3.0:
    resolution: {integrity: sha512-8VhliFJAWRaUiVvREIiW2NXXTmHs4vMNnSzuJVhscgmGav3g9VDxLrQndI3dZZVVdp0ZO/5v0xmX516/7M9cng==}

  regex@6.0.1:
    resolution: {integrity: sha512-uorlqlzAKjKQZ5P+kTJr3eeJGSVroLKoHmquUj4zHWuR+hEyNqlXsSKlYYF5F4NI6nl7tWCs0apKJ0lmfsXAPA==}

  regexp.prototype.flags@1.5.4:
    resolution: {integrity: sha512-dYqgNSZbDwkaJ2ceRd9ojCGjBq+mOm9LmtXnAnEGyHhN/5R7iDW2TRw3h+o/jCFxus3P2LfWIIiwowAjANm7IA==}
    engines: {node: '>= 0.4'}

  rehype-highlight-code-lines@1.1.4:
    resolution: {integrity: sha512-Gp4+xQYfd1JT4pXw4HbwCuSNVQqmuIZ5GvGZ9VDRiXHGve+vV31ZNtcjJ3afHgBBYS/URKLh7WxIQKOr+/Nmpw==}
    peerDependencies:
      unified: ^11

  rehype-raw@7.0.0:
    resolution: {integrity: sha512-/aE8hCfKlQeA8LmyeyQvQF3eBiLRGNlfBJEvWH7ivp9sBqs7TNqBL5X3v157rM4IFETqDnIOO+z5M/biZbo9Ww==}

  rehype-recma@1.0.0:
    resolution: {integrity: sha512-lqA4rGUf1JmacCNWWZx0Wv1dHqMwxzsDWYMTowuplHF3xH0N/MmrZ/G3BDZnzAkRmxDadujCjaKM2hqYdCBOGw==}

  remark-gfm@4.0.1:
    resolution: {integrity: sha512-1quofZ2RQ9EWdeN34S79+KExV1764+wCUGop5CPL1WGdD0ocPpu91lzPGbwWMECpEpd42kJGQwzRfyov9j4yNg==}

  remark-math@6.0.0:
    resolution: {integrity: sha512-MMqgnP74Igy+S3WwnhQ7kqGlEerTETXMvJhrUzDikVZ2/uogJCb+WHUg97hK9/jcfc0dkD73s3LN8zU49cTEtA==}

  remark-mdx@3.1.0:
    resolution: {integrity: sha512-Ngl/H3YXyBV9RcRNdlYsZujAmhsxwzxpDzpDEhFBVAGthS4GDgnctpDjgFl/ULx5UEDzqtW1cyBSNKqYYrqLBA==}

  remark-parse@10.0.2:
    resolution: {integrity: sha512-3ydxgHa/ZQzG8LvC7jTXccARYDcRld3VfcgIIFs7bI6vbRSxJJmzgLEIIoYKyrfhaY+ujuWaf/PJiMZXoiCXgw==}

  remark-parse@11.0.0:
    resolution: {integrity: sha512-FCxlKLNGknS5ba/1lmpYijMUzX2esxW5xQqjWxw2eHFfS2MSdaHVINFmhjo+qN1WhZhNimq0dZATN9pH0IDrpA==}

  remark-rehype@10.1.0:
    resolution: {integrity: sha512-EFmR5zppdBp0WQeDVZ/b66CWJipB2q2VLNFMabzDSGR66Z2fQii83G5gTBbgGEnEEA0QRussvrFHxk1HWGJskw==}

  remark-rehype@11.1.2:
    resolution: {integrity: sha512-Dh7l57ianaEoIpzbp0PC9UKAdCSVklD8E5Rpw7ETfbTl3FqcOOgq5q2LVDhgGCkaBv7p24JXikPdvhhmHvKMsw==}

  remark-stringify@11.0.0:
    resolution: {integrity: sha512-1OSmLd3awB/t8qdoEOMazZkNsfVTeY4fTsgzcQFdXNq8ToTN4ZGwrMnlda4K6smTFKD+GRV6O48i6Z4iKgPPpw==}

  remark@15.0.1:
    resolution: {integrity: sha512-Eht5w30ruCXgFmxVUSlNWQ9iiimq07URKeFS3hNc8cUWy1llX4KDWfyEDZRycMc+znsN9Ux5/tJ/BFdgdOwA3A==}

  resolve-from@4.0.0:
    resolution: {integrity: sha512-pb/MYmXstAkysRFx8piNI1tGFNQIFA3vkE3Gq4EuA1dF6gHp/+vgZqsCGJapvy8N3Q+4o7FwvquPJcnZ7RYy4g==}
    engines: {node: '>=4'}

  resolve-pkg-maps@1.0.0:
    resolution: {integrity: sha512-seS2Tj26TBVOC2NIc2rOe2y2ZO7efxITtLZcGSOnHHNOQ7CkiUBfw0Iw2ck6xkIhPwLhKNLS8BO+hEpngQlqzw==}

  resolve@1.22.10:
    resolution: {integrity: sha512-NPRy+/ncIMeDlTAsuqwKIiferiawhefFJtkNSW0qZJEqMEb+qBt/77B/jGeeek+F0uOeN05CDa6HXbbIgtVX4w==}
    engines: {node: '>= 0.4'}
    hasBin: true

  resolve@2.0.0-next.5:
    resolution: {integrity: sha512-U7WjGVG9sH8tvjW5SmGbQuui75FiyjAX72HX15DwBBwF9dNiQZRQAg9nnPhYy+TUnE0+VcrttuvNI8oSxZcocA==}
    hasBin: true

  reusify@1.1.0:
    resolution: {integrity: sha512-g6QUff04oZpHs0eG5p83rFLhHeV00ug/Yf9nZM6fLeUrPguBTkTQOdpAWWspMh55TZfVQDPaN3NQJfbVRAxdIw==}
    engines: {iojs: '>=1.0.0', node: '>=0.10.0'}

  robust-predicates@3.0.2:
    resolution: {integrity: sha512-IXgzBWvWQwE6PrDI05OvmXUIruQTcoMDzRsOd5CDvHCVLcLHMTSYvOK5Cm46kWqlV3yAbuSpBZdJ5oP5OUoStg==}

  roughjs@4.6.6:
    resolution: {integrity: sha512-ZUz/69+SYpFN/g/lUlo2FXcIjRkSu3nDarreVdGGndHEBJ6cXPdKguS8JGxwj5HA5xIbVKSmLgr5b3AWxtRfvQ==}

  run-parallel@1.2.0:
    resolution: {integrity: sha512-5l4VyZR86LZ/lDxZTR6jqL8AFE2S0IFLMP26AbjsLVADxHdhB/c0GUsH+y39UfCi3dzz8OlQuPmnaJOMoDHQBA==}

  rw@1.3.3:
    resolution: {integrity: sha512-PdhdWy89SiZogBLaw42zdeqtRJ//zFd2PgQavcICDUgJT5oW10QCRKbJ6bg4r0/UY2M6BWd5tkxuGFRvCkgfHQ==}

  rxjs@7.8.1:
    resolution: {integrity: sha512-AA3TVj+0A2iuIoQkWEK/tqFjBq2j+6PO6Y0zJcvzLAFhEFIO3HL0vls9hWLncZbAAbK0mar7oZ4V079I/qPMxg==}

  sade@1.8.1:
    resolution: {integrity: sha512-xal3CZX1Xlo/k4ApwCFrHVACi9fBqJ7V+mwhBsuf/1IOKbBy098Fex+Wa/5QMubw09pSZ/u8EY8PWgevJsXp1A==}
    engines: {node: '>=6'}

  safe-array-concat@1.1.3:
    resolution: {integrity: sha512-AURm5f0jYEOydBj7VQlVvDrjeFgthDdEF5H1dP+6mNpoXOMo1quQqJ4wvJDyRZ9+pO3kGWoOdmV08cSv2aJV6Q==}
    engines: {node: '>=0.4'}

  safe-push-apply@1.0.0:
    resolution: {integrity: sha512-iKE9w/Z7xCzUMIZqdBsp6pEQvwuEebH4vdpjcDWnyzaI6yl6O9FHvVpmGelvEHNsoY6wGblkxR6Zty/h00WiSA==}
    engines: {node: '>= 0.4'}

  safe-regex-test@1.1.0:
    resolution: {integrity: sha512-x/+Cz4YrimQxQccJf5mKEbIa1NzeCRNI5Ecl/ekmlYaampdNLPalVyIcCZNNH3MvmqBugV5TMYZXv0ljslUlaw==}
    engines: {node: '>= 0.4'}

  safer-buffer@2.1.2:
    resolution: {integrity: sha512-YZo3K82SD7Riyi0E1EQPojLz7kpepnSQI9IyPbHHg1XXXevb5dJI7tpyN2ADxGcQbHG7vcyRHk0cbwqcQriUtg==}

  scheduler@0.27.0:
    resolution: {integrity: sha512-eNv+WrVbKu1f3vbYJT/xtiF5syA5HPIMtf9IgY/nKg0sWqzAUEvqY/xm7OcZc/qafLx/iO9FgOmeSAp4v5ti/Q==}

  scroll-into-view-if-needed@3.1.0:
    resolution: {integrity: sha512-49oNpRjWRvnU8NyGVmUaYG4jtTkNonFZI86MmGRDqBphEK2EXT9gdEUoQPZhuBM8yWHxCWbobltqYO5M4XrUvQ==}

  semver@6.3.1:
    resolution: {integrity: sha512-BR7VvDCVHO+q2xBEWskxS6DJE1qRnb7DxzUrogb71CWoSficBxYsiAGd+Kl0mmq/MprG9yArRkyrQxTO6XjMzA==}
    hasBin: true

  semver@7.7.2:
    resolution: {integrity: sha512-RF0Fw+rO5AMf9MAyaRXI4AV0Ulj5lMHqVxxdSgiVbixSCXoEmmX/jk0CuJw4+3SqroYO9VoUh+HcuJivvtJemA==}
    engines: {node: '>=10'}
    hasBin: true

  semver@7.7.3:
    resolution: {integrity: sha512-SdsKMrI9TdgjdweUSR9MweHA4EJ8YxHn8DFaDisvhVlUOe4BF1tLD7GAj0lIqWVl+dPb/rExr0Btby5loQm20Q==}
    engines: {node: '>=10'}
    hasBin: true

  server-only@0.0.1:
    resolution: {integrity: sha512-qepMx2JxAa5jjfzxG79yPPq+8BuFToHd1hm7kI+Z4zAq1ftQiP7HcxMhDDItrbtwVeLg/cY2JnKnrcFkmiswNA==}

  set-function-length@1.2.2:
    resolution: {integrity: sha512-pgRc4hJ4/sNjWCSS9AmnS40x3bNMDTknHgL5UaMBTMyJnU90EgWh1Rz+MC9eFu4BuN/UwZjKQuY/1v3rM7HMfg==}
    engines: {node: '>= 0.4'}

  set-function-name@2.0.2:
    resolution: {integrity: sha512-7PGFlmtwsEADb0WYyvCMa1t+yke6daIG4Wirafur5kcf+MhUnPms1UeR0CKQdTZD81yESwMHbtn+TR+dMviakQ==}
    engines: {node: '>= 0.4'}

  set-proto@1.0.0:
    resolution: {integrity: sha512-RJRdvCo6IAnPdsvP/7m6bsQqNnn1FCBX5ZNtFL98MmFF/4xAIJTIg1YbHW5DC2W5SKZanrC6i4HsJqlajw/dZw==}
    engines: {node: '>= 0.4'}

  sharp@0.34.5:
    resolution: {integrity: sha512-Ou9I5Ft9WNcCbXrU9cMgPBcCK8LiwLqcbywW3t4oDV37n1pzpuNLsYiAV8eODnjbtQlSDwZ2cUEeQz4E54Hltg==}
    engines: {node: ^18.17.0 || ^20.3.0 || >=21.0.0}

  shebang-command@2.0.0:
    resolution: {integrity: sha512-kHxr2zZpYtdmrN1qDjrrX/Z1rR1kG8Dx+gkpK1G4eXmvXswmcE1hTWBWYUzlraYw1/yZp6YuDY77YtvbN0dmDA==}
    engines: {node: '>=8'}

  shebang-regex@3.0.0:
    resolution: {integrity: sha512-7++dFhtcx3353uBaq8DDR4NuxBetBzC7ZQOhmTQInHEd6bSrXdiEyzCvG07Z44UYdLShWUyXt5M/yhz8ekcb1A==}
    engines: {node: '>=8'}

  shiki@3.13.0:
    resolution: {integrity: sha512-aZW4l8Og16CokuCLf8CF8kq+KK2yOygapU5m3+hoGw0Mdosc6fPitjM+ujYarppj5ZIKGyPDPP1vqmQhr+5/0g==}

  shiki@3.8.0:
    resolution: {integrity: sha512-yPqK0y68t20aakv+3aMTpUMJZd6UHaBY2/SBUDowh9M70gVUwqT0bf7Kz5CWG0AXfHtFvXCHhBBHVAzdp0ILoQ==}

  side-channel-list@1.0.0:
    resolution: {integrity: sha512-FCLHtRD/gnpCiCHEiJLOwdmFP+wzCmDEkc9y7NsYxeF4u7Btsn1ZuwgwJGxImImHicJArLP4R0yX4c2KCrMrTA==}
    engines: {node: '>= 0.4'}

  side-channel-map@1.0.1:
    resolution: {integrity: sha512-VCjCNfgMsby3tTdo02nbjtM/ewra6jPHmpThenkTYh8pG9ucZ/1P8So4u4FGBek/BjpOVsDCMoLA/iuBKIFXRA==}
    engines: {node: '>= 0.4'}

  side-channel-weakmap@1.0.2:
    resolution: {integrity: sha512-WPS/HvHQTYnHisLo9McqBHOJk2FkHO/tlpvldyrnem4aeQp4hai3gythswg6p01oSoTl58rcpiFAjF2br2Ak2A==}
    engines: {node: '>= 0.4'}

  side-channel@1.1.0:
    resolution: {integrity: sha512-ZX99e6tRweoUXqR+VBrslhda51Nh5MTQwou5tnUDgbtyM0dBgmhEDtWGP/xbKn6hqfPRHujUNwz5fy/wbbhnpw==}
    engines: {node: '>= 0.4'}

  sister@3.0.2:
    resolution: {integrity: sha512-p19rtTs+NksBRKW9qn0UhZ8/TUI9BPw9lmtHny+Y3TinWlOa9jWh9xB0AtPSdmOy49NJJJSSe0Ey4C7h0TrcYA==}

  snake-case@3.0.4:
    resolution: {integrity: sha512-LAOh4z89bGQvl9pFfNF8V146i7o7/CqFPbqzYgP+yYzDIDeS9HaNFtXABamRW+AQzEVODcvE79ljJ+8a9YSdMg==}

  snakecase-keys@8.0.1:
    resolution: {integrity: sha512-Sj51kE1zC7zh6TDlNNz0/Jn1n5HiHdoQErxO8jLtnyrkJW/M5PrI7x05uDgY3BO7OUQYKCvmeMurW6BPUdwEOw==}
    engines: {node: '>=18'}

  source-map-js@1.2.1:
    resolution: {integrity: sha512-UXWMKhLOwVKb728IUtQPXxfYU+usdybtUrK/8uGE8CQMvrhOpwvzDBwj0QhSL7MQc7vIsISBG8VQ8+IDQxpfQA==}
    engines: {node: '>=0.10.0'}

  source-map@0.7.4:
    resolution: {integrity: sha512-l3BikUxvPOcn5E74dZiq5BGsTb5yEwhaTSzccU6t4sDOH8NWJCstKO5QT2CvtFoK6F0saL7p9xHAqHOlCPJygA==}
    engines: {node: '>= 8'}

  space-separated-tokens@1.1.5:
    resolution: {integrity: sha512-q/JSVd1Lptzhf5bkYm4ob4iWPjx0KiRe3sRFBNrVqbJkFaBm5vbbowy1mymoPNLRa52+oadOhJ+K49wsSeSjTA==}

  space-separated-tokens@2.0.2:
    resolution: {integrity: sha512-PEGlAwrG8yXGXRjW32fGbg66JAlOAwbObuqVoJpv/mRgoWDQfgH1wDPvtzWyUSNAXBGSk8h755YDbbcEy3SH2Q==}

  stable-hash@0.0.5:
    resolution: {integrity: sha512-+L3ccpzibovGXFK+Ap/f8LOS0ahMrHTf3xu7mMLSpEGU0EO9ucaysSylKo9eRDFNhWve/y275iPmIZ4z39a9iA==}

  std-env@3.9.0:
    resolution: {integrity: sha512-UGvjygr6F6tpH7o2qyqR6QYpwraIjKSdtzyBdyytFOHmPZY917kwdwLG0RbOjWOnKmnm3PeHjaoLLMie7kPLQw==}

  stop-iteration-iterator@1.1.0:
    resolution: {integrity: sha512-eLoXW/DHyl62zxY4SCaIgnRhuMr6ri4juEYARS8E6sCEqzKpOiE521Ucofdx+KnDZl5xmvGYaaKCk5FEOxJCoQ==}
    engines: {node: '>= 0.4'}

  string.prototype.includes@2.0.1:
    resolution: {integrity: sha512-o7+c9bW6zpAdJHTtujeePODAhkuicdAryFsfVKwA+wGw89wJ4GTY484WTucM9hLtDEOpOvI+aHnzqnC5lHp4Rg==}
    engines: {node: '>= 0.4'}

  string.prototype.matchall@4.0.12:
    resolution: {integrity: sha512-6CC9uyBL+/48dYizRf7H7VAYCMCNTBeM78x/VTUe9bFEaxBepPJDa1Ow99LqI/1yF7kuy7Q3cQsYMrcjGUcskA==}
    engines: {node: '>= 0.4'}

  string.prototype.repeat@1.0.0:
    resolution: {integrity: sha512-0u/TldDbKD8bFCQ/4f5+mNRrXwZ8hg2w7ZR8wa16e8z9XpePWl3eGEcUD0OXpEH/VJH/2G3gjUtR3ZOiBe2S/w==}

  string.prototype.trim@1.2.10:
    resolution: {integrity: sha512-Rs66F0P/1kedk5lyYyH9uBzuiI/kNRmwJAR9quK6VOtIpZ2G+hMZd+HQbbv25MgCA6gEffoMZYxlTod4WcdrKA==}
    engines: {node: '>= 0.4'}

  string.prototype.trimend@1.0.9:
    resolution: {integrity: sha512-G7Ok5C6E/j4SGfyLCloXTrngQIQU3PWtXGst3yM7Bea9FRURf1S42ZHlZZtsNque2FN2PoUhfZXYLNWwEr4dLQ==}
    engines: {node: '>= 0.4'}

  string.prototype.trimstart@1.0.8:
    resolution: {integrity: sha512-UXSH262CSZY1tfu3G3Secr6uGLCFVPMhIqHjlgCUtCCcgihYc/xKs9djMTMUOb2j1mVSeU8EU6NWc/iQKU6Gfg==}
    engines: {node: '>= 0.4'}

  stringify-entities@4.0.4:
    resolution: {integrity: sha512-IwfBptatlO+QCJUo19AqvrPNqlVMpW9YEL2LIVY+Rpv2qsjCGxaDLNRgeGsQWJhfItebuJhsGSLjaBbNSQ+ieg==}

  strip-bom@3.0.0:
    resolution: {integrity: sha512-vavAMRXOgBVNF6nyEEmL3DBK19iRpDcoIwW+swQ+CbGiu7lju6t+JklA1MHweoWtadgt4ISVUsXLyDq34ddcwA==}
    engines: {node: '>=4'}

  strip-json-comments@3.1.1:
    resolution: {integrity: sha512-6fPc+R4ihwqP6N/aIv2f1gMH8lOVtWQHoqC4yK6oSDVVocumAsfCqjkXnqiYMhmMwS/mEHLp7Vehlt3ql6lEig==}
    engines: {node: '>=8'}

  style-to-js@1.1.16:
    resolution: {integrity: sha512-/Q6ld50hKYPH3d/r6nr117TZkHR0w0kGGIVfpG9N6D8NymRPM9RqCUv4pRpJ62E5DqOYx2AFpbZMyCPnjQCnOw==}

  style-to-object@0.4.4:
    resolution: {integrity: sha512-HYNoHZa2GorYNyqiCaBgsxvcJIn7OHq6inEga+E6Ke3m5JkoqpQbnFssk4jwe+K7AhGa2fcha4wSOf1Kn01dMg==}

  style-to-object@1.0.8:
    resolution: {integrity: sha512-xT47I/Eo0rwJmaXC4oilDGDWLohVhR6o/xAQcPQN8q6QBuZVL8qMYL85kLmST5cPjAorwvqIA4qXTRQoYHaL6g==}

  styled-jsx@5.1.6:
    resolution: {integrity: sha512-qSVyDTeMotdvQYoHWLNGwRFJHC+i+ZvdBRYosOFgC+Wg1vx4frN2/RG/NA7SYqqvKNLf39P2LSRA2pu6n0XYZA==}
    engines: {node: '>= 12.0.0'}
    peerDependencies:
      '@babel/core': '*'
      babel-plugin-macros: '*'
      react: '>= 16.8.0 || 17.x.x || ^18.0.0-0 || ^19.0.0-0'
    peerDependenciesMeta:
      '@babel/core':
        optional: true
      babel-plugin-macros:
        optional: true

  stylis@4.3.6:
    resolution: {integrity: sha512-yQ3rwFWRfwNUY7H5vpU0wfdkNSnvnJinhF9830Swlaxl03zsOjCfmX0ugac+3LtK0lYSgwL/KXc8oYL3mG4YFQ==}

  supports-color@7.2.0:
    resolution: {integrity: sha512-qpCAvRl9stuOHveKsn7HncJRvv501qIacKzQlO/+Lwxc9+0q2wLyv4Dfvt80/DPn2pqOBsJdDiogXGR9+OvwRw==}
    engines: {node: '>=8'}

  supports-preserve-symlinks-flag@1.0.0:
    resolution: {integrity: sha512-ot0WnXS9fgdkgIcePe6RHNk1WA8+muPa6cSjeR3V8K27q9BB1rTE3R1p7Hv0z1ZyAc8s6Vvv8DIyWf681MAt0w==}
    engines: {node: '>= 0.4'}

  swr@2.3.3:
    resolution: {integrity: sha512-dshNvs3ExOqtZ6kJBaAsabhPdHyeY4P2cKwRCniDVifBMoG/SVI7tfLWqPXriVspf2Rg4tPzXJTnwaihIeFw2A==}
    peerDependencies:
      react: ^16.11.0 || ^17.0.0 || ^18.0.0 || ^19.0.0

  tabbable@6.2.0:
    resolution: {integrity: sha512-Cat63mxsVJlzYvN51JmVXIgNoUokrIaT2zLclCXjRd8boZ0004U4KCs/sToJ75C6sdlByWxpYnb5Boif1VSFew==}

  tailwind-merge@2.6.0:
    resolution: {integrity: sha512-P+Vu1qXfzediirmHOC3xKGAYeZtPcV9g76X+xg2FD4tYgR71ewMA35Y3sCz3zhiN/dwefRpJX0yBcgwi1fXNQA==}

  tailwind-merge@3.3.1:
    resolution: {integrity: sha512-gBXpgUm/3rp1lMZZrM/w7D8GKqshif0zAymAhbCyIt8KMe+0v9DQ7cdYLR4FHH/cKpdTXb+A/tKKU3eolfsI+g==}

  tailwindcss-animate@1.0.7:
    resolution: {integrity: sha512-bl6mpH3T7I3UFxuvDEXLxy/VuFxBk5bbzplh7tXI68mwMokNYd1t9qPBHlnyTwfa4JGC4zP516I1hYYtQ/vspA==}
    peerDependencies:
      tailwindcss: '>=3.0.0 || insiders'

  tailwindcss@4.1.11:
    resolution: {integrity: sha512-2E9TBm6MDD/xKYe+dvJZAmg3yxIEDNRc0jwlNyDg/4Fil2QcSLjFKGVff0lAf1jjeaArlG/M75Ey/EYr/OJtBA==}

  tapable@2.2.2:
    resolution: {integrity: sha512-Re10+NauLTMCudc7T5WLFLAwDhQ0JWdrMK+9B2M8zR5hRExKmsRDCBA7/aV/pNJFltmBFO5BAMlQFi/vq3nKOg==}
    engines: {node: '>=6'}

  tar@7.4.3:
    resolution: {integrity: sha512-5S7Va8hKfV7W5U6g3aYxXmlPoZVAwUMy9AOKyF2fVuZa2UD3qZjg578OrLRt8PcNN1PleVaL/5/yYATNL0ICUw==}
    engines: {node: '>=18'}

  tinyexec@1.0.1:
    resolution: {integrity: sha512-5uC6DDlmeqiOwCPmK9jMSdOuZTh8bU39Ys6yidB+UTt5hfZUPGAypSgFRiEp+jbi9qH40BLDvy85jIU88wKSqw==}

  tinyglobby@0.2.14:
    resolution: {integrity: sha512-tX5e7OM1HnYr2+a2C/4V0htOcSQcoSTH9KgJnVvNm5zm/cyEWKJ7j7YutsH9CxMdtOkkLFy2AHrMci9IM8IPZQ==}
    engines: {node: '>=12.0.0'}

  tinyglobby@0.2.15:
    resolution: {integrity: sha512-j2Zq4NyQYG5XMST4cbs02Ak8iJUdxRM0XI5QyxXuZOzKOINmWurp3smXu3y5wDcJrptwpSjgXHzIQxR0omXljQ==}
    engines: {node: '>=12.0.0'}

  to-regex-range@5.0.1:
    resolution: {integrity: sha512-65P7iz6X5yEr1cwcgvQxbbIw7Uk3gOy5dIdtZ4rDveLqhrdJP+Li/Hx6tyK0NEb+2GCyneCMJiGqrADCSNk8sQ==}
    engines: {node: '>=8.0'}

  tr46@0.0.3:
    resolution: {integrity: sha512-N3WMsuqV66lT30CrXNbEjx4GEwlow3v6rr4mCcv6prnfwhS01rkgyFdjPNBYd9br7LpXV1+Emh01fHnq2Gdgrw==}

  trim-lines@3.0.1:
    resolution: {integrity: sha512-kRj8B+YHZCc9kQYdWfJB2/oUl9rA99qbowYYBtr4ui4mZyAQ2JpvVBd/6U2YloATfqBhBTSMhTpgBHtU0Mf3Rg==}

  trough@2.2.0:
    resolution: {integrity: sha512-tmMpK00BjZiUyVyvrBK7knerNgmgvcV/KLVyuma/SC+TQN167GrMRciANTz09+k3zW8L8t60jWO1GpfkZdjTaw==}

  ts-api-utils@2.1.0:
    resolution: {integrity: sha512-CUgTZL1irw8u29bzrOD/nH85jqyc74D6SshFgujOIA7osm2Rz7dYH77agkx7H4FBNxDq7Cjf+IjaX/8zwFW+ZQ==}
    engines: {node: '>=18.12'}
    peerDependencies:
      typescript: '>=4.8.4'

  ts-dedent@2.2.0:
    resolution: {integrity: sha512-q5W7tVM71e2xjHZTlgfTDoPF/SmqKG5hddq9SzR49CH2hayqRKJtQ4mtRlSxKaJlR/+9rEM+mnBHf7I2/BQcpQ==}
    engines: {node: '>=6.10'}

  ts-morph@25.0.1:
    resolution: {integrity: sha512-QJEiTdnz1YjrB3JFhd626gX4rKHDLSjSVMvGGG4v7ONc3RBwa0Eei98G9AT9uNFDMtV54JyuXsFeC+OH0n6bXQ==}

  tsconfig-paths@3.15.0:
    resolution: {integrity: sha512-2Ac2RgzDe/cn48GvOe3M+o82pEFewD3UPbyoUHHdKasHwJKjds4fLXWf/Ux5kATBKN20oaFGu+jbElp1pos0mg==}

  tslib@2.8.1:
    resolution: {integrity: sha512-oJFu94HQb+KVduSUQL7wnpmqnfmLsOA/nAh6b6EH0wCEoK0/mPeXU6c3wKDV83MkOuHPRHtSXKKU99IBazS/2w==}

  type-check@0.4.0:
    resolution: {integrity: sha512-XleUoc9uwGXqjWwXaUTZAmzMcFZ5858QA2vvx1Ur5xIcixXIP+8LnFDgRplU30us6teqdlskFfu+ae4K79Ooew==}
    engines: {node: '>= 0.8.0'}

  type-fest@4.41.0:
    resolution: {integrity: sha512-TeTSQ6H5YHvpqVwBRcnLDCBnDOHWYu7IvGbHT6N8AOymcr9PJGjc1GTtiWZTYg0NCgYwvnYWEkVChQAr9bjfwA==}
    engines: {node: '>=16'}

  typed-array-buffer@1.0.3:
    resolution: {integrity: sha512-nAYYwfY3qnzX30IkA6AQZjVbtK6duGontcQm1WSG1MD94YLqK0515GNApXkoxKOWMusVssAHWLh9SeaoefYFGw==}
    engines: {node: '>= 0.4'}

  typed-array-byte-length@1.0.3:
    resolution: {integrity: sha512-BaXgOuIxz8n8pIq3e7Atg/7s+DpiYrxn4vdot3w9KbnBhcRQq6o3xemQdIfynqSeXeDrF32x+WvfzmOjPiY9lg==}
    engines: {node: '>= 0.4'}

  typed-array-byte-offset@1.0.4:
    resolution: {integrity: sha512-bTlAFB/FBYMcuX81gbL4OcpH5PmlFHqlCCpAl8AlEzMz5k53oNDvN8p1PNOWLEmI2x4orp3raOFB51tv9X+MFQ==}
    engines: {node: '>= 0.4'}

  typed-array-length@1.0.7:
    resolution: {integrity: sha512-3KS2b+kL7fsuk/eJZ7EQdnEmQoaho/r6KUef7hxvltNA5DR8NAUM+8wJMbJyZ4G9/7i3v5zPBIMN5aybAh2/Jg==}
    engines: {node: '>= 0.4'}

  typescript-eslint@8.48.1:
    resolution: {integrity: sha512-FbOKN1fqNoXp1hIl5KYpObVrp0mCn+CLgn479nmu2IsRMrx2vyv74MmsBLVlhg8qVwNFGbXSp8fh1zp8pEoC2A==}
    engines: {node: ^18.18.0 || ^20.9.0 || >=21.1.0}
    peerDependencies:
      eslint: ^8.57.0 || ^9.0.0
      typescript: '>=4.8.4 <6.0.0'

  typescript@5.8.3:
    resolution: {integrity: sha512-p1diW6TqL9L07nNxvRMM7hMMw4c5XOo/1ibL4aAIGmSAt9slTE1Xgw5KWuof2uTOvCg9BY7ZRi+GaF+7sfgPeQ==}
    engines: {node: '>=14.17'}
    hasBin: true

  ufo@1.6.1:
    resolution: {integrity: sha512-9a4/uxlTWJ4+a5i0ooc1rU7C7YOw3wT+UGqdeNNHWnOF9qcMBgLRS+4IYUqbczewFx4mLEig6gawh7X6mFlEkA==}

  unbox-primitive@1.1.0:
    resolution: {integrity: sha512-nWJ91DjeOkej/TA8pXQ3myruKpKEYgqvpw9lz4OPHj/NWFNluYrjbz9j01CJ8yKQd2g4jFoOkINCTW2I5LEEyw==}
    engines: {node: '>= 0.4'}

  undici-types@6.19.8:
    resolution: {integrity: sha512-ve2KP6f/JnbPBFyobGHuerC9g1FYGn/F8n1LWTwNxCEzd6IfqTwUQcNXgEtmmQ6DlRrC1hrSrBnCZPokRrDHjw==}

  unified@10.1.2:
    resolution: {integrity: sha512-pUSWAi/RAnVy1Pif2kAoeWNBa3JVrx0MId2LASj8G+7AiHWoKZNTomq6LG326T68U7/e263X6fTdcXIy7XnF7Q==}

  unified@11.0.5:
    resolution: {integrity: sha512-xKvGhPWw3k84Qjh8bI3ZeJjqnyadK+GEFtazSfZv/rKeTkTjOJho6mFqh2SM96iIcZokxiOpg78GazTSg8+KHA==}

  unist-util-generated@2.0.1:
    resolution: {integrity: sha512-qF72kLmPxAw0oN2fwpWIqbXAVyEqUzDHMsbtPvOudIlUzXYFIeQIuxXQCRCFh22B7cixvU0MG7m3MW8FTq/S+A==}

  unist-util-is@5.2.1:
    resolution: {integrity: sha512-u9njyyfEh43npf1M+yGKDGVPbY/JWEemg5nH05ncKPfi+kBbKBJoTdsogMu33uhytuLlv9y0O7GH7fEdwLdLQw==}

  unist-util-is@6.0.0:
    resolution: {integrity: sha512-2qCTHimwdxLfz+YzdGfkqNlH0tLi9xjTnHddPmJwtIG9MGsdbutfTc4P+haPD7l7Cjxf/WZj+we5qfVPvvxfYw==}

  unist-util-position-from-estree@2.0.0:
    resolution: {integrity: sha512-KaFVRjoqLyF6YXCbVLNad/eS4+OfPQQn2yOd7zF/h5T/CSL2v8NpN6a5TPvtbXthAGw5nG+PuTtq+DdIZr+cRQ==}

  unist-util-position@4.0.4:
    resolution: {integrity: sha512-kUBE91efOWfIVBo8xzh/uZQ7p9ffYRtUbMRZBNFYwf0RK8koUMx6dGUfwylLOKmaT2cs4wSW96QoYUSXAyEtpg==}

  unist-util-position@5.0.0:
    resolution: {integrity: sha512-fucsC7HjXvkB5R3kTCO7kUjRdrS0BJt3M/FPxmHMBOm8JQi2BsHAHFsy27E0EolP8rp0NzXsJ+jNPyDWvOJZPA==}

  unist-util-remove-position@5.0.0:
    resolution: {integrity: sha512-Hp5Kh3wLxv0PHj9m2yZhhLt58KzPtEYKQQ4yxfYFEO7EvHwzyDYnduhHnY1mDxoqr7VUwVuHXk9RXKIiYS1N8Q==}

  unist-util-stringify-position@3.0.3:
    resolution: {integrity: sha512-k5GzIBZ/QatR8N5X2y+drfpWG8IDBzdnVj6OInRNWm1oXrzydiaAT2OQiA8DPRRZyAKb9b6I2a6PxYklZD0gKg==}

  unist-util-stringify-position@4.0.0:
    resolution: {integrity: sha512-0ASV06AAoKCDkS2+xw5RXJywruurpbC4JZSm7nr7MOt1ojAzvyyaO+UxZf18j8FCF6kmzCZKcAgN/yu2gm2XgQ==}

  unist-util-visit-parents@5.1.3:
    resolution: {integrity: sha512-x6+y8g7wWMyQhL1iZfhIPhDAs7Xwbn9nRosDXl7qoPTSCy0yNxnKc+hWokFifWQIDGi154rdUqKvbCa4+1kLhg==}

  unist-util-visit-parents@6.0.1:
    resolution: {integrity: sha512-L/PqWzfTP9lzzEa6CKs0k2nARxTdZduw3zyh8d2NVBnsyvHjSX4TWse388YrrQKbvI8w20fGjGlhgT96WwKykw==}

  unist-util-visit@4.1.2:
    resolution: {integrity: sha512-MSd8OUGISqHdVvfY9TPhyK2VdUrPgxkUtWSuMHF6XAAFuL4LokseigBnZtPnJMu+FbynTkFNnFlyjxpVKujMRg==}

  unist-util-visit@5.0.0:
    resolution: {integrity: sha512-MR04uvD+07cwl/yhVuVWAtw+3GOR/knlL55Nd/wAdblk27GCVt3lqpTivy/tkJcZoNPzTwS1Y+KMojlLDhoTzg==}

  unrs-resolver@1.11.1:
    resolution: {integrity: sha512-bSjt9pjaEBnNiGgc9rUiHGKv5l4/TGzDmYw3RhnkJGtLhbnnA/5qJj7x3dNDCRx/PJxu774LlH8lCOlB4hEfKg==}

  untruncate-json@0.0.1:
    resolution: {integrity: sha512-4W9enDK4X1y1s2S/Rz7ysw6kDuMS3VmRjMFg7GZrNO+98OSe+x5Lh7PKYoVjy3lW/1wmhs6HW0lusnQRHgMarA==}

  update-browserslist-db@1.1.3:
    resolution: {integrity: sha512-UxhIZQ+QInVdunkDAaiazvvT/+fXL5Osr0JZlJulepYu6Jd7qJtDZjlur0emRlT71EN3ScPoE7gvsuIKKNavKw==}
    hasBin: true
    peerDependencies:
      browserslist: '>= 4.21.0'

  uri-js@4.4.1:
    resolution: {integrity: sha512-7rKUyy33Q1yc98pQ1DAmLtwX109F7TIfWlW1Ydo8Wl1ii1SeHieeh0HHfPeL2fMXK6z0s8ecKs9frCuLJvndBg==}

  urql@4.2.2:
    resolution: {integrity: sha512-3GgqNa6iF7bC4hY/ImJKN4REQILcSU9VKcKL8gfELZM8mM5BnLH1BsCc8kBdnVGD1LIFOs4W3O2idNHhON1r0w==}
    peerDependencies:
      '@urql/core': ^5.0.0
      react: '>= 16.8.0'

  use-callback-ref@1.3.3:
    resolution: {integrity: sha512-jQL3lRnocaFtu3V00JToYz/4QkNWswxijDaCVNZRiRTO3HQDLsdu1ZtmIUvV4yPp+rvWm5j0y0TG/S61cuijTg==}
    engines: {node: '>=10'}
    peerDependencies:
      '@types/react': '*'
      react: ^16.8.0 || ^17.0.0 || ^18.0.0 || ^19.0.0 || ^19.0.0-rc
    peerDependenciesMeta:
      '@types/react':
        optional: true

  use-sidecar@1.1.3:
    resolution: {integrity: sha512-Fedw0aZvkhynoPYlA5WXrMCAMm+nSWdZt6lzJQ7Ok8S6Q+VsHmHpRWndVRJ8Be0ZbkfPc5LRYH+5XrzXcEeLRQ==}
    engines: {node: '>=10'}
    peerDependencies:
      '@types/react': '*'
      react: ^16.8.0 || ^17.0.0 || ^18.0.0 || ^19.0.0 || ^19.0.0-rc
    peerDependenciesMeta:
      '@types/react':
        optional: true

  use-sync-external-store@1.5.0:
    resolution: {integrity: sha512-Rb46I4cGGVBmjamjphe8L/UnvJD+uPPtTkNvX5mZgqdbavhI4EbgIWJiIHXJ8bc/i9EQGPRh4DwEURJ552Do0A==}
    peerDependencies:
      react: ^16.8.0 || ^17.0.0 || ^18.0.0 || ^19.0.0

  usehooks-ts@3.1.1:
    resolution: {integrity: sha512-I4diPp9Cq6ieSUH2wu+fDAVQO43xwtulo+fKEidHUwZPnYImbtkTjzIJYcDcJqxgmX31GVqNFURodvcgHcW0pA==}
    engines: {node: '>=16.15.0'}
    peerDependencies:
      react: ^16.8.0  || ^17 || ^18 || ^19 || ^19.0.0-rc

  util-deprecate@1.0.2:
    resolution: {integrity: sha512-EPD5q1uXyFxJpCrLnCc1nHnq3gOa6DZBocAIiI2TaSCA7VCJ1UJDMagCzIkXNsUYfD1daK//LTEQ8xiIbrHtcw==}

  uuid@10.0.0:
    resolution: {integrity: sha512-8XkAphELsDnEGrDxUOHB3RGvXz6TeuYSGEZBOjtTtPm2lwhGBjLgOzLHB63IUWfBpNucQjND6d3AOudO+H3RWQ==}
    hasBin: true

  uuid@11.1.0:
    resolution: {integrity: sha512-0/A9rDy9P7cJ+8w1c9WD9V//9Wj15Ce2MPz8Ri6032usz+NfePxx5AcN3bN+r6ZL6jEo066/yNYB3tn4pQEx+A==}
    hasBin: true

  uvu@0.5.6:
    resolution: {integrity: sha512-+g8ENReyr8YsOc6fv/NVJs2vFdHBnBNdfE49rshrTzDWOlUx4Gq7KOS2GD8eqhy2j+Ejq29+SbKH8yjkAqXqoA==}
    engines: {node: '>=8'}
    hasBin: true

  vfile-location@5.0.3:
    resolution: {integrity: sha512-5yXvWDEgqeiYiBe1lbxYF7UMAIm/IcopxMHrMQDq3nvKcjPKIhZklUKL+AE7J7uApI4kwe2snsK+eI6UTj9EHg==}

  vfile-message@3.1.4:
    resolution: {integrity: sha512-fa0Z6P8HUrQN4BZaX05SIVXic+7kE3b05PWAtPuYP9QLHsLKYR7/AlLW3NtOrpXRLeawpDLMsVkmk5DG0NXgWw==}

  vfile-message@4.0.2:
    resolution: {integrity: sha512-jRDZ1IMLttGj41KcZvlrYAaI3CfqpLpfpf+Mfig13viT6NKvRzWZ+lXz0Y5D60w6uJIBAOGq9mSHf0gktF0duw==}

  vfile@5.3.7:
    resolution: {integrity: sha512-r7qlzkgErKjobAmyNIkkSpizsFPYiUPuJb5pNW1RB4JcYVZhs4lIbVqk8XPk033CV/1z8ss5pkax8SuhGpcG8g==}

  vfile@6.0.3:
    resolution: {integrity: sha512-KzIbH/9tXat2u30jf+smMwFCsno4wHVdNmzFyL+T/L3UGqqk6JKfVqOFOZEpZSHADH1k40ab6NUIXZq422ov3Q==}

  vscode-jsonrpc@8.2.0:
    resolution: {integrity: sha512-C+r0eKJUIfiDIfwJhria30+TYWPtuHJXHtI7J0YlOmKAo7ogxP20T0zxB7HZQIFhIyvoBPwWskjxrvAtfjyZfA==}
    engines: {node: '>=14.0.0'}

  vscode-languageserver-protocol@3.17.5:
    resolution: {integrity: sha512-mb1bvRJN8SVznADSGWM9u/b07H7Ecg0I3OgXDuLdn307rl/J3A9YD6/eYOssqhecL27hK1IPZAsaqh00i/Jljg==}

  vscode-languageserver-textdocument@1.0.12:
    resolution: {integrity: sha512-cxWNPesCnQCcMPeenjKKsOCKQZ/L6Tv19DTRIGuLWe32lyzWhihGVJ/rcckZXJxfdKCFvRLS3fpBIsV/ZGX4zA==}

  vscode-languageserver-types@3.17.5:
    resolution: {integrity: sha512-Ld1VelNuX9pdF39h2Hgaeb5hEZM2Z3jUrrMgWQAu82jMtZp7p3vJT3BzToKtZI7NgQssZje5o0zryOrhQvzQAg==}

  vscode-languageserver@9.0.1:
    resolution: {integrity: sha512-woByF3PDpkHFUreUa7Hos7+pUWdeWMXRd26+ZX2A8cFx6v/JPTtd4/uN0/jB6XQHYaOlHbio03NTHCqrgG5n7g==}
    hasBin: true

  vscode-uri@3.0.8:
    resolution: {integrity: sha512-AyFQ0EVmsOZOlAnxoFOGOq1SQDWAB7C6aqMGS23svWAllfOaxbuFvcT8D1i8z3Gyn8fraVeZNNmN6e9bxxXkKw==}

  web-namespaces@2.0.1:
    resolution: {integrity: sha512-bKr1DkiNa2krS7qxNtdrtHAmzuYGFQLiQ13TsorsdT6ULTkPLKuu5+GsFpDlg6JFjUTwX2DyhMPG2be8uPrqsQ==}

  web-vitals@4.2.4:
    resolution: {integrity: sha512-r4DIlprAGwJ7YM11VZp4R884m0Vmgr6EAKe3P+kO0PPj3Unqyvv59rczf6UiGcb9Z8QxZVcqKNwv/g0WNdWwsw==}

  webidl-conversions@3.0.1:
    resolution: {integrity: sha512-2JAn3z8AR6rjK8Sm8orRC0h/bcl/DqL7tRPdGZ4I1CjdF+EaMLmYxBHyXuKL849eucPFhvBoxMsflfOb8kxaeQ==}

  whatwg-url@5.0.0:
    resolution: {integrity: sha512-saE57nupxk6v3HY35+jzBwYa0rKSy0XR8JSxZPwgLr7ys0IBzhGviA1/TUGJLmSVqs8pb9AnvICXEuOHLprYTw==}

  which-boxed-primitive@1.1.1:
    resolution: {integrity: sha512-TbX3mj8n0odCBFVlY8AxkqcHASw3L60jIuF8jFP78az3C2YhmGvqbHBpAjTRH2/xqYunrJ9g1jSyjCjpoWzIAA==}
    engines: {node: '>= 0.4'}

  which-builtin-type@1.2.1:
    resolution: {integrity: sha512-6iBczoX+kDQ7a3+YJBnh3T+KZRxM/iYNPXicqk66/Qfm1b93iu+yOImkg0zHbj5LNOcNv1TEADiZ0xa34B4q6Q==}
    engines: {node: '>= 0.4'}

  which-collection@1.0.2:
    resolution: {integrity: sha512-K4jVyjnBdgvc86Y6BkaLZEN933SwYOuBFkdmBu9ZfkcAbdVbpITnDmjvZ/aQjRXQrv5EPkTnD1s39GiiqbngCw==}
    engines: {node: '>= 0.4'}

  which-typed-array@1.1.19:
    resolution: {integrity: sha512-rEvr90Bck4WZt9HHFC4DJMsjvu7x+r6bImz0/BrbWb7A2djJ8hnZMrWnHo9F8ssv0OMErasDhftrfROTyqSDrw==}
    engines: {node: '>= 0.4'}

  which@2.0.2:
    resolution: {integrity: sha512-BLI3Tl1TW3Pvl70l3yq3Y64i+awpwXqsGBYWkkqMtnbXgrMD+yj7rhW0kuEDxzJaYXGjEW5ogapKNMEKNMjibA==}
    engines: {node: '>= 8'}
    hasBin: true

  wonka@6.3.5:
    resolution: {integrity: sha512-SSil+ecw6B4/Dm7Pf2sAshKQ5hWFvfyGlfPbEd6A14dOH6VDjrmbY86u6nZvy9omGwwIPFR8V41+of1EezgoUw==}

  word-wrap@1.2.5:
    resolution: {integrity: sha512-BN22B5eaMMI9UMtjrGd5g5eCYPpCPDUy0FJXbYsaT5zYxjFOckS53SQDE3pWkVoWpHXVb3BrYcEN4Twa55B5cA==}
    engines: {node: '>=0.10.0'}

  xtend@4.0.2:
    resolution: {integrity: sha512-LKYU1iAXJXUgAXn9URjiu+MWhyUXHsvfp7mcuYm9dSUKK0/CjtrUwFAxD82/mCWbtLsGjFIad0wIsod4zrTAEQ==}
    engines: {node: '>=0.4'}

  yallist@3.1.1:
    resolution: {integrity: sha512-a4UGQaWPH59mOXUYnAG2ewncQS4i4F43Tv3JoAM+s2VDAmS9NsK8GpDMLrCHPksFT7h3K6TOoUNn2pb7RoXx4g==}

  yallist@5.0.0:
    resolution: {integrity: sha512-YgvUTfwqyc7UXVMrB+SImsVYSmTS8X/tSrtdNZMImM+n7+QTriRXyXim0mBrTXNeqzVF0KWGgHPeiyViFFrNDw==}
    engines: {node: '>=18'}

  yocto-queue@0.1.0:
    resolution: {integrity: sha512-rVksvsnNCdJ/ohGc6xgPwyN8eheCxsiLM8mxuE/t/mOVqJewPuO1miLpTHQiRgTKCLexL4MeAFVagts7HmNZ2Q==}
    engines: {node: '>=10'}

  youtube-player@5.5.2:
    resolution: {integrity: sha512-ZGtsemSpXnDky2AUYWgxjaopgB+shFHgXVpiJFeNB5nWEugpW1KWYDaHKuLqh2b67r24GtP6HoSW5swvf0fFIQ==}

  zod-to-json-schema@3.24.5:
    resolution: {integrity: sha512-/AuWwMP+YqiPbsJx5D6TfgRTc4kTLjsh5SOcd4bLsfUg2RcEXrFMJl1DGgdHy2aCfsIA/cr/1JM0xcB2GZji8g==}
    peerDependencies:
      zod: ^3.24.1

  zod-validation-error@4.0.2:
    resolution: {integrity: sha512-Q6/nZLe6jxuU80qb/4uJ4t5v2VEZ44lzQjPDhYJNztRQ4wyWc6VF3D3Kb/fAuPetZQnhS3hnajCf9CsWesghLQ==}
    engines: {node: '>=18.0.0'}
    peerDependencies:
      zod: ^3.25.0 || ^4.0.0

  zod@3.25.56:
    resolution: {integrity: sha512-rd6eEF3BTNvQnR2e2wwolfTmUTnp70aUTqr0oaGbHifzC3BKJsoV+Gat8vxUMR1hwOKBs6El+qWehrHbCpW6SQ==}

  zod@4.0.16:
    resolution: {integrity: sha512-Djo/cM339grjI7/HmN+ixYO2FzEMcWr/On50UlQ/RjrWK1I/hPpWhpC76heCptnRFpH0LMwrEbUY50HDc0V8wg==}

  zwitch@2.0.4:
    resolution: {integrity: sha512-bXE4cR/kVZhKZX/RjPEflHaKVhUVl85noU3v6b8apfQEc1x4A+zBxjZ4lN8LqGd6WZ3dl98pY4o717VFmoPp+A==}

snapshots:

  '@0no-co/graphql.web@1.1.2(graphql@16.11.0)':
    optionalDependencies:
      graphql: 16.11.0

  '@ag-ui/core@0.0.37':
    dependencies:
      rxjs: 7.8.1
      zod: 3.25.56

  '@alloc/quick-lru@5.2.0': {}

  '@ampproject/remapping@2.3.0':
    dependencies:
      '@jridgewell/gen-mapping': 0.3.8
      '@jridgewell/trace-mapping': 0.3.25

  '@antfu/install-pkg@1.1.0':
    dependencies:
      package-manager-detector: 1.3.0
      tinyexec: 1.0.1

  '@antfu/utils@8.1.1': {}

  '@babel/code-frame@7.27.1':
    dependencies:
      '@babel/helper-validator-identifier': 7.28.5
      js-tokens: 4.0.0
      picocolors: 1.1.1

  '@babel/compat-data@7.28.5': {}

  '@babel/core@7.28.5':
    dependencies:
      '@babel/code-frame': 7.27.1
      '@babel/generator': 7.28.5
      '@babel/helper-compilation-targets': 7.27.2
      '@babel/helper-module-transforms': 7.28.3(@babel/core@7.28.5)
      '@babel/helpers': 7.28.4
      '@babel/parser': 7.28.5
      '@babel/template': 7.27.2
      '@babel/traverse': 7.28.5
      '@babel/types': 7.28.5
      '@jridgewell/remapping': 2.3.5
      convert-source-map: 2.0.0
      debug: 4.4.1
      gensync: 1.0.0-beta.2
      json5: 2.2.3
      semver: 6.3.1
    transitivePeerDependencies:
      - supports-color

  '@babel/generator@7.28.5':
    dependencies:
      '@babel/parser': 7.28.5
      '@babel/types': 7.28.5
      '@jridgewell/gen-mapping': 0.3.13
      '@jridgewell/trace-mapping': 0.3.31
      jsesc: 3.1.0

  '@babel/helper-compilation-targets@7.27.2':
    dependencies:
      '@babel/compat-data': 7.28.5
      '@babel/helper-validator-option': 7.27.1
      browserslist: 4.25.0
      lru-cache: 5.1.1
      semver: 6.3.1

  '@babel/helper-globals@7.28.0': {}

  '@babel/helper-module-imports@7.27.1':
    dependencies:
      '@babel/traverse': 7.28.5
      '@babel/types': 7.28.5
    transitivePeerDependencies:
      - supports-color

  '@babel/helper-module-transforms@7.28.3(@babel/core@7.28.5)':
    dependencies:
      '@babel/core': 7.28.5
      '@babel/helper-module-imports': 7.27.1
      '@babel/helper-validator-identifier': 7.28.5
      '@babel/traverse': 7.28.5
    transitivePeerDependencies:
      - supports-color

  '@babel/helper-string-parser@7.27.1': {}

  '@babel/helper-validator-identifier@7.28.5': {}

  '@babel/helper-validator-option@7.27.1': {}

  '@babel/helpers@7.28.4':
    dependencies:
      '@babel/template': 7.27.2
      '@babel/types': 7.28.5

  '@babel/parser@7.28.5':
    dependencies:
      '@babel/types': 7.28.5

  '@babel/runtime@7.27.6': {}

  '@babel/template@7.27.2':
    dependencies:
      '@babel/code-frame': 7.27.1
      '@babel/parser': 7.28.5
      '@babel/types': 7.28.5

  '@babel/traverse@7.28.5':
    dependencies:
      '@babel/code-frame': 7.27.1
      '@babel/generator': 7.28.5
      '@babel/helper-globals': 7.28.0
      '@babel/parser': 7.28.5
      '@babel/template': 7.27.2
      '@babel/types': 7.28.5
      debug: 4.4.1
    transitivePeerDependencies:
      - supports-color

  '@babel/types@7.28.5':
    dependencies:
      '@babel/helper-string-parser': 7.27.1
      '@babel/helper-validator-identifier': 7.28.5

  '@braintree/sanitize-url@7.1.1': {}

  '@chevrotain/cst-dts-gen@11.0.3':
    dependencies:
      '@chevrotain/gast': 11.0.3
      '@chevrotain/types': 11.0.3
      lodash-es: 4.17.21

  '@chevrotain/gast@11.0.3':
    dependencies:
      '@chevrotain/types': 11.0.3
      lodash-es: 4.17.21

  '@chevrotain/regexp-to-ast@11.0.3': {}

  '@chevrotain/types@11.0.3': {}

  '@chevrotain/utils@11.0.3': {}

  '@clerk/backend@2.0.0(react-dom@19.2.1(react@19.2.1))(react@19.2.1)':
    dependencies:
      '@clerk/shared': 3.9.6(react-dom@19.2.1(react@19.2.1))(react@19.2.1)
      '@clerk/types': 4.60.0
      cookie: 1.0.2
      snakecase-keys: 8.0.1
      tslib: 2.8.1
    transitivePeerDependencies:
      - react
      - react-dom

  '@clerk/clerk-react@5.31.9(react-dom@19.2.1(react@19.2.1))(react@19.2.1)':
    dependencies:
      '@clerk/shared': 3.9.6(react-dom@19.2.1(react@19.2.1))(react@19.2.1)
      '@clerk/types': 4.60.0
      react: 19.2.1
      react-dom: 19.2.1(react@19.2.1)
      tslib: 2.8.1

<<<<<<< HEAD
  '@clerk/nextjs@6.21.0(next@15.5.7(react-dom@19.2.1(react@19.2.1))(react@19.2.1))(react-dom@19.2.1(react@19.2.1))(react@19.2.1)':
=======
  '@clerk/nextjs@6.21.0(next@16.0.7(@babel/core@7.28.5)(react-dom@19.2.1(react@19.2.1))(react@19.2.1))(react-dom@19.2.1(react@19.2.1))(react@19.2.1)':
>>>>>>> 753f13ed
    dependencies:
      '@clerk/backend': 2.0.0(react-dom@19.2.1(react@19.2.1))(react@19.2.1)
      '@clerk/clerk-react': 5.31.9(react-dom@19.2.1(react@19.2.1))(react@19.2.1)
      '@clerk/shared': 3.9.6(react-dom@19.2.1(react@19.2.1))(react@19.2.1)
      '@clerk/types': 4.60.0
<<<<<<< HEAD
      next: 15.5.7(react-dom@19.2.1(react@19.2.1))(react@19.2.1)
=======
      next: 16.0.7(@babel/core@7.28.5)(react-dom@19.2.1(react@19.2.1))(react@19.2.1)
>>>>>>> 753f13ed
      react: 19.2.1
      react-dom: 19.2.1(react@19.2.1)
      server-only: 0.0.1
      tslib: 2.8.1

  '@clerk/shared@3.9.6(react-dom@19.2.1(react@19.2.1))(react@19.2.1)':
    dependencies:
      '@clerk/types': 4.60.0
      dequal: 2.0.3
      glob-to-regexp: 0.4.1
      js-cookie: 3.0.5
      std-env: 3.9.0
      swr: 2.3.3(react@19.2.1)
    optionalDependencies:
      react: 19.2.1
      react-dom: 19.2.1(react@19.2.1)

  '@clerk/types@4.60.0':
    dependencies:
      csstype: 3.1.3

<<<<<<< HEAD
  '@copilotkit/react-core@1.9.2(@types/react@18.3.23)(graphql@16.11.0)(react-dom@19.2.1(react@19.2.1))(react@19.2.1)':
    dependencies:
      '@copilotkit/runtime-client-gql': 1.9.2(graphql@16.11.0)(react@19.2.1)
      '@copilotkit/shared': 1.9.2
      '@scarf/scarf': 1.4.0
      react: 19.2.1
      react-dom: 19.2.1(react@19.2.1)
      react-markdown: 8.0.7(@types/react@18.3.23)(react@19.2.1)
=======
  '@copilotkit/react-core@1.10.6(@types/react@19.2.7)(graphql@16.11.0)(react-dom@19.2.1(react@19.2.1))(react@19.2.1)':
    dependencies:
      '@copilotkit/runtime-client-gql': 1.10.6(graphql@16.11.0)(react@19.2.1)
      '@copilotkit/shared': 1.10.6
      '@scarf/scarf': 1.4.0
      react: 19.2.1
      react-dom: 19.2.1(react@19.2.1)
      react-markdown: 8.0.7(@types/react@19.2.7)(react@19.2.1)
>>>>>>> 753f13ed
      untruncate-json: 0.0.1
    transitivePeerDependencies:
      - '@types/react'
      - encoding
      - graphql
      - supports-color

<<<<<<< HEAD
  '@copilotkit/react-ui@1.9.2(@types/react@18.3.23)(graphql@16.11.0)(react-dom@19.2.1(react@19.2.1))(react@19.2.1)':
    dependencies:
      '@copilotkit/react-core': 1.9.2(@types/react@18.3.23)(graphql@16.11.0)(react-dom@19.2.1(react@19.2.1))(react@19.2.1)
      '@copilotkit/runtime-client-gql': 1.9.2(graphql@16.11.0)(react@19.2.1)
      '@copilotkit/shared': 1.9.2
      '@headlessui/react': 2.2.4(react-dom@19.2.1(react@19.2.1))(react@19.2.1)
      react: 19.2.1
      react-markdown: 10.1.0(@types/react@18.3.23)(react@19.2.1)
=======
  '@copilotkit/react-ui@1.10.6(@types/react@19.2.7)(graphql@16.11.0)(react-dom@19.2.1(react@19.2.1))(react@19.2.1)':
    dependencies:
      '@copilotkit/react-core': 1.10.6(@types/react@19.2.7)(graphql@16.11.0)(react-dom@19.2.1(react@19.2.1))(react@19.2.1)
      '@copilotkit/runtime-client-gql': 1.10.6(graphql@16.11.0)(react@19.2.1)
      '@copilotkit/shared': 1.10.6
      '@headlessui/react': 2.2.4(react-dom@19.2.1(react@19.2.1))(react@19.2.1)
      react: 19.2.1
      react-markdown: 10.1.0(@types/react@19.2.7)(react@19.2.1)
>>>>>>> 753f13ed
      react-syntax-highlighter: 15.6.1(react@19.2.1)
      rehype-raw: 7.0.0
      remark-gfm: 4.0.1
      remark-math: 6.0.0
    transitivePeerDependencies:
      - '@types/react'
      - encoding
      - graphql
      - react-dom
      - supports-color

<<<<<<< HEAD
  '@copilotkit/runtime-client-gql@1.9.2(graphql@16.11.0)(react@19.2.1)':
=======
  '@copilotkit/runtime-client-gql@1.10.6(graphql@16.11.0)(react@19.2.1)':
>>>>>>> 753f13ed
    dependencies:
      '@copilotkit/shared': 1.10.6
      '@urql/core': 5.1.1(graphql@16.11.0)
      react: 19.2.1
      untruncate-json: 0.0.1
      urql: 4.2.2(@urql/core@5.1.1(graphql@16.11.0))(react@19.2.1)
    transitivePeerDependencies:
      - encoding
      - graphql

  '@copilotkit/shared@1.10.6':
    dependencies:
      '@ag-ui/core': 0.0.37
      '@segment/analytics-node': 2.2.1
      chalk: 4.1.2
      graphql: 16.11.0
      uuid: 10.0.0
      zod: 3.25.56
      zod-to-json-schema: 3.24.5(zod@3.25.56)
    transitivePeerDependencies:
      - encoding

  '@emnapi/core@1.4.4':
    dependencies:
      '@emnapi/wasi-threads': 1.0.3
      tslib: 2.8.1
    optional: true

  '@emnapi/runtime@1.4.4':
    dependencies:
      tslib: 2.8.1
    optional: true

  '@emnapi/runtime@1.7.1':
    dependencies:
      tslib: 2.8.1
    optional: true

  '@emnapi/wasi-threads@1.0.3':
    dependencies:
      tslib: 2.8.1
    optional: true

  '@esbuild/aix-ppc64@0.25.6':
    optional: true

  '@esbuild/android-arm64@0.25.6':
    optional: true

  '@esbuild/android-arm@0.25.6':
    optional: true

  '@esbuild/android-x64@0.25.6':
    optional: true

  '@esbuild/darwin-arm64@0.25.6':
    optional: true

  '@esbuild/darwin-x64@0.25.6':
    optional: true

  '@esbuild/freebsd-arm64@0.25.6':
    optional: true

  '@esbuild/freebsd-x64@0.25.6':
    optional: true

  '@esbuild/linux-arm64@0.25.6':
    optional: true

  '@esbuild/linux-arm@0.25.6':
    optional: true

  '@esbuild/linux-ia32@0.25.6':
    optional: true

  '@esbuild/linux-loong64@0.25.6':
    optional: true

  '@esbuild/linux-mips64el@0.25.6':
    optional: true

  '@esbuild/linux-ppc64@0.25.6':
    optional: true

  '@esbuild/linux-riscv64@0.25.6':
    optional: true

  '@esbuild/linux-s390x@0.25.6':
    optional: true

  '@esbuild/linux-x64@0.25.6':
    optional: true

  '@esbuild/netbsd-arm64@0.25.6':
    optional: true

  '@esbuild/netbsd-x64@0.25.6':
    optional: true

  '@esbuild/openbsd-arm64@0.25.6':
    optional: true

  '@esbuild/openbsd-x64@0.25.6':
    optional: true

  '@esbuild/openharmony-arm64@0.25.6':
    optional: true

  '@esbuild/sunos-x64@0.25.6':
    optional: true

  '@esbuild/win32-arm64@0.25.6':
    optional: true

  '@esbuild/win32-ia32@0.25.6':
    optional: true

  '@esbuild/win32-x64@0.25.6':
    optional: true

  '@eslint-community/eslint-utils@4.7.0(eslint@9.31.0(jiti@2.4.2))':
    dependencies:
      eslint: 9.31.0(jiti@2.4.2)
      eslint-visitor-keys: 3.4.3

  '@eslint-community/regexpp@4.12.1': {}

  '@eslint/config-array@0.21.0':
    dependencies:
      '@eslint/object-schema': 2.1.6
      debug: 4.4.1
      minimatch: 3.1.2
    transitivePeerDependencies:
      - supports-color

  '@eslint/config-helpers@0.3.0': {}

  '@eslint/core@0.15.1':
    dependencies:
      '@types/json-schema': 7.0.15

  '@eslint/eslintrc@3.3.1':
    dependencies:
      ajv: 6.12.6
      debug: 4.4.1
      espree: 10.4.0
      globals: 14.0.0
      ignore: 5.3.2
      import-fresh: 3.3.1
      js-yaml: 4.1.0
      minimatch: 3.1.2
      strip-json-comments: 3.1.1
    transitivePeerDependencies:
      - supports-color

  '@eslint/js@9.31.0': {}

  '@eslint/object-schema@2.1.6': {}

  '@eslint/plugin-kit@0.3.3':
    dependencies:
      '@eslint/core': 0.15.1
      levn: 0.4.1

  '@floating-ui/core@1.7.1':
    dependencies:
      '@floating-ui/utils': 0.2.9

  '@floating-ui/dom@1.7.1':
    dependencies:
      '@floating-ui/core': 1.7.1
      '@floating-ui/utils': 0.2.9

  '@floating-ui/react-dom@2.1.3(react-dom@19.2.1(react@19.2.1))(react@19.2.1)':
    dependencies:
      '@floating-ui/dom': 1.7.1
      react: 19.2.1
      react-dom: 19.2.1(react@19.2.1)

  '@floating-ui/react@0.26.28(react-dom@19.2.1(react@19.2.1))(react@19.2.1)':
    dependencies:
      '@floating-ui/react-dom': 2.1.3(react-dom@19.2.1(react@19.2.1))(react@19.2.1)
      '@floating-ui/utils': 0.2.9
      react: 19.2.1
      react-dom: 19.2.1(react@19.2.1)
      tabbable: 6.2.0

  '@floating-ui/utils@0.2.9': {}

  '@formatjs/intl-localematcher@0.6.1':
    dependencies:
      tslib: 2.8.1

  '@headlessui/react@2.2.4(react-dom@19.2.1(react@19.2.1))(react@19.2.1)':
    dependencies:
      '@floating-ui/react': 0.26.28(react-dom@19.2.1(react@19.2.1))(react@19.2.1)
      '@react-aria/focus': 3.20.4(react-dom@19.2.1(react@19.2.1))(react@19.2.1)
      '@react-aria/interactions': 3.25.2(react-dom@19.2.1(react@19.2.1))(react@19.2.1)
      '@tanstack/react-virtual': 3.13.9(react-dom@19.2.1(react@19.2.1))(react@19.2.1)
      react: 19.2.1
      react-dom: 19.2.1(react@19.2.1)
      use-sync-external-store: 1.5.0(react@19.2.1)

  '@humanfs/core@0.19.1': {}

  '@humanfs/node@0.16.6':
    dependencies:
      '@humanfs/core': 0.19.1
      '@humanwhocodes/retry': 0.3.1

  '@humanwhocodes/module-importer@1.0.1': {}

  '@humanwhocodes/retry@0.3.1': {}

  '@humanwhocodes/retry@0.4.3': {}

  '@iconify/types@2.0.0': {}

  '@iconify/utils@2.3.0':
    dependencies:
      '@antfu/install-pkg': 1.1.0
      '@antfu/utils': 8.1.1
      '@iconify/types': 2.0.0
      debug: 4.4.1
      globals: 15.15.0
      kolorist: 1.8.0
      local-pkg: 1.1.1
      mlly: 1.7.4
    transitivePeerDependencies:
      - supports-color

  '@icons-pack/react-simple-icons@11.2.0(react@19.2.1)':
    dependencies:
      react: 19.2.1

  '@img/colour@1.0.0':
    optional: true

  '@img/sharp-darwin-arm64@0.34.5':
    optionalDependencies:
      '@img/sharp-libvips-darwin-arm64': 1.2.4
    optional: true

  '@img/sharp-darwin-x64@0.34.5':
    optionalDependencies:
      '@img/sharp-libvips-darwin-x64': 1.2.4
    optional: true

  '@img/sharp-libvips-darwin-arm64@1.2.4':
    optional: true

  '@img/sharp-libvips-darwin-x64@1.2.4':
    optional: true

  '@img/sharp-libvips-linux-arm64@1.2.4':
    optional: true

  '@img/sharp-libvips-linux-arm@1.2.4':
    optional: true

  '@img/sharp-libvips-linux-ppc64@1.2.4':
    optional: true

  '@img/sharp-libvips-linux-riscv64@1.2.4':
    optional: true

  '@img/sharp-libvips-linux-s390x@1.2.4':
    optional: true

  '@img/sharp-libvips-linux-x64@1.2.4':
    optional: true

  '@img/sharp-libvips-linuxmusl-arm64@1.2.4':
    optional: true

  '@img/sharp-libvips-linuxmusl-x64@1.2.4':
    optional: true

  '@img/sharp-linux-arm64@0.34.5':
    optionalDependencies:
      '@img/sharp-libvips-linux-arm64': 1.2.4
    optional: true

  '@img/sharp-linux-arm@0.34.5':
    optionalDependencies:
      '@img/sharp-libvips-linux-arm': 1.2.4
    optional: true

  '@img/sharp-linux-ppc64@0.34.5':
    optionalDependencies:
      '@img/sharp-libvips-linux-ppc64': 1.2.4
    optional: true

  '@img/sharp-linux-riscv64@0.34.5':
    optionalDependencies:
      '@img/sharp-libvips-linux-riscv64': 1.2.4
    optional: true

  '@img/sharp-linux-s390x@0.34.5':
    optionalDependencies:
      '@img/sharp-libvips-linux-s390x': 1.2.4
    optional: true

  '@img/sharp-linux-x64@0.34.5':
    optionalDependencies:
      '@img/sharp-libvips-linux-x64': 1.2.4
    optional: true

  '@img/sharp-linuxmusl-arm64@0.34.5':
    optionalDependencies:
      '@img/sharp-libvips-linuxmusl-arm64': 1.2.4
    optional: true

  '@img/sharp-linuxmusl-x64@0.34.5':
    optionalDependencies:
      '@img/sharp-libvips-linuxmusl-x64': 1.2.4
    optional: true

  '@img/sharp-wasm32@0.34.5':
    dependencies:
      '@emnapi/runtime': 1.7.1
    optional: true

  '@img/sharp-win32-arm64@0.34.5':
    optional: true

  '@img/sharp-win32-ia32@0.34.5':
    optional: true

  '@img/sharp-win32-x64@0.34.5':
    optional: true

  '@isaacs/fs-minipass@4.0.1':
    dependencies:
      minipass: 7.1.2

  '@jridgewell/gen-mapping@0.3.13':
    dependencies:
      '@jridgewell/sourcemap-codec': 1.5.0
      '@jridgewell/trace-mapping': 0.3.31

  '@jridgewell/gen-mapping@0.3.8':
    dependencies:
      '@jridgewell/set-array': 1.2.1
      '@jridgewell/sourcemap-codec': 1.5.0
      '@jridgewell/trace-mapping': 0.3.25

  '@jridgewell/remapping@2.3.5':
    dependencies:
      '@jridgewell/gen-mapping': 0.3.8
      '@jridgewell/trace-mapping': 0.3.25

  '@jridgewell/resolve-uri@3.1.2': {}

  '@jridgewell/set-array@1.2.1': {}

  '@jridgewell/sourcemap-codec@1.5.0': {}

  '@jridgewell/trace-mapping@0.3.25':
    dependencies:
      '@jridgewell/resolve-uri': 3.1.2
      '@jridgewell/sourcemap-codec': 1.5.0

  '@jridgewell/trace-mapping@0.3.31':
    dependencies:
      '@jridgewell/resolve-uri': 3.1.2
      '@jridgewell/sourcemap-codec': 1.5.0

  '@lukeed/csprng@1.1.0': {}

  '@lukeed/uuid@2.0.1':
    dependencies:
      '@lukeed/csprng': 1.1.0

  '@mdx-js/mdx@3.1.0(acorn@8.15.0)':
    dependencies:
      '@types/estree': 1.0.8
      '@types/estree-jsx': 1.0.5
      '@types/hast': 3.0.4
      '@types/mdx': 2.0.13
      collapse-white-space: 2.1.0
      devlop: 1.1.0
      estree-util-is-identifier-name: 3.0.0
      estree-util-scope: 1.0.0
      estree-walker: 3.0.3
      hast-util-to-jsx-runtime: 2.3.6
      markdown-extensions: 2.0.0
      recma-build-jsx: 1.0.0
      recma-jsx: 1.0.0(acorn@8.15.0)
      recma-stringify: 1.0.0
      rehype-recma: 1.0.0
      remark-mdx: 3.1.0
      remark-parse: 11.0.0
      remark-rehype: 11.1.2
      source-map: 0.7.4
      unified: 11.0.5
      unist-util-position-from-estree: 2.0.0
      unist-util-stringify-position: 4.0.0
      unist-util-visit: 5.0.0
      vfile: 6.0.3
    transitivePeerDependencies:
      - acorn
      - supports-color

  '@mermaid-js/parser@0.4.0':
    dependencies:
      langium: 3.3.1

  '@napi-rs/wasm-runtime@0.2.12':
    dependencies:
      '@emnapi/core': 1.4.4
      '@emnapi/runtime': 1.4.4
      '@tybys/wasm-util': 0.10.0
    optional: true

<<<<<<< HEAD
  '@next/env@15.5.7': {}
=======
  '@next/env@16.0.7': {}
>>>>>>> 753f13ed

  '@next/eslint-plugin-next@16.0.7':
    dependencies:
      fast-glob: 3.3.1

<<<<<<< HEAD
  '@next/swc-darwin-arm64@15.5.7':
    optional: true

  '@next/swc-darwin-x64@15.5.7':
    optional: true

  '@next/swc-linux-arm64-gnu@15.5.7':
    optional: true

  '@next/swc-linux-arm64-musl@15.5.7':
    optional: true

  '@next/swc-linux-x64-gnu@15.5.7':
    optional: true

  '@next/swc-linux-x64-musl@15.5.7':
    optional: true

  '@next/swc-win32-arm64-msvc@15.5.7':
    optional: true

  '@next/swc-win32-x64-msvc@15.5.7':
=======
  '@next/swc-darwin-arm64@16.0.7':
    optional: true

  '@next/swc-darwin-x64@16.0.7':
    optional: true

  '@next/swc-linux-arm64-gnu@16.0.7':
    optional: true

  '@next/swc-linux-arm64-musl@16.0.7':
    optional: true

  '@next/swc-linux-x64-gnu@16.0.7':
    optional: true

  '@next/swc-linux-x64-musl@16.0.7':
    optional: true

  '@next/swc-win32-arm64-msvc@16.0.7':
    optional: true

  '@next/swc-win32-x64-msvc@16.0.7':
>>>>>>> 753f13ed
    optional: true

  '@nodelib/fs.scandir@2.1.5':
    dependencies:
      '@nodelib/fs.stat': 2.0.5
      run-parallel: 1.2.0

  '@nodelib/fs.stat@2.0.5': {}

  '@nodelib/fs.walk@1.2.8':
    dependencies:
      '@nodelib/fs.scandir': 2.1.5
      fastq: 1.19.1

  '@nolyfill/is-core-module@1.0.39': {}

  '@orama/orama@3.1.11': {}

  '@oxc-transform/binding-darwin-arm64@0.51.0':
    optional: true

  '@oxc-transform/binding-darwin-x64@0.51.0':
    optional: true

  '@oxc-transform/binding-linux-arm64-gnu@0.51.0':
    optional: true

  '@oxc-transform/binding-linux-arm64-musl@0.51.0':
    optional: true

  '@oxc-transform/binding-linux-x64-gnu@0.51.0':
    optional: true

  '@oxc-transform/binding-linux-x64-musl@0.51.0':
    optional: true

  '@oxc-transform/binding-win32-arm64-msvc@0.51.0':
    optional: true

  '@oxc-transform/binding-win32-x64-msvc@0.51.0':
    optional: true

  '@radix-ui/number@1.1.1': {}

  '@radix-ui/primitive@1.1.2': {}

<<<<<<< HEAD
  '@radix-ui/react-accordion@1.2.11(@types/react-dom@18.3.7(@types/react@18.3.23))(@types/react@18.3.23)(react-dom@19.2.1(react@19.2.1))(react@19.2.1)':
    dependencies:
      '@radix-ui/primitive': 1.1.2
      '@radix-ui/react-collapsible': 1.1.11(@types/react-dom@18.3.7(@types/react@18.3.23))(@types/react@18.3.23)(react-dom@19.2.1(react@19.2.1))(react@19.2.1)
      '@radix-ui/react-collection': 1.1.7(@types/react-dom@18.3.7(@types/react@18.3.23))(@types/react@18.3.23)(react-dom@19.2.1(react@19.2.1))(react@19.2.1)
      '@radix-ui/react-compose-refs': 1.1.2(@types/react@18.3.23)(react@19.2.1)
      '@radix-ui/react-context': 1.1.2(@types/react@18.3.23)(react@19.2.1)
      '@radix-ui/react-direction': 1.1.1(@types/react@18.3.23)(react@19.2.1)
      '@radix-ui/react-id': 1.1.1(@types/react@18.3.23)(react@19.2.1)
      '@radix-ui/react-primitive': 2.1.3(@types/react-dom@18.3.7(@types/react@18.3.23))(@types/react@18.3.23)(react-dom@19.2.1(react@19.2.1))(react@19.2.1)
      '@radix-ui/react-use-controllable-state': 1.2.2(@types/react@18.3.23)(react@19.2.1)
=======
  '@radix-ui/react-accordion@1.2.11(@types/react-dom@19.2.3(@types/react@19.2.7))(@types/react@19.2.7)(react-dom@19.2.1(react@19.2.1))(react@19.2.1)':
    dependencies:
      '@radix-ui/primitive': 1.1.2
      '@radix-ui/react-collapsible': 1.1.11(@types/react-dom@19.2.3(@types/react@19.2.7))(@types/react@19.2.7)(react-dom@19.2.1(react@19.2.1))(react@19.2.1)
      '@radix-ui/react-collection': 1.1.7(@types/react-dom@19.2.3(@types/react@19.2.7))(@types/react@19.2.7)(react-dom@19.2.1(react@19.2.1))(react@19.2.1)
      '@radix-ui/react-compose-refs': 1.1.2(@types/react@19.2.7)(react@19.2.1)
      '@radix-ui/react-context': 1.1.2(@types/react@19.2.7)(react@19.2.1)
      '@radix-ui/react-direction': 1.1.1(@types/react@19.2.7)(react@19.2.1)
      '@radix-ui/react-id': 1.1.1(@types/react@19.2.7)(react@19.2.1)
      '@radix-ui/react-primitive': 2.1.3(@types/react-dom@19.2.3(@types/react@19.2.7))(@types/react@19.2.7)(react-dom@19.2.1(react@19.2.1))(react@19.2.1)
      '@radix-ui/react-use-controllable-state': 1.2.2(@types/react@19.2.7)(react@19.2.1)
>>>>>>> 753f13ed
      react: 19.2.1
      react-dom: 19.2.1(react@19.2.1)
    optionalDependencies:
      '@types/react': 19.2.7
      '@types/react-dom': 19.2.3(@types/react@19.2.7)

<<<<<<< HEAD
  '@radix-ui/react-arrow@1.1.7(@types/react-dom@18.3.7(@types/react@18.3.23))(@types/react@18.3.23)(react-dom@19.2.1(react@19.2.1))(react@19.2.1)':
    dependencies:
      '@radix-ui/react-primitive': 2.1.3(@types/react-dom@18.3.7(@types/react@18.3.23))(@types/react@18.3.23)(react-dom@19.2.1(react@19.2.1))(react@19.2.1)
=======
  '@radix-ui/react-arrow@1.1.7(@types/react-dom@19.2.3(@types/react@19.2.7))(@types/react@19.2.7)(react-dom@19.2.1(react@19.2.1))(react@19.2.1)':
    dependencies:
      '@radix-ui/react-primitive': 2.1.3(@types/react-dom@19.2.3(@types/react@19.2.7))(@types/react@19.2.7)(react-dom@19.2.1(react@19.2.1))(react@19.2.1)
>>>>>>> 753f13ed
      react: 19.2.1
      react-dom: 19.2.1(react@19.2.1)
    optionalDependencies:
      '@types/react': 19.2.7
      '@types/react-dom': 19.2.3(@types/react@19.2.7)

<<<<<<< HEAD
  '@radix-ui/react-collapsible@1.1.11(@types/react-dom@18.3.7(@types/react@18.3.23))(@types/react@18.3.23)(react-dom@19.2.1(react@19.2.1))(react@19.2.1)':
    dependencies:
      '@radix-ui/primitive': 1.1.2
      '@radix-ui/react-compose-refs': 1.1.2(@types/react@18.3.23)(react@19.2.1)
      '@radix-ui/react-context': 1.1.2(@types/react@18.3.23)(react@19.2.1)
      '@radix-ui/react-id': 1.1.1(@types/react@18.3.23)(react@19.2.1)
      '@radix-ui/react-presence': 1.1.4(@types/react-dom@18.3.7(@types/react@18.3.23))(@types/react@18.3.23)(react-dom@19.2.1(react@19.2.1))(react@19.2.1)
      '@radix-ui/react-primitive': 2.1.3(@types/react-dom@18.3.7(@types/react@18.3.23))(@types/react@18.3.23)(react-dom@19.2.1(react@19.2.1))(react@19.2.1)
      '@radix-ui/react-use-controllable-state': 1.2.2(@types/react@18.3.23)(react@19.2.1)
      '@radix-ui/react-use-layout-effect': 1.1.1(@types/react@18.3.23)(react@19.2.1)
=======
  '@radix-ui/react-collapsible@1.1.11(@types/react-dom@19.2.3(@types/react@19.2.7))(@types/react@19.2.7)(react-dom@19.2.1(react@19.2.1))(react@19.2.1)':
    dependencies:
      '@radix-ui/primitive': 1.1.2
      '@radix-ui/react-compose-refs': 1.1.2(@types/react@19.2.7)(react@19.2.1)
      '@radix-ui/react-context': 1.1.2(@types/react@19.2.7)(react@19.2.1)
      '@radix-ui/react-id': 1.1.1(@types/react@19.2.7)(react@19.2.1)
      '@radix-ui/react-presence': 1.1.4(@types/react-dom@19.2.3(@types/react@19.2.7))(@types/react@19.2.7)(react-dom@19.2.1(react@19.2.1))(react@19.2.1)
      '@radix-ui/react-primitive': 2.1.3(@types/react-dom@19.2.3(@types/react@19.2.7))(@types/react@19.2.7)(react-dom@19.2.1(react@19.2.1))(react@19.2.1)
      '@radix-ui/react-use-controllable-state': 1.2.2(@types/react@19.2.7)(react@19.2.1)
      '@radix-ui/react-use-layout-effect': 1.1.1(@types/react@19.2.7)(react@19.2.1)
>>>>>>> 753f13ed
      react: 19.2.1
      react-dom: 19.2.1(react@19.2.1)
    optionalDependencies:
      '@types/react': 19.2.7
      '@types/react-dom': 19.2.3(@types/react@19.2.7)

<<<<<<< HEAD
  '@radix-ui/react-collection@1.1.7(@types/react-dom@18.3.7(@types/react@18.3.23))(@types/react@18.3.23)(react-dom@19.2.1(react@19.2.1))(react@19.2.1)':
    dependencies:
      '@radix-ui/react-compose-refs': 1.1.2(@types/react@18.3.23)(react@19.2.1)
      '@radix-ui/react-context': 1.1.2(@types/react@18.3.23)(react@19.2.1)
      '@radix-ui/react-primitive': 2.1.3(@types/react-dom@18.3.7(@types/react@18.3.23))(@types/react@18.3.23)(react-dom@19.2.1(react@19.2.1))(react@19.2.1)
      '@radix-ui/react-slot': 1.2.3(@types/react@18.3.23)(react@19.2.1)
=======
  '@radix-ui/react-collection@1.1.7(@types/react-dom@19.2.3(@types/react@19.2.7))(@types/react@19.2.7)(react-dom@19.2.1(react@19.2.1))(react@19.2.1)':
    dependencies:
      '@radix-ui/react-compose-refs': 1.1.2(@types/react@19.2.7)(react@19.2.1)
      '@radix-ui/react-context': 1.1.2(@types/react@19.2.7)(react@19.2.1)
      '@radix-ui/react-primitive': 2.1.3(@types/react-dom@19.2.3(@types/react@19.2.7))(@types/react@19.2.7)(react-dom@19.2.1(react@19.2.1))(react@19.2.1)
      '@radix-ui/react-slot': 1.2.3(@types/react@19.2.7)(react@19.2.1)
>>>>>>> 753f13ed
      react: 19.2.1
      react-dom: 19.2.1(react@19.2.1)
    optionalDependencies:
      '@types/react': 19.2.7
      '@types/react-dom': 19.2.3(@types/react@19.2.7)

<<<<<<< HEAD
  '@radix-ui/react-compose-refs@1.1.2(@types/react@18.3.23)(react@19.2.1)':
=======
  '@radix-ui/react-compose-refs@1.1.2(@types/react@19.2.7)(react@19.2.1)':
>>>>>>> 753f13ed
    dependencies:
      react: 19.2.1
    optionalDependencies:
      '@types/react': 19.2.7

<<<<<<< HEAD
  '@radix-ui/react-context@1.1.2(@types/react@18.3.23)(react@19.2.1)':
=======
  '@radix-ui/react-context@1.1.2(@types/react@19.2.7)(react@19.2.1)':
>>>>>>> 753f13ed
    dependencies:
      react: 19.2.1
    optionalDependencies:
      '@types/react': 19.2.7

<<<<<<< HEAD
  '@radix-ui/react-dialog@1.1.14(@types/react-dom@18.3.7(@types/react@18.3.23))(@types/react@18.3.23)(react-dom@19.2.1(react@19.2.1))(react@19.2.1)':
    dependencies:
      '@radix-ui/primitive': 1.1.2
      '@radix-ui/react-compose-refs': 1.1.2(@types/react@18.3.23)(react@19.2.1)
      '@radix-ui/react-context': 1.1.2(@types/react@18.3.23)(react@19.2.1)
      '@radix-ui/react-dismissable-layer': 1.1.10(@types/react-dom@18.3.7(@types/react@18.3.23))(@types/react@18.3.23)(react-dom@19.2.1(react@19.2.1))(react@19.2.1)
      '@radix-ui/react-focus-guards': 1.1.2(@types/react@18.3.23)(react@19.2.1)
      '@radix-ui/react-focus-scope': 1.1.7(@types/react-dom@18.3.7(@types/react@18.3.23))(@types/react@18.3.23)(react-dom@19.2.1(react@19.2.1))(react@19.2.1)
      '@radix-ui/react-id': 1.1.1(@types/react@18.3.23)(react@19.2.1)
      '@radix-ui/react-portal': 1.1.9(@types/react-dom@18.3.7(@types/react@18.3.23))(@types/react@18.3.23)(react-dom@19.2.1(react@19.2.1))(react@19.2.1)
      '@radix-ui/react-presence': 1.1.4(@types/react-dom@18.3.7(@types/react@18.3.23))(@types/react@18.3.23)(react-dom@19.2.1(react@19.2.1))(react@19.2.1)
      '@radix-ui/react-primitive': 2.1.3(@types/react-dom@18.3.7(@types/react@18.3.23))(@types/react@18.3.23)(react-dom@19.2.1(react@19.2.1))(react@19.2.1)
      '@radix-ui/react-slot': 1.2.3(@types/react@18.3.23)(react@19.2.1)
      '@radix-ui/react-use-controllable-state': 1.2.2(@types/react@18.3.23)(react@19.2.1)
      aria-hidden: 1.2.6
      react: 19.2.1
      react-dom: 19.2.1(react@19.2.1)
      react-remove-scroll: 2.7.1(@types/react@18.3.23)(react@19.2.1)
=======
  '@radix-ui/react-dialog@1.1.14(@types/react-dom@19.2.3(@types/react@19.2.7))(@types/react@19.2.7)(react-dom@19.2.1(react@19.2.1))(react@19.2.1)':
    dependencies:
      '@radix-ui/primitive': 1.1.2
      '@radix-ui/react-compose-refs': 1.1.2(@types/react@19.2.7)(react@19.2.1)
      '@radix-ui/react-context': 1.1.2(@types/react@19.2.7)(react@19.2.1)
      '@radix-ui/react-dismissable-layer': 1.1.10(@types/react-dom@19.2.3(@types/react@19.2.7))(@types/react@19.2.7)(react-dom@19.2.1(react@19.2.1))(react@19.2.1)
      '@radix-ui/react-focus-guards': 1.1.2(@types/react@19.2.7)(react@19.2.1)
      '@radix-ui/react-focus-scope': 1.1.7(@types/react-dom@19.2.3(@types/react@19.2.7))(@types/react@19.2.7)(react-dom@19.2.1(react@19.2.1))(react@19.2.1)
      '@radix-ui/react-id': 1.1.1(@types/react@19.2.7)(react@19.2.1)
      '@radix-ui/react-portal': 1.1.9(@types/react-dom@19.2.3(@types/react@19.2.7))(@types/react@19.2.7)(react-dom@19.2.1(react@19.2.1))(react@19.2.1)
      '@radix-ui/react-presence': 1.1.4(@types/react-dom@19.2.3(@types/react@19.2.7))(@types/react@19.2.7)(react-dom@19.2.1(react@19.2.1))(react@19.2.1)
      '@radix-ui/react-primitive': 2.1.3(@types/react-dom@19.2.3(@types/react@19.2.7))(@types/react@19.2.7)(react-dom@19.2.1(react@19.2.1))(react@19.2.1)
      '@radix-ui/react-slot': 1.2.3(@types/react@19.2.7)(react@19.2.1)
      '@radix-ui/react-use-controllable-state': 1.2.2(@types/react@19.2.7)(react@19.2.1)
      aria-hidden: 1.2.6
      react: 19.2.1
      react-dom: 19.2.1(react@19.2.1)
      react-remove-scroll: 2.7.1(@types/react@19.2.7)(react@19.2.1)
>>>>>>> 753f13ed
    optionalDependencies:
      '@types/react': 19.2.7
      '@types/react-dom': 19.2.3(@types/react@19.2.7)

<<<<<<< HEAD
  '@radix-ui/react-direction@1.1.1(@types/react@18.3.23)(react@19.2.1)':
=======
  '@radix-ui/react-direction@1.1.1(@types/react@19.2.7)(react@19.2.1)':
>>>>>>> 753f13ed
    dependencies:
      react: 19.2.1
    optionalDependencies:
      '@types/react': 19.2.7

<<<<<<< HEAD
  '@radix-ui/react-dismissable-layer@1.1.10(@types/react-dom@18.3.7(@types/react@18.3.23))(@types/react@18.3.23)(react-dom@19.2.1(react@19.2.1))(react@19.2.1)':
    dependencies:
      '@radix-ui/primitive': 1.1.2
      '@radix-ui/react-compose-refs': 1.1.2(@types/react@18.3.23)(react@19.2.1)
      '@radix-ui/react-primitive': 2.1.3(@types/react-dom@18.3.7(@types/react@18.3.23))(@types/react@18.3.23)(react-dom@19.2.1(react@19.2.1))(react@19.2.1)
      '@radix-ui/react-use-callback-ref': 1.1.1(@types/react@18.3.23)(react@19.2.1)
      '@radix-ui/react-use-escape-keydown': 1.1.1(@types/react@18.3.23)(react@19.2.1)
=======
  '@radix-ui/react-dismissable-layer@1.1.10(@types/react-dom@19.2.3(@types/react@19.2.7))(@types/react@19.2.7)(react-dom@19.2.1(react@19.2.1))(react@19.2.1)':
    dependencies:
      '@radix-ui/primitive': 1.1.2
      '@radix-ui/react-compose-refs': 1.1.2(@types/react@19.2.7)(react@19.2.1)
      '@radix-ui/react-primitive': 2.1.3(@types/react-dom@19.2.3(@types/react@19.2.7))(@types/react@19.2.7)(react-dom@19.2.1(react@19.2.1))(react@19.2.1)
      '@radix-ui/react-use-callback-ref': 1.1.1(@types/react@19.2.7)(react@19.2.1)
      '@radix-ui/react-use-escape-keydown': 1.1.1(@types/react@19.2.7)(react@19.2.1)
>>>>>>> 753f13ed
      react: 19.2.1
      react-dom: 19.2.1(react@19.2.1)
    optionalDependencies:
      '@types/react': 19.2.7
      '@types/react-dom': 19.2.3(@types/react@19.2.7)

<<<<<<< HEAD
  '@radix-ui/react-focus-guards@1.1.2(@types/react@18.3.23)(react@19.2.1)':
=======
  '@radix-ui/react-focus-guards@1.1.2(@types/react@19.2.7)(react@19.2.1)':
>>>>>>> 753f13ed
    dependencies:
      react: 19.2.1
    optionalDependencies:
      '@types/react': 19.2.7

<<<<<<< HEAD
  '@radix-ui/react-focus-scope@1.1.7(@types/react-dom@18.3.7(@types/react@18.3.23))(@types/react@18.3.23)(react-dom@19.2.1(react@19.2.1))(react@19.2.1)':
    dependencies:
      '@radix-ui/react-compose-refs': 1.1.2(@types/react@18.3.23)(react@19.2.1)
      '@radix-ui/react-primitive': 2.1.3(@types/react-dom@18.3.7(@types/react@18.3.23))(@types/react@18.3.23)(react-dom@19.2.1(react@19.2.1))(react@19.2.1)
      '@radix-ui/react-use-callback-ref': 1.1.1(@types/react@18.3.23)(react@19.2.1)
=======
  '@radix-ui/react-focus-scope@1.1.7(@types/react-dom@19.2.3(@types/react@19.2.7))(@types/react@19.2.7)(react-dom@19.2.1(react@19.2.1))(react@19.2.1)':
    dependencies:
      '@radix-ui/react-compose-refs': 1.1.2(@types/react@19.2.7)(react@19.2.1)
      '@radix-ui/react-primitive': 2.1.3(@types/react-dom@19.2.3(@types/react@19.2.7))(@types/react@19.2.7)(react-dom@19.2.1(react@19.2.1))(react@19.2.1)
      '@radix-ui/react-use-callback-ref': 1.1.1(@types/react@19.2.7)(react@19.2.1)
>>>>>>> 753f13ed
      react: 19.2.1
      react-dom: 19.2.1(react@19.2.1)
    optionalDependencies:
      '@types/react': 19.2.7
      '@types/react-dom': 19.2.3(@types/react@19.2.7)

  '@radix-ui/react-icons@1.3.2(react@19.2.1)':
    dependencies:
      react: 19.2.1

<<<<<<< HEAD
  '@radix-ui/react-id@1.1.1(@types/react@18.3.23)(react@19.2.1)':
    dependencies:
      '@radix-ui/react-use-layout-effect': 1.1.1(@types/react@18.3.23)(react@19.2.1)
=======
  '@radix-ui/react-id@1.1.1(@types/react@19.2.7)(react@19.2.1)':
    dependencies:
      '@radix-ui/react-use-layout-effect': 1.1.1(@types/react@19.2.7)(react@19.2.1)
>>>>>>> 753f13ed
      react: 19.2.1
    optionalDependencies:
      '@types/react': 19.2.7

<<<<<<< HEAD
  '@radix-ui/react-navigation-menu@1.2.13(@types/react-dom@18.3.7(@types/react@18.3.23))(@types/react@18.3.23)(react-dom@19.2.1(react@19.2.1))(react@19.2.1)':
    dependencies:
      '@radix-ui/primitive': 1.1.2
      '@radix-ui/react-collection': 1.1.7(@types/react-dom@18.3.7(@types/react@18.3.23))(@types/react@18.3.23)(react-dom@19.2.1(react@19.2.1))(react@19.2.1)
      '@radix-ui/react-compose-refs': 1.1.2(@types/react@18.3.23)(react@19.2.1)
      '@radix-ui/react-context': 1.1.2(@types/react@18.3.23)(react@19.2.1)
      '@radix-ui/react-direction': 1.1.1(@types/react@18.3.23)(react@19.2.1)
      '@radix-ui/react-dismissable-layer': 1.1.10(@types/react-dom@18.3.7(@types/react@18.3.23))(@types/react@18.3.23)(react-dom@19.2.1(react@19.2.1))(react@19.2.1)
      '@radix-ui/react-id': 1.1.1(@types/react@18.3.23)(react@19.2.1)
      '@radix-ui/react-presence': 1.1.4(@types/react-dom@18.3.7(@types/react@18.3.23))(@types/react@18.3.23)(react-dom@19.2.1(react@19.2.1))(react@19.2.1)
      '@radix-ui/react-primitive': 2.1.3(@types/react-dom@18.3.7(@types/react@18.3.23))(@types/react@18.3.23)(react-dom@19.2.1(react@19.2.1))(react@19.2.1)
      '@radix-ui/react-use-callback-ref': 1.1.1(@types/react@18.3.23)(react@19.2.1)
      '@radix-ui/react-use-controllable-state': 1.2.2(@types/react@18.3.23)(react@19.2.1)
      '@radix-ui/react-use-layout-effect': 1.1.1(@types/react@18.3.23)(react@19.2.1)
      '@radix-ui/react-use-previous': 1.1.1(@types/react@18.3.23)(react@19.2.1)
      '@radix-ui/react-visually-hidden': 1.2.3(@types/react-dom@18.3.7(@types/react@18.3.23))(@types/react@18.3.23)(react-dom@19.2.1(react@19.2.1))(react@19.2.1)
=======
  '@radix-ui/react-navigation-menu@1.2.13(@types/react-dom@19.2.3(@types/react@19.2.7))(@types/react@19.2.7)(react-dom@19.2.1(react@19.2.1))(react@19.2.1)':
    dependencies:
      '@radix-ui/primitive': 1.1.2
      '@radix-ui/react-collection': 1.1.7(@types/react-dom@19.2.3(@types/react@19.2.7))(@types/react@19.2.7)(react-dom@19.2.1(react@19.2.1))(react@19.2.1)
      '@radix-ui/react-compose-refs': 1.1.2(@types/react@19.2.7)(react@19.2.1)
      '@radix-ui/react-context': 1.1.2(@types/react@19.2.7)(react@19.2.1)
      '@radix-ui/react-direction': 1.1.1(@types/react@19.2.7)(react@19.2.1)
      '@radix-ui/react-dismissable-layer': 1.1.10(@types/react-dom@19.2.3(@types/react@19.2.7))(@types/react@19.2.7)(react-dom@19.2.1(react@19.2.1))(react@19.2.1)
      '@radix-ui/react-id': 1.1.1(@types/react@19.2.7)(react@19.2.1)
      '@radix-ui/react-presence': 1.1.4(@types/react-dom@19.2.3(@types/react@19.2.7))(@types/react@19.2.7)(react-dom@19.2.1(react@19.2.1))(react@19.2.1)
      '@radix-ui/react-primitive': 2.1.3(@types/react-dom@19.2.3(@types/react@19.2.7))(@types/react@19.2.7)(react-dom@19.2.1(react@19.2.1))(react@19.2.1)
      '@radix-ui/react-use-callback-ref': 1.1.1(@types/react@19.2.7)(react@19.2.1)
      '@radix-ui/react-use-controllable-state': 1.2.2(@types/react@19.2.7)(react@19.2.1)
      '@radix-ui/react-use-layout-effect': 1.1.1(@types/react@19.2.7)(react@19.2.1)
      '@radix-ui/react-use-previous': 1.1.1(@types/react@19.2.7)(react@19.2.1)
      '@radix-ui/react-visually-hidden': 1.2.3(@types/react-dom@19.2.3(@types/react@19.2.7))(@types/react@19.2.7)(react-dom@19.2.1(react@19.2.1))(react@19.2.1)
>>>>>>> 753f13ed
      react: 19.2.1
      react-dom: 19.2.1(react@19.2.1)
    optionalDependencies:
      '@types/react': 19.2.7
      '@types/react-dom': 19.2.3(@types/react@19.2.7)

<<<<<<< HEAD
  '@radix-ui/react-popover@1.1.14(@types/react-dom@18.3.7(@types/react@18.3.23))(@types/react@18.3.23)(react-dom@19.2.1(react@19.2.1))(react@19.2.1)':
    dependencies:
      '@radix-ui/primitive': 1.1.2
      '@radix-ui/react-compose-refs': 1.1.2(@types/react@18.3.23)(react@19.2.1)
      '@radix-ui/react-context': 1.1.2(@types/react@18.3.23)(react@19.2.1)
      '@radix-ui/react-dismissable-layer': 1.1.10(@types/react-dom@18.3.7(@types/react@18.3.23))(@types/react@18.3.23)(react-dom@19.2.1(react@19.2.1))(react@19.2.1)
      '@radix-ui/react-focus-guards': 1.1.2(@types/react@18.3.23)(react@19.2.1)
      '@radix-ui/react-focus-scope': 1.1.7(@types/react-dom@18.3.7(@types/react@18.3.23))(@types/react@18.3.23)(react-dom@19.2.1(react@19.2.1))(react@19.2.1)
      '@radix-ui/react-id': 1.1.1(@types/react@18.3.23)(react@19.2.1)
      '@radix-ui/react-popper': 1.2.7(@types/react-dom@18.3.7(@types/react@18.3.23))(@types/react@18.3.23)(react-dom@19.2.1(react@19.2.1))(react@19.2.1)
      '@radix-ui/react-portal': 1.1.9(@types/react-dom@18.3.7(@types/react@18.3.23))(@types/react@18.3.23)(react-dom@19.2.1(react@19.2.1))(react@19.2.1)
      '@radix-ui/react-presence': 1.1.4(@types/react-dom@18.3.7(@types/react@18.3.23))(@types/react@18.3.23)(react-dom@19.2.1(react@19.2.1))(react@19.2.1)
      '@radix-ui/react-primitive': 2.1.3(@types/react-dom@18.3.7(@types/react@18.3.23))(@types/react@18.3.23)(react-dom@19.2.1(react@19.2.1))(react@19.2.1)
      '@radix-ui/react-slot': 1.2.3(@types/react@18.3.23)(react@19.2.1)
      '@radix-ui/react-use-controllable-state': 1.2.2(@types/react@18.3.23)(react@19.2.1)
      aria-hidden: 1.2.6
      react: 19.2.1
      react-dom: 19.2.1(react@19.2.1)
      react-remove-scroll: 2.7.1(@types/react@18.3.23)(react@19.2.1)
    optionalDependencies:
      '@types/react': 18.3.23
      '@types/react-dom': 18.3.7(@types/react@18.3.23)

  '@radix-ui/react-popper@1.2.7(@types/react-dom@18.3.7(@types/react@18.3.23))(@types/react@18.3.23)(react-dom@19.2.1(react@19.2.1))(react@19.2.1)':
    dependencies:
      '@floating-ui/react-dom': 2.1.3(react-dom@19.2.1(react@19.2.1))(react@19.2.1)
      '@radix-ui/react-arrow': 1.1.7(@types/react-dom@18.3.7(@types/react@18.3.23))(@types/react@18.3.23)(react-dom@19.2.1(react@19.2.1))(react@19.2.1)
      '@radix-ui/react-compose-refs': 1.1.2(@types/react@18.3.23)(react@19.2.1)
      '@radix-ui/react-context': 1.1.2(@types/react@18.3.23)(react@19.2.1)
      '@radix-ui/react-primitive': 2.1.3(@types/react-dom@18.3.7(@types/react@18.3.23))(@types/react@18.3.23)(react-dom@19.2.1(react@19.2.1))(react@19.2.1)
      '@radix-ui/react-use-callback-ref': 1.1.1(@types/react@18.3.23)(react@19.2.1)
      '@radix-ui/react-use-layout-effect': 1.1.1(@types/react@18.3.23)(react@19.2.1)
      '@radix-ui/react-use-rect': 1.1.1(@types/react@18.3.23)(react@19.2.1)
      '@radix-ui/react-use-size': 1.1.1(@types/react@18.3.23)(react@19.2.1)
=======
  '@radix-ui/react-popover@1.1.14(@types/react-dom@19.2.3(@types/react@19.2.7))(@types/react@19.2.7)(react-dom@19.2.1(react@19.2.1))(react@19.2.1)':
    dependencies:
      '@radix-ui/primitive': 1.1.2
      '@radix-ui/react-compose-refs': 1.1.2(@types/react@19.2.7)(react@19.2.1)
      '@radix-ui/react-context': 1.1.2(@types/react@19.2.7)(react@19.2.1)
      '@radix-ui/react-dismissable-layer': 1.1.10(@types/react-dom@19.2.3(@types/react@19.2.7))(@types/react@19.2.7)(react-dom@19.2.1(react@19.2.1))(react@19.2.1)
      '@radix-ui/react-focus-guards': 1.1.2(@types/react@19.2.7)(react@19.2.1)
      '@radix-ui/react-focus-scope': 1.1.7(@types/react-dom@19.2.3(@types/react@19.2.7))(@types/react@19.2.7)(react-dom@19.2.1(react@19.2.1))(react@19.2.1)
      '@radix-ui/react-id': 1.1.1(@types/react@19.2.7)(react@19.2.1)
      '@radix-ui/react-popper': 1.2.7(@types/react-dom@19.2.3(@types/react@19.2.7))(@types/react@19.2.7)(react-dom@19.2.1(react@19.2.1))(react@19.2.1)
      '@radix-ui/react-portal': 1.1.9(@types/react-dom@19.2.3(@types/react@19.2.7))(@types/react@19.2.7)(react-dom@19.2.1(react@19.2.1))(react@19.2.1)
      '@radix-ui/react-presence': 1.1.4(@types/react-dom@19.2.3(@types/react@19.2.7))(@types/react@19.2.7)(react-dom@19.2.1(react@19.2.1))(react@19.2.1)
      '@radix-ui/react-primitive': 2.1.3(@types/react-dom@19.2.3(@types/react@19.2.7))(@types/react@19.2.7)(react-dom@19.2.1(react@19.2.1))(react@19.2.1)
      '@radix-ui/react-slot': 1.2.3(@types/react@19.2.7)(react@19.2.1)
      '@radix-ui/react-use-controllable-state': 1.2.2(@types/react@19.2.7)(react@19.2.1)
      aria-hidden: 1.2.6
      react: 19.2.1
      react-dom: 19.2.1(react@19.2.1)
      react-remove-scroll: 2.7.1(@types/react@19.2.7)(react@19.2.1)
    optionalDependencies:
      '@types/react': 19.2.7
      '@types/react-dom': 19.2.3(@types/react@19.2.7)

  '@radix-ui/react-popper@1.2.7(@types/react-dom@19.2.3(@types/react@19.2.7))(@types/react@19.2.7)(react-dom@19.2.1(react@19.2.1))(react@19.2.1)':
    dependencies:
      '@floating-ui/react-dom': 2.1.3(react-dom@19.2.1(react@19.2.1))(react@19.2.1)
      '@radix-ui/react-arrow': 1.1.7(@types/react-dom@19.2.3(@types/react@19.2.7))(@types/react@19.2.7)(react-dom@19.2.1(react@19.2.1))(react@19.2.1)
      '@radix-ui/react-compose-refs': 1.1.2(@types/react@19.2.7)(react@19.2.1)
      '@radix-ui/react-context': 1.1.2(@types/react@19.2.7)(react@19.2.1)
      '@radix-ui/react-primitive': 2.1.3(@types/react-dom@19.2.3(@types/react@19.2.7))(@types/react@19.2.7)(react-dom@19.2.1(react@19.2.1))(react@19.2.1)
      '@radix-ui/react-use-callback-ref': 1.1.1(@types/react@19.2.7)(react@19.2.1)
      '@radix-ui/react-use-layout-effect': 1.1.1(@types/react@19.2.7)(react@19.2.1)
      '@radix-ui/react-use-rect': 1.1.1(@types/react@19.2.7)(react@19.2.1)
      '@radix-ui/react-use-size': 1.1.1(@types/react@19.2.7)(react@19.2.1)
>>>>>>> 753f13ed
      '@radix-ui/rect': 1.1.1
      react: 19.2.1
      react-dom: 19.2.1(react@19.2.1)
    optionalDependencies:
      '@types/react': 19.2.7
      '@types/react-dom': 19.2.3(@types/react@19.2.7)

<<<<<<< HEAD
  '@radix-ui/react-portal@1.1.9(@types/react-dom@18.3.7(@types/react@18.3.23))(@types/react@18.3.23)(react-dom@19.2.1(react@19.2.1))(react@19.2.1)':
    dependencies:
      '@radix-ui/react-primitive': 2.1.3(@types/react-dom@18.3.7(@types/react@18.3.23))(@types/react@18.3.23)(react-dom@19.2.1(react@19.2.1))(react@19.2.1)
      '@radix-ui/react-use-layout-effect': 1.1.1(@types/react@18.3.23)(react@19.2.1)
=======
  '@radix-ui/react-portal@1.1.9(@types/react-dom@19.2.3(@types/react@19.2.7))(@types/react@19.2.7)(react-dom@19.2.1(react@19.2.1))(react@19.2.1)':
    dependencies:
      '@radix-ui/react-primitive': 2.1.3(@types/react-dom@19.2.3(@types/react@19.2.7))(@types/react@19.2.7)(react-dom@19.2.1(react@19.2.1))(react@19.2.1)
      '@radix-ui/react-use-layout-effect': 1.1.1(@types/react@19.2.7)(react@19.2.1)
>>>>>>> 753f13ed
      react: 19.2.1
      react-dom: 19.2.1(react@19.2.1)
    optionalDependencies:
      '@types/react': 19.2.7
      '@types/react-dom': 19.2.3(@types/react@19.2.7)

<<<<<<< HEAD
  '@radix-ui/react-presence@1.1.4(@types/react-dom@18.3.7(@types/react@18.3.23))(@types/react@18.3.23)(react-dom@19.2.1(react@19.2.1))(react@19.2.1)':
    dependencies:
      '@radix-ui/react-compose-refs': 1.1.2(@types/react@18.3.23)(react@19.2.1)
      '@radix-ui/react-use-layout-effect': 1.1.1(@types/react@18.3.23)(react@19.2.1)
=======
  '@radix-ui/react-presence@1.1.4(@types/react-dom@19.2.3(@types/react@19.2.7))(@types/react@19.2.7)(react-dom@19.2.1(react@19.2.1))(react@19.2.1)':
    dependencies:
      '@radix-ui/react-compose-refs': 1.1.2(@types/react@19.2.7)(react@19.2.1)
      '@radix-ui/react-use-layout-effect': 1.1.1(@types/react@19.2.7)(react@19.2.1)
>>>>>>> 753f13ed
      react: 19.2.1
      react-dom: 19.2.1(react@19.2.1)
    optionalDependencies:
      '@types/react': 19.2.7
      '@types/react-dom': 19.2.3(@types/react@19.2.7)

<<<<<<< HEAD
  '@radix-ui/react-primitive@2.1.3(@types/react-dom@18.3.7(@types/react@18.3.23))(@types/react@18.3.23)(react-dom@19.2.1(react@19.2.1))(react@19.2.1)':
    dependencies:
      '@radix-ui/react-slot': 1.2.3(@types/react@18.3.23)(react@19.2.1)
=======
  '@radix-ui/react-primitive@2.1.3(@types/react-dom@19.2.3(@types/react@19.2.7))(@types/react@19.2.7)(react-dom@19.2.1(react@19.2.1))(react@19.2.1)':
    dependencies:
      '@radix-ui/react-slot': 1.2.3(@types/react@19.2.7)(react@19.2.1)
>>>>>>> 753f13ed
      react: 19.2.1
      react-dom: 19.2.1(react@19.2.1)
    optionalDependencies:
      '@types/react': 19.2.7
      '@types/react-dom': 19.2.3(@types/react@19.2.7)

<<<<<<< HEAD
  '@radix-ui/react-roving-focus@1.1.10(@types/react-dom@18.3.7(@types/react@18.3.23))(@types/react@18.3.23)(react-dom@19.2.1(react@19.2.1))(react@19.2.1)':
    dependencies:
      '@radix-ui/primitive': 1.1.2
      '@radix-ui/react-collection': 1.1.7(@types/react-dom@18.3.7(@types/react@18.3.23))(@types/react@18.3.23)(react-dom@19.2.1(react@19.2.1))(react@19.2.1)
      '@radix-ui/react-compose-refs': 1.1.2(@types/react@18.3.23)(react@19.2.1)
      '@radix-ui/react-context': 1.1.2(@types/react@18.3.23)(react@19.2.1)
      '@radix-ui/react-direction': 1.1.1(@types/react@18.3.23)(react@19.2.1)
      '@radix-ui/react-id': 1.1.1(@types/react@18.3.23)(react@19.2.1)
      '@radix-ui/react-primitive': 2.1.3(@types/react-dom@18.3.7(@types/react@18.3.23))(@types/react@18.3.23)(react-dom@19.2.1(react@19.2.1))(react@19.2.1)
      '@radix-ui/react-use-callback-ref': 1.1.1(@types/react@18.3.23)(react@19.2.1)
      '@radix-ui/react-use-controllable-state': 1.2.2(@types/react@18.3.23)(react@19.2.1)
=======
  '@radix-ui/react-roving-focus@1.1.10(@types/react-dom@19.2.3(@types/react@19.2.7))(@types/react@19.2.7)(react-dom@19.2.1(react@19.2.1))(react@19.2.1)':
    dependencies:
      '@radix-ui/primitive': 1.1.2
      '@radix-ui/react-collection': 1.1.7(@types/react-dom@19.2.3(@types/react@19.2.7))(@types/react@19.2.7)(react-dom@19.2.1(react@19.2.1))(react@19.2.1)
      '@radix-ui/react-compose-refs': 1.1.2(@types/react@19.2.7)(react@19.2.1)
      '@radix-ui/react-context': 1.1.2(@types/react@19.2.7)(react@19.2.1)
      '@radix-ui/react-direction': 1.1.1(@types/react@19.2.7)(react@19.2.1)
      '@radix-ui/react-id': 1.1.1(@types/react@19.2.7)(react@19.2.1)
      '@radix-ui/react-primitive': 2.1.3(@types/react-dom@19.2.3(@types/react@19.2.7))(@types/react@19.2.7)(react-dom@19.2.1(react@19.2.1))(react@19.2.1)
      '@radix-ui/react-use-callback-ref': 1.1.1(@types/react@19.2.7)(react@19.2.1)
      '@radix-ui/react-use-controllable-state': 1.2.2(@types/react@19.2.7)(react@19.2.1)
>>>>>>> 753f13ed
      react: 19.2.1
      react-dom: 19.2.1(react@19.2.1)
    optionalDependencies:
      '@types/react': 19.2.7
      '@types/react-dom': 19.2.3(@types/react@19.2.7)

<<<<<<< HEAD
  '@radix-ui/react-scroll-area@1.2.9(@types/react-dom@18.3.7(@types/react@18.3.23))(@types/react@18.3.23)(react-dom@19.2.1(react@19.2.1))(react@19.2.1)':
    dependencies:
      '@radix-ui/number': 1.1.1
      '@radix-ui/primitive': 1.1.2
      '@radix-ui/react-compose-refs': 1.1.2(@types/react@18.3.23)(react@19.2.1)
      '@radix-ui/react-context': 1.1.2(@types/react@18.3.23)(react@19.2.1)
      '@radix-ui/react-direction': 1.1.1(@types/react@18.3.23)(react@19.2.1)
      '@radix-ui/react-presence': 1.1.4(@types/react-dom@18.3.7(@types/react@18.3.23))(@types/react@18.3.23)(react-dom@19.2.1(react@19.2.1))(react@19.2.1)
      '@radix-ui/react-primitive': 2.1.3(@types/react-dom@18.3.7(@types/react@18.3.23))(@types/react@18.3.23)(react-dom@19.2.1(react@19.2.1))(react@19.2.1)
      '@radix-ui/react-use-callback-ref': 1.1.1(@types/react@18.3.23)(react@19.2.1)
      '@radix-ui/react-use-layout-effect': 1.1.1(@types/react@18.3.23)(react@19.2.1)
=======
  '@radix-ui/react-scroll-area@1.2.9(@types/react-dom@19.2.3(@types/react@19.2.7))(@types/react@19.2.7)(react-dom@19.2.1(react@19.2.1))(react@19.2.1)':
    dependencies:
      '@radix-ui/number': 1.1.1
      '@radix-ui/primitive': 1.1.2
      '@radix-ui/react-compose-refs': 1.1.2(@types/react@19.2.7)(react@19.2.1)
      '@radix-ui/react-context': 1.1.2(@types/react@19.2.7)(react@19.2.1)
      '@radix-ui/react-direction': 1.1.1(@types/react@19.2.7)(react@19.2.1)
      '@radix-ui/react-presence': 1.1.4(@types/react-dom@19.2.3(@types/react@19.2.7))(@types/react@19.2.7)(react-dom@19.2.1(react@19.2.1))(react@19.2.1)
      '@radix-ui/react-primitive': 2.1.3(@types/react-dom@19.2.3(@types/react@19.2.7))(@types/react@19.2.7)(react-dom@19.2.1(react@19.2.1))(react@19.2.1)
      '@radix-ui/react-use-callback-ref': 1.1.1(@types/react@19.2.7)(react@19.2.1)
      '@radix-ui/react-use-layout-effect': 1.1.1(@types/react@19.2.7)(react@19.2.1)
>>>>>>> 753f13ed
      react: 19.2.1
      react-dom: 19.2.1(react@19.2.1)
    optionalDependencies:
      '@types/react': 19.2.7
      '@types/react-dom': 19.2.3(@types/react@19.2.7)

<<<<<<< HEAD
  '@radix-ui/react-select@2.2.5(@types/react-dom@18.3.7(@types/react@18.3.23))(@types/react@18.3.23)(react-dom@19.2.1(react@19.2.1))(react@19.2.1)':
    dependencies:
      '@radix-ui/number': 1.1.1
      '@radix-ui/primitive': 1.1.2
      '@radix-ui/react-collection': 1.1.7(@types/react-dom@18.3.7(@types/react@18.3.23))(@types/react@18.3.23)(react-dom@19.2.1(react@19.2.1))(react@19.2.1)
      '@radix-ui/react-compose-refs': 1.1.2(@types/react@18.3.23)(react@19.2.1)
      '@radix-ui/react-context': 1.1.2(@types/react@18.3.23)(react@19.2.1)
      '@radix-ui/react-direction': 1.1.1(@types/react@18.3.23)(react@19.2.1)
      '@radix-ui/react-dismissable-layer': 1.1.10(@types/react-dom@18.3.7(@types/react@18.3.23))(@types/react@18.3.23)(react-dom@19.2.1(react@19.2.1))(react@19.2.1)
      '@radix-ui/react-focus-guards': 1.1.2(@types/react@18.3.23)(react@19.2.1)
      '@radix-ui/react-focus-scope': 1.1.7(@types/react-dom@18.3.7(@types/react@18.3.23))(@types/react@18.3.23)(react-dom@19.2.1(react@19.2.1))(react@19.2.1)
      '@radix-ui/react-id': 1.1.1(@types/react@18.3.23)(react@19.2.1)
      '@radix-ui/react-popper': 1.2.7(@types/react-dom@18.3.7(@types/react@18.3.23))(@types/react@18.3.23)(react-dom@19.2.1(react@19.2.1))(react@19.2.1)
      '@radix-ui/react-portal': 1.1.9(@types/react-dom@18.3.7(@types/react@18.3.23))(@types/react@18.3.23)(react-dom@19.2.1(react@19.2.1))(react@19.2.1)
      '@radix-ui/react-primitive': 2.1.3(@types/react-dom@18.3.7(@types/react@18.3.23))(@types/react@18.3.23)(react-dom@19.2.1(react@19.2.1))(react@19.2.1)
      '@radix-ui/react-slot': 1.2.3(@types/react@18.3.23)(react@19.2.1)
      '@radix-ui/react-use-callback-ref': 1.1.1(@types/react@18.3.23)(react@19.2.1)
      '@radix-ui/react-use-controllable-state': 1.2.2(@types/react@18.3.23)(react@19.2.1)
      '@radix-ui/react-use-layout-effect': 1.1.1(@types/react@18.3.23)(react@19.2.1)
      '@radix-ui/react-use-previous': 1.1.1(@types/react@18.3.23)(react@19.2.1)
      '@radix-ui/react-visually-hidden': 1.2.3(@types/react-dom@18.3.7(@types/react@18.3.23))(@types/react@18.3.23)(react-dom@19.2.1(react@19.2.1))(react@19.2.1)
      aria-hidden: 1.2.6
      react: 19.2.1
      react-dom: 19.2.1(react@19.2.1)
      react-remove-scroll: 2.7.1(@types/react@18.3.23)(react@19.2.1)
=======
  '@radix-ui/react-select@2.2.5(@types/react-dom@19.2.3(@types/react@19.2.7))(@types/react@19.2.7)(react-dom@19.2.1(react@19.2.1))(react@19.2.1)':
    dependencies:
      '@radix-ui/number': 1.1.1
      '@radix-ui/primitive': 1.1.2
      '@radix-ui/react-collection': 1.1.7(@types/react-dom@19.2.3(@types/react@19.2.7))(@types/react@19.2.7)(react-dom@19.2.1(react@19.2.1))(react@19.2.1)
      '@radix-ui/react-compose-refs': 1.1.2(@types/react@19.2.7)(react@19.2.1)
      '@radix-ui/react-context': 1.1.2(@types/react@19.2.7)(react@19.2.1)
      '@radix-ui/react-direction': 1.1.1(@types/react@19.2.7)(react@19.2.1)
      '@radix-ui/react-dismissable-layer': 1.1.10(@types/react-dom@19.2.3(@types/react@19.2.7))(@types/react@19.2.7)(react-dom@19.2.1(react@19.2.1))(react@19.2.1)
      '@radix-ui/react-focus-guards': 1.1.2(@types/react@19.2.7)(react@19.2.1)
      '@radix-ui/react-focus-scope': 1.1.7(@types/react-dom@19.2.3(@types/react@19.2.7))(@types/react@19.2.7)(react-dom@19.2.1(react@19.2.1))(react@19.2.1)
      '@radix-ui/react-id': 1.1.1(@types/react@19.2.7)(react@19.2.1)
      '@radix-ui/react-popper': 1.2.7(@types/react-dom@19.2.3(@types/react@19.2.7))(@types/react@19.2.7)(react-dom@19.2.1(react@19.2.1))(react@19.2.1)
      '@radix-ui/react-portal': 1.1.9(@types/react-dom@19.2.3(@types/react@19.2.7))(@types/react@19.2.7)(react-dom@19.2.1(react@19.2.1))(react@19.2.1)
      '@radix-ui/react-primitive': 2.1.3(@types/react-dom@19.2.3(@types/react@19.2.7))(@types/react@19.2.7)(react-dom@19.2.1(react@19.2.1))(react@19.2.1)
      '@radix-ui/react-slot': 1.2.3(@types/react@19.2.7)(react@19.2.1)
      '@radix-ui/react-use-callback-ref': 1.1.1(@types/react@19.2.7)(react@19.2.1)
      '@radix-ui/react-use-controllable-state': 1.2.2(@types/react@19.2.7)(react@19.2.1)
      '@radix-ui/react-use-layout-effect': 1.1.1(@types/react@19.2.7)(react@19.2.1)
      '@radix-ui/react-use-previous': 1.1.1(@types/react@19.2.7)(react@19.2.1)
      '@radix-ui/react-visually-hidden': 1.2.3(@types/react-dom@19.2.3(@types/react@19.2.7))(@types/react@19.2.7)(react-dom@19.2.1(react@19.2.1))(react@19.2.1)
      aria-hidden: 1.2.6
      react: 19.2.1
      react-dom: 19.2.1(react@19.2.1)
      react-remove-scroll: 2.7.1(@types/react@19.2.7)(react@19.2.1)
>>>>>>> 753f13ed
    optionalDependencies:
      '@types/react': 19.2.7
      '@types/react-dom': 19.2.3(@types/react@19.2.7)

<<<<<<< HEAD
  '@radix-ui/react-slot@1.2.3(@types/react@18.3.23)(react@19.2.1)':
    dependencies:
      '@radix-ui/react-compose-refs': 1.1.2(@types/react@18.3.23)(react@19.2.1)
=======
  '@radix-ui/react-slot@1.2.3(@types/react@19.2.7)(react@19.2.1)':
    dependencies:
      '@radix-ui/react-compose-refs': 1.1.2(@types/react@19.2.7)(react@19.2.1)
>>>>>>> 753f13ed
      react: 19.2.1
    optionalDependencies:
      '@types/react': 19.2.7

<<<<<<< HEAD
  '@radix-ui/react-tabs@1.1.12(@types/react-dom@18.3.7(@types/react@18.3.23))(@types/react@18.3.23)(react-dom@19.2.1(react@19.2.1))(react@19.2.1)':
    dependencies:
      '@radix-ui/primitive': 1.1.2
      '@radix-ui/react-context': 1.1.2(@types/react@18.3.23)(react@19.2.1)
      '@radix-ui/react-direction': 1.1.1(@types/react@18.3.23)(react@19.2.1)
      '@radix-ui/react-id': 1.1.1(@types/react@18.3.23)(react@19.2.1)
      '@radix-ui/react-presence': 1.1.4(@types/react-dom@18.3.7(@types/react@18.3.23))(@types/react@18.3.23)(react-dom@19.2.1(react@19.2.1))(react@19.2.1)
      '@radix-ui/react-primitive': 2.1.3(@types/react-dom@18.3.7(@types/react@18.3.23))(@types/react@18.3.23)(react-dom@19.2.1(react@19.2.1))(react@19.2.1)
      '@radix-ui/react-roving-focus': 1.1.10(@types/react-dom@18.3.7(@types/react@18.3.23))(@types/react@18.3.23)(react-dom@19.2.1(react@19.2.1))(react@19.2.1)
      '@radix-ui/react-use-controllable-state': 1.2.2(@types/react@18.3.23)(react@19.2.1)
=======
  '@radix-ui/react-tabs@1.1.12(@types/react-dom@19.2.3(@types/react@19.2.7))(@types/react@19.2.7)(react-dom@19.2.1(react@19.2.1))(react@19.2.1)':
    dependencies:
      '@radix-ui/primitive': 1.1.2
      '@radix-ui/react-context': 1.1.2(@types/react@19.2.7)(react@19.2.1)
      '@radix-ui/react-direction': 1.1.1(@types/react@19.2.7)(react@19.2.1)
      '@radix-ui/react-id': 1.1.1(@types/react@19.2.7)(react@19.2.1)
      '@radix-ui/react-presence': 1.1.4(@types/react-dom@19.2.3(@types/react@19.2.7))(@types/react@19.2.7)(react-dom@19.2.1(react@19.2.1))(react@19.2.1)
      '@radix-ui/react-primitive': 2.1.3(@types/react-dom@19.2.3(@types/react@19.2.7))(@types/react@19.2.7)(react-dom@19.2.1(react@19.2.1))(react@19.2.1)
      '@radix-ui/react-roving-focus': 1.1.10(@types/react-dom@19.2.3(@types/react@19.2.7))(@types/react@19.2.7)(react-dom@19.2.1(react@19.2.1))(react@19.2.1)
      '@radix-ui/react-use-controllable-state': 1.2.2(@types/react@19.2.7)(react@19.2.1)
>>>>>>> 753f13ed
      react: 19.2.1
      react-dom: 19.2.1(react@19.2.1)
    optionalDependencies:
      '@types/react': 19.2.7
      '@types/react-dom': 19.2.3(@types/react@19.2.7)

<<<<<<< HEAD
  '@radix-ui/react-use-callback-ref@1.1.1(@types/react@18.3.23)(react@19.2.1)':
=======
  '@radix-ui/react-use-callback-ref@1.1.1(@types/react@19.2.7)(react@19.2.1)':
>>>>>>> 753f13ed
    dependencies:
      react: 19.2.1
    optionalDependencies:
      '@types/react': 19.2.7

<<<<<<< HEAD
  '@radix-ui/react-use-controllable-state@1.2.2(@types/react@18.3.23)(react@19.2.1)':
    dependencies:
      '@radix-ui/react-use-effect-event': 0.0.2(@types/react@18.3.23)(react@19.2.1)
      '@radix-ui/react-use-layout-effect': 1.1.1(@types/react@18.3.23)(react@19.2.1)
=======
  '@radix-ui/react-use-controllable-state@1.2.2(@types/react@19.2.7)(react@19.2.1)':
    dependencies:
      '@radix-ui/react-use-effect-event': 0.0.2(@types/react@19.2.7)(react@19.2.1)
      '@radix-ui/react-use-layout-effect': 1.1.1(@types/react@19.2.7)(react@19.2.1)
>>>>>>> 753f13ed
      react: 19.2.1
    optionalDependencies:
      '@types/react': 19.2.7

<<<<<<< HEAD
  '@radix-ui/react-use-effect-event@0.0.2(@types/react@18.3.23)(react@19.2.1)':
    dependencies:
      '@radix-ui/react-use-layout-effect': 1.1.1(@types/react@18.3.23)(react@19.2.1)
=======
  '@radix-ui/react-use-effect-event@0.0.2(@types/react@19.2.7)(react@19.2.1)':
    dependencies:
      '@radix-ui/react-use-layout-effect': 1.1.1(@types/react@19.2.7)(react@19.2.1)
>>>>>>> 753f13ed
      react: 19.2.1
    optionalDependencies:
      '@types/react': 19.2.7

<<<<<<< HEAD
  '@radix-ui/react-use-escape-keydown@1.1.1(@types/react@18.3.23)(react@19.2.1)':
    dependencies:
      '@radix-ui/react-use-callback-ref': 1.1.1(@types/react@18.3.23)(react@19.2.1)
=======
  '@radix-ui/react-use-escape-keydown@1.1.1(@types/react@19.2.7)(react@19.2.1)':
    dependencies:
      '@radix-ui/react-use-callback-ref': 1.1.1(@types/react@19.2.7)(react@19.2.1)
>>>>>>> 753f13ed
      react: 19.2.1
    optionalDependencies:
      '@types/react': 19.2.7

<<<<<<< HEAD
  '@radix-ui/react-use-layout-effect@1.1.1(@types/react@18.3.23)(react@19.2.1)':
=======
  '@radix-ui/react-use-layout-effect@1.1.1(@types/react@19.2.7)(react@19.2.1)':
>>>>>>> 753f13ed
    dependencies:
      react: 19.2.1
    optionalDependencies:
      '@types/react': 19.2.7

<<<<<<< HEAD
  '@radix-ui/react-use-previous@1.1.1(@types/react@18.3.23)(react@19.2.1)':
=======
  '@radix-ui/react-use-previous@1.1.1(@types/react@19.2.7)(react@19.2.1)':
>>>>>>> 753f13ed
    dependencies:
      react: 19.2.1
    optionalDependencies:
      '@types/react': 19.2.7

<<<<<<< HEAD
  '@radix-ui/react-use-rect@1.1.1(@types/react@18.3.23)(react@19.2.1)':
=======
  '@radix-ui/react-use-rect@1.1.1(@types/react@19.2.7)(react@19.2.1)':
>>>>>>> 753f13ed
    dependencies:
      '@radix-ui/rect': 1.1.1
      react: 19.2.1
    optionalDependencies:
      '@types/react': 19.2.7

<<<<<<< HEAD
  '@radix-ui/react-use-size@1.1.1(@types/react@18.3.23)(react@19.2.1)':
    dependencies:
      '@radix-ui/react-use-layout-effect': 1.1.1(@types/react@18.3.23)(react@19.2.1)
=======
  '@radix-ui/react-use-size@1.1.1(@types/react@19.2.7)(react@19.2.1)':
    dependencies:
      '@radix-ui/react-use-layout-effect': 1.1.1(@types/react@19.2.7)(react@19.2.1)
>>>>>>> 753f13ed
      react: 19.2.1
    optionalDependencies:
      '@types/react': 19.2.7

<<<<<<< HEAD
  '@radix-ui/react-visually-hidden@1.2.3(@types/react-dom@18.3.7(@types/react@18.3.23))(@types/react@18.3.23)(react-dom@19.2.1(react@19.2.1))(react@19.2.1)':
    dependencies:
      '@radix-ui/react-primitive': 2.1.3(@types/react-dom@18.3.7(@types/react@18.3.23))(@types/react@18.3.23)(react-dom@19.2.1(react@19.2.1))(react@19.2.1)
=======
  '@radix-ui/react-visually-hidden@1.2.3(@types/react-dom@19.2.3(@types/react@19.2.7))(@types/react@19.2.7)(react-dom@19.2.1(react@19.2.1))(react@19.2.1)':
    dependencies:
      '@radix-ui/react-primitive': 2.1.3(@types/react-dom@19.2.3(@types/react@19.2.7))(@types/react@19.2.7)(react-dom@19.2.1(react@19.2.1))(react@19.2.1)
>>>>>>> 753f13ed
      react: 19.2.1
      react-dom: 19.2.1(react@19.2.1)
    optionalDependencies:
      '@types/react': 19.2.7
      '@types/react-dom': 19.2.3(@types/react@19.2.7)

  '@radix-ui/rect@1.1.1': {}

  '@react-aria/focus@3.20.4(react-dom@19.2.1(react@19.2.1))(react@19.2.1)':
    dependencies:
      '@react-aria/interactions': 3.25.2(react-dom@19.2.1(react@19.2.1))(react@19.2.1)
      '@react-aria/utils': 3.29.1(react-dom@19.2.1(react@19.2.1))(react@19.2.1)
      '@react-types/shared': 3.30.0(react@19.2.1)
      '@swc/helpers': 0.5.17
      clsx: 2.1.1
      react: 19.2.1
      react-dom: 19.2.1(react@19.2.1)

  '@react-aria/interactions@3.25.2(react-dom@19.2.1(react@19.2.1))(react@19.2.1)':
    dependencies:
      '@react-aria/ssr': 3.9.9(react@19.2.1)
      '@react-aria/utils': 3.29.1(react-dom@19.2.1(react@19.2.1))(react@19.2.1)
      '@react-stately/flags': 3.1.2
      '@react-types/shared': 3.30.0(react@19.2.1)
      '@swc/helpers': 0.5.17
      react: 19.2.1
      react-dom: 19.2.1(react@19.2.1)

  '@react-aria/ssr@3.9.9(react@19.2.1)':
    dependencies:
      '@swc/helpers': 0.5.17
      react: 19.2.1

  '@react-aria/utils@3.29.1(react-dom@19.2.1(react@19.2.1))(react@19.2.1)':
    dependencies:
      '@react-aria/ssr': 3.9.9(react@19.2.1)
      '@react-stately/flags': 3.1.2
      '@react-stately/utils': 3.10.7(react@19.2.1)
      '@react-types/shared': 3.30.0(react@19.2.1)
      '@swc/helpers': 0.5.17
      clsx: 2.1.1
      react: 19.2.1
      react-dom: 19.2.1(react@19.2.1)

  '@react-stately/flags@3.1.2':
    dependencies:
      '@swc/helpers': 0.5.17

  '@react-stately/utils@3.10.7(react@19.2.1)':
    dependencies:
      '@swc/helpers': 0.5.17
      react: 19.2.1

  '@react-types/shared@3.30.0(react@19.2.1)':
    dependencies:
      react: 19.2.1

  '@rtsao/scc@1.1.0': {}

  '@scarf/scarf@1.4.0': {}

  '@segment/analytics-core@1.8.1':
    dependencies:
      '@lukeed/uuid': 2.0.1
      '@segment/analytics-generic-utils': 1.2.0
      dset: 3.1.4
      tslib: 2.8.1

  '@segment/analytics-generic-utils@1.2.0':
    dependencies:
      tslib: 2.8.1

  '@segment/analytics-node@2.2.1':
    dependencies:
      '@lukeed/uuid': 2.0.1
      '@segment/analytics-core': 1.8.1
      '@segment/analytics-generic-utils': 1.2.0
      buffer: 6.0.3
      jose: 5.10.0
      node-fetch: 2.7.0
      tslib: 2.8.1
    transitivePeerDependencies:
      - encoding

  '@shikijs/core@3.13.0':
    dependencies:
      '@shikijs/types': 3.13.0
      '@shikijs/vscode-textmate': 10.0.2
      '@types/hast': 3.0.4
      hast-util-to-html: 9.0.5

  '@shikijs/core@3.8.0':
    dependencies:
      '@shikijs/types': 3.8.0
      '@shikijs/vscode-textmate': 10.0.2
      '@types/hast': 3.0.4
      hast-util-to-html: 9.0.5

  '@shikijs/engine-javascript@3.13.0':
    dependencies:
      '@shikijs/types': 3.13.0
      '@shikijs/vscode-textmate': 10.0.2
      oniguruma-to-es: 4.3.3

  '@shikijs/engine-javascript@3.8.0':
    dependencies:
      '@shikijs/types': 3.8.0
      '@shikijs/vscode-textmate': 10.0.2
      oniguruma-to-es: 4.3.3

  '@shikijs/engine-oniguruma@3.13.0':
    dependencies:
      '@shikijs/types': 3.13.0
      '@shikijs/vscode-textmate': 10.0.2

  '@shikijs/engine-oniguruma@3.8.0':
    dependencies:
      '@shikijs/types': 3.8.0
      '@shikijs/vscode-textmate': 10.0.2

  '@shikijs/langs@3.13.0':
    dependencies:
      '@shikijs/types': 3.13.0

  '@shikijs/langs@3.8.0':
    dependencies:
      '@shikijs/types': 3.8.0

  '@shikijs/rehype@3.8.0':
    dependencies:
      '@shikijs/types': 3.8.0
      '@types/hast': 3.0.4
      hast-util-to-string: 3.0.1
      shiki: 3.8.0
      unified: 11.0.5
      unist-util-visit: 5.0.0

  '@shikijs/themes@3.13.0':
    dependencies:
      '@shikijs/types': 3.13.0

  '@shikijs/themes@3.8.0':
    dependencies:
      '@shikijs/types': 3.8.0

  '@shikijs/transformers@3.13.0':
    dependencies:
      '@shikijs/core': 3.13.0
      '@shikijs/types': 3.13.0

  '@shikijs/types@3.13.0':
    dependencies:
      '@shikijs/vscode-textmate': 10.0.2
      '@types/hast': 3.0.4

  '@shikijs/types@3.8.0':
    dependencies:
      '@shikijs/vscode-textmate': 10.0.2
      '@types/hast': 3.0.4

  '@shikijs/vscode-textmate@10.0.2': {}

  '@standard-schema/spec@1.0.0': {}

  '@swc/helpers@0.5.15':
    dependencies:
      tslib: 2.8.1

  '@swc/helpers@0.5.17':
    dependencies:
      tslib: 2.8.1

  '@tailwindcss/node@4.1.11':
    dependencies:
      '@ampproject/remapping': 2.3.0
      enhanced-resolve: 5.18.2
      jiti: 2.4.2
      lightningcss: 1.30.1
      magic-string: 0.30.17
      source-map-js: 1.2.1
      tailwindcss: 4.1.11

  '@tailwindcss/oxide-android-arm64@4.1.11':
    optional: true

  '@tailwindcss/oxide-darwin-arm64@4.1.11':
    optional: true

  '@tailwindcss/oxide-darwin-x64@4.1.11':
    optional: true

  '@tailwindcss/oxide-freebsd-x64@4.1.11':
    optional: true

  '@tailwindcss/oxide-linux-arm-gnueabihf@4.1.11':
    optional: true

  '@tailwindcss/oxide-linux-arm64-gnu@4.1.11':
    optional: true

  '@tailwindcss/oxide-linux-arm64-musl@4.1.11':
    optional: true

  '@tailwindcss/oxide-linux-x64-gnu@4.1.11':
    optional: true

  '@tailwindcss/oxide-linux-x64-musl@4.1.11':
    optional: true

  '@tailwindcss/oxide-wasm32-wasi@4.1.11':
    optional: true

  '@tailwindcss/oxide-win32-arm64-msvc@4.1.11':
    optional: true

  '@tailwindcss/oxide-win32-x64-msvc@4.1.11':
    optional: true

  '@tailwindcss/oxide@4.1.11':
    dependencies:
      detect-libc: 2.0.4
      tar: 7.4.3
    optionalDependencies:
      '@tailwindcss/oxide-android-arm64': 4.1.11
      '@tailwindcss/oxide-darwin-arm64': 4.1.11
      '@tailwindcss/oxide-darwin-x64': 4.1.11
      '@tailwindcss/oxide-freebsd-x64': 4.1.11
      '@tailwindcss/oxide-linux-arm-gnueabihf': 4.1.11
      '@tailwindcss/oxide-linux-arm64-gnu': 4.1.11
      '@tailwindcss/oxide-linux-arm64-musl': 4.1.11
      '@tailwindcss/oxide-linux-x64-gnu': 4.1.11
      '@tailwindcss/oxide-linux-x64-musl': 4.1.11
      '@tailwindcss/oxide-wasm32-wasi': 4.1.11
      '@tailwindcss/oxide-win32-arm64-msvc': 4.1.11
      '@tailwindcss/oxide-win32-x64-msvc': 4.1.11

  '@tailwindcss/postcss@4.1.11':
    dependencies:
      '@alloc/quick-lru': 5.2.0
      '@tailwindcss/node': 4.1.11
      '@tailwindcss/oxide': 4.1.11
      postcss: 8.5.4
      tailwindcss: 4.1.11

  '@tanstack/react-virtual@3.13.9(react-dom@19.2.1(react@19.2.1))(react@19.2.1)':
    dependencies:
      '@tanstack/virtual-core': 3.13.9
      react: 19.2.1
      react-dom: 19.2.1(react@19.2.1)

  '@tanstack/virtual-core@3.13.9': {}

  '@theguild/remark-mermaid@0.1.3(react@19.2.1)':
    dependencies:
      mermaid: 11.6.0
      react: 19.2.1
      unist-util-visit: 5.0.0
    transitivePeerDependencies:
      - supports-color

  '@theguild/remark-npm2yarn@0.3.3':
    dependencies:
      npm-to-yarn: 3.0.1
      unist-util-visit: 5.0.0

  '@ts-morph/common@0.26.1':
    dependencies:
      fast-glob: 3.3.3
      minimatch: 9.0.5
      path-browserify: 1.0.1

  '@tybys/wasm-util@0.10.0':
    dependencies:
      tslib: 2.8.1
    optional: true

  '@types/d3-array@3.2.1': {}

  '@types/d3-axis@3.0.6':
    dependencies:
      '@types/d3-selection': 3.0.11

  '@types/d3-brush@3.0.6':
    dependencies:
      '@types/d3-selection': 3.0.11

  '@types/d3-chord@3.0.6': {}

  '@types/d3-color@3.1.3': {}

  '@types/d3-contour@3.0.6':
    dependencies:
      '@types/d3-array': 3.2.1
      '@types/geojson': 7946.0.16

  '@types/d3-delaunay@6.0.4': {}

  '@types/d3-dispatch@3.0.6': {}

  '@types/d3-drag@3.0.7':
    dependencies:
      '@types/d3-selection': 3.0.11

  '@types/d3-dsv@3.0.7': {}

  '@types/d3-ease@3.0.2': {}

  '@types/d3-fetch@3.0.7':
    dependencies:
      '@types/d3-dsv': 3.0.7

  '@types/d3-force@3.0.10': {}

  '@types/d3-format@3.0.4': {}

  '@types/d3-geo@3.1.0':
    dependencies:
      '@types/geojson': 7946.0.16

  '@types/d3-hierarchy@3.1.7': {}

  '@types/d3-interpolate@3.0.4':
    dependencies:
      '@types/d3-color': 3.1.3

  '@types/d3-path@3.1.1': {}

  '@types/d3-polygon@3.0.2': {}

  '@types/d3-quadtree@3.0.6': {}

  '@types/d3-random@3.0.3': {}

  '@types/d3-scale-chromatic@3.1.0': {}

  '@types/d3-scale@4.0.9':
    dependencies:
      '@types/d3-time': 3.0.4

  '@types/d3-selection@3.0.11': {}

  '@types/d3-shape@3.1.7':
    dependencies:
      '@types/d3-path': 3.1.1

  '@types/d3-time-format@4.0.3': {}

  '@types/d3-time@3.0.4': {}

  '@types/d3-timer@3.0.2': {}

  '@types/d3-transition@3.0.9':
    dependencies:
      '@types/d3-selection': 3.0.11

  '@types/d3-zoom@3.0.8':
    dependencies:
      '@types/d3-interpolate': 3.0.4
      '@types/d3-selection': 3.0.11

  '@types/d3@7.4.3':
    dependencies:
      '@types/d3-array': 3.2.1
      '@types/d3-axis': 3.0.6
      '@types/d3-brush': 3.0.6
      '@types/d3-chord': 3.0.6
      '@types/d3-color': 3.1.3
      '@types/d3-contour': 3.0.6
      '@types/d3-delaunay': 6.0.4
      '@types/d3-dispatch': 3.0.6
      '@types/d3-drag': 3.0.7
      '@types/d3-dsv': 3.0.7
      '@types/d3-ease': 3.0.2
      '@types/d3-fetch': 3.0.7
      '@types/d3-force': 3.0.10
      '@types/d3-format': 3.0.4
      '@types/d3-geo': 3.1.0
      '@types/d3-hierarchy': 3.1.7
      '@types/d3-interpolate': 3.0.4
      '@types/d3-path': 3.1.1
      '@types/d3-polygon': 3.0.2
      '@types/d3-quadtree': 3.0.6
      '@types/d3-random': 3.0.3
      '@types/d3-scale': 4.0.9
      '@types/d3-scale-chromatic': 3.1.0
      '@types/d3-selection': 3.0.11
      '@types/d3-shape': 3.1.7
      '@types/d3-time': 3.0.4
      '@types/d3-time-format': 4.0.3
      '@types/d3-timer': 3.0.2
      '@types/d3-transition': 3.0.9
      '@types/d3-zoom': 3.0.8

  '@types/debug@4.1.12':
    dependencies:
      '@types/ms': 2.1.0

  '@types/estree-jsx@1.0.5':
    dependencies:
      '@types/estree': 1.0.8

  '@types/estree@1.0.8': {}

  '@types/geojson@7946.0.16': {}

  '@types/hast@2.3.10':
    dependencies:
      '@types/unist': 2.0.11

  '@types/hast@3.0.4':
    dependencies:
      '@types/unist': 3.0.3

  '@types/json-schema@7.0.15': {}

  '@types/json5@0.0.29': {}

  '@types/katex@0.16.7': {}

  '@types/mdast@3.0.15':
    dependencies:
      '@types/unist': 2.0.11

  '@types/mdast@4.0.4':
    dependencies:
      '@types/unist': 3.0.3

  '@types/mdx@2.0.13': {}

  '@types/ms@2.1.0': {}

  '@types/node@22.5.4':
    dependencies:
      undici-types: 6.19.8

  '@types/prop-types@15.7.14': {}

  '@types/react-dom@19.2.3(@types/react@19.2.7)':
    dependencies:
      '@types/react': 19.2.7

  '@types/react@19.2.7':
    dependencies:
      csstype: 3.2.3

  '@types/trusted-types@2.0.7':
    optional: true

  '@types/unist@2.0.11': {}

  '@types/unist@3.0.3': {}

  '@typescript-eslint/eslint-plugin@8.48.1(@typescript-eslint/parser@8.48.1(eslint@9.31.0(jiti@2.4.2))(typescript@5.8.3))(eslint@9.31.0(jiti@2.4.2))(typescript@5.8.3)':
    dependencies:
      '@eslint-community/regexpp': 4.12.1
      '@typescript-eslint/parser': 8.48.1(eslint@9.31.0(jiti@2.4.2))(typescript@5.8.3)
      '@typescript-eslint/scope-manager': 8.48.1
      '@typescript-eslint/type-utils': 8.48.1(eslint@9.31.0(jiti@2.4.2))(typescript@5.8.3)
      '@typescript-eslint/utils': 8.48.1(eslint@9.31.0(jiti@2.4.2))(typescript@5.8.3)
      '@typescript-eslint/visitor-keys': 8.48.1
      eslint: 9.31.0(jiti@2.4.2)
      ignore: 7.0.5
      natural-compare: 1.4.0
      ts-api-utils: 2.1.0(typescript@5.8.3)
      typescript: 5.8.3
    transitivePeerDependencies:
      - supports-color

  '@typescript-eslint/parser@8.48.1(eslint@9.31.0(jiti@2.4.2))(typescript@5.8.3)':
    dependencies:
      '@typescript-eslint/scope-manager': 8.48.1
      '@typescript-eslint/types': 8.48.1
      '@typescript-eslint/typescript-estree': 8.48.1(typescript@5.8.3)
      '@typescript-eslint/visitor-keys': 8.48.1
      debug: 4.4.1
      eslint: 9.31.0(jiti@2.4.2)
      typescript: 5.8.3
    transitivePeerDependencies:
      - supports-color

  '@typescript-eslint/project-service@8.48.1(typescript@5.8.3)':
    dependencies:
      '@typescript-eslint/tsconfig-utils': 8.48.1(typescript@5.8.3)
      '@typescript-eslint/types': 8.48.1
      debug: 4.4.1
      typescript: 5.8.3
    transitivePeerDependencies:
      - supports-color

  '@typescript-eslint/scope-manager@8.48.1':
    dependencies:
      '@typescript-eslint/types': 8.48.1
      '@typescript-eslint/visitor-keys': 8.48.1

  '@typescript-eslint/tsconfig-utils@8.48.1(typescript@5.8.3)':
    dependencies:
      typescript: 5.8.3

  '@typescript-eslint/type-utils@8.48.1(eslint@9.31.0(jiti@2.4.2))(typescript@5.8.3)':
    dependencies:
      '@typescript-eslint/types': 8.48.1
      '@typescript-eslint/typescript-estree': 8.48.1(typescript@5.8.3)
      '@typescript-eslint/utils': 8.48.1(eslint@9.31.0(jiti@2.4.2))(typescript@5.8.3)
      debug: 4.4.1
      eslint: 9.31.0(jiti@2.4.2)
      ts-api-utils: 2.1.0(typescript@5.8.3)
      typescript: 5.8.3
    transitivePeerDependencies:
      - supports-color

  '@typescript-eslint/types@8.48.1': {}

  '@typescript-eslint/typescript-estree@8.48.1(typescript@5.8.3)':
    dependencies:
      '@typescript-eslint/project-service': 8.48.1(typescript@5.8.3)
      '@typescript-eslint/tsconfig-utils': 8.48.1(typescript@5.8.3)
      '@typescript-eslint/types': 8.48.1
      '@typescript-eslint/visitor-keys': 8.48.1
      debug: 4.4.1
      minimatch: 9.0.5
      semver: 7.7.2
      tinyglobby: 0.2.15
      ts-api-utils: 2.1.0(typescript@5.8.3)
      typescript: 5.8.3
    transitivePeerDependencies:
      - supports-color

  '@typescript-eslint/utils@8.48.1(eslint@9.31.0(jiti@2.4.2))(typescript@5.8.3)':
    dependencies:
      '@eslint-community/eslint-utils': 4.7.0(eslint@9.31.0(jiti@2.4.2))
      '@typescript-eslint/scope-manager': 8.48.1
      '@typescript-eslint/types': 8.48.1
      '@typescript-eslint/typescript-estree': 8.48.1(typescript@5.8.3)
      eslint: 9.31.0(jiti@2.4.2)
      typescript: 5.8.3
    transitivePeerDependencies:
      - supports-color

  '@typescript-eslint/visitor-keys@8.48.1':
    dependencies:
      '@typescript-eslint/types': 8.48.1
      eslint-visitor-keys: 4.2.1

  '@ungap/structured-clone@1.3.0': {}

  '@unrs/resolver-binding-android-arm-eabi@1.11.1':
    optional: true

  '@unrs/resolver-binding-android-arm64@1.11.1':
    optional: true

  '@unrs/resolver-binding-darwin-arm64@1.11.1':
    optional: true

  '@unrs/resolver-binding-darwin-x64@1.11.1':
    optional: true

  '@unrs/resolver-binding-freebsd-x64@1.11.1':
    optional: true

  '@unrs/resolver-binding-linux-arm-gnueabihf@1.11.1':
    optional: true

  '@unrs/resolver-binding-linux-arm-musleabihf@1.11.1':
    optional: true

  '@unrs/resolver-binding-linux-arm64-gnu@1.11.1':
    optional: true

  '@unrs/resolver-binding-linux-arm64-musl@1.11.1':
    optional: true

  '@unrs/resolver-binding-linux-ppc64-gnu@1.11.1':
    optional: true

  '@unrs/resolver-binding-linux-riscv64-gnu@1.11.1':
    optional: true

  '@unrs/resolver-binding-linux-riscv64-musl@1.11.1':
    optional: true

  '@unrs/resolver-binding-linux-s390x-gnu@1.11.1':
    optional: true

  '@unrs/resolver-binding-linux-x64-gnu@1.11.1':
    optional: true

  '@unrs/resolver-binding-linux-x64-musl@1.11.1':
    optional: true

  '@unrs/resolver-binding-wasm32-wasi@1.11.1':
    dependencies:
      '@napi-rs/wasm-runtime': 0.2.12
    optional: true

  '@unrs/resolver-binding-win32-arm64-msvc@1.11.1':
    optional: true

  '@unrs/resolver-binding-win32-ia32-msvc@1.11.1':
    optional: true

  '@unrs/resolver-binding-win32-x64-msvc@1.11.1':
    optional: true

  '@urql/core@5.1.1(graphql@16.11.0)':
    dependencies:
      '@0no-co/graphql.web': 1.1.2(graphql@16.11.0)
      wonka: 6.3.5
    transitivePeerDependencies:
      - graphql

  acorn-jsx@5.3.2(acorn@8.14.1):
    dependencies:
      acorn: 8.14.1

  acorn-jsx@5.3.2(acorn@8.15.0):
    dependencies:
      acorn: 8.15.0

  acorn@8.14.1: {}

  acorn@8.15.0: {}

  ajv@6.12.6:
    dependencies:
      fast-deep-equal: 3.1.3
      fast-json-stable-stringify: 2.1.0
      json-schema-traverse: 0.4.1
      uri-js: 4.4.1

  ansi-styles@4.3.0:
    dependencies:
      color-convert: 2.0.1

  argparse@2.0.1: {}

  aria-hidden@1.2.6:
    dependencies:
      tslib: 2.8.1

  aria-query@5.3.2: {}

  array-buffer-byte-length@1.0.2:
    dependencies:
      call-bound: 1.0.4
      is-array-buffer: 3.0.5

  array-includes@3.1.9:
    dependencies:
      call-bind: 1.0.8
      call-bound: 1.0.4
      define-properties: 1.2.1
      es-abstract: 1.24.0
      es-object-atoms: 1.1.1
      get-intrinsic: 1.3.0
      is-string: 1.1.1
      math-intrinsics: 1.1.0

  array.prototype.findlast@1.2.5:
    dependencies:
      call-bind: 1.0.8
      define-properties: 1.2.1
      es-abstract: 1.24.0
      es-errors: 1.3.0
      es-object-atoms: 1.1.1
      es-shim-unscopables: 1.1.0

  array.prototype.findlastindex@1.2.6:
    dependencies:
      call-bind: 1.0.8
      call-bound: 1.0.4
      define-properties: 1.2.1
      es-abstract: 1.24.0
      es-errors: 1.3.0
      es-object-atoms: 1.1.1
      es-shim-unscopables: 1.1.0

  array.prototype.flat@1.3.3:
    dependencies:
      call-bind: 1.0.8
      define-properties: 1.2.1
      es-abstract: 1.24.0
      es-shim-unscopables: 1.1.0

  array.prototype.flatmap@1.3.3:
    dependencies:
      call-bind: 1.0.8
      define-properties: 1.2.1
      es-abstract: 1.24.0
      es-shim-unscopables: 1.1.0

  array.prototype.tosorted@1.1.4:
    dependencies:
      call-bind: 1.0.8
      define-properties: 1.2.1
      es-abstract: 1.24.0
      es-errors: 1.3.0
      es-shim-unscopables: 1.1.0

  arraybuffer.prototype.slice@1.0.4:
    dependencies:
      array-buffer-byte-length: 1.0.2
      call-bind: 1.0.8
      define-properties: 1.2.1
      es-abstract: 1.24.0
      es-errors: 1.3.0
      get-intrinsic: 1.3.0
      is-array-buffer: 3.0.5

  ast-types-flow@0.0.8: {}

  astring@1.9.0: {}

  async-function@1.0.0: {}

  autoprefixer@10.4.21(postcss@8.5.4):
    dependencies:
      browserslist: 4.25.0
      caniuse-lite: 1.0.30001721
      fraction.js: 4.3.7
      normalize-range: 0.1.2
      picocolors: 1.1.1
      postcss: 8.5.4
      postcss-value-parser: 4.2.0

  available-typed-arrays@1.0.7:
    dependencies:
      possible-typed-array-names: 1.1.0

  axe-core@4.10.3: {}

  axobject-query@4.1.0: {}

  bail@2.0.2: {}

  balanced-match@1.0.2: {}

  base64-js@1.5.1: {}

  brace-expansion@1.1.12:
    dependencies:
      balanced-match: 1.0.2
      concat-map: 0.0.1

  brace-expansion@2.0.1:
    dependencies:
      balanced-match: 1.0.2

  braces@3.0.3:
    dependencies:
      fill-range: 7.1.1

  browserslist@4.25.0:
    dependencies:
      caniuse-lite: 1.0.30001721
      electron-to-chromium: 1.5.165
      node-releases: 2.0.19
      update-browserslist-db: 1.1.3(browserslist@4.25.0)

  buffer@6.0.3:
    dependencies:
      base64-js: 1.5.1
      ieee754: 1.2.1

  call-bind-apply-helpers@1.0.2:
    dependencies:
      es-errors: 1.3.0
      function-bind: 1.1.2

  call-bind@1.0.8:
    dependencies:
      call-bind-apply-helpers: 1.0.2
      es-define-property: 1.0.1
      get-intrinsic: 1.3.0
      set-function-length: 1.2.2

  call-bound@1.0.4:
    dependencies:
      call-bind-apply-helpers: 1.0.2
      get-intrinsic: 1.3.0

  callsites@3.1.0: {}

  caniuse-lite@1.0.30001721: {}

  ccount@2.0.1: {}

  chalk@4.1.2:
    dependencies:
      ansi-styles: 4.3.0
      supports-color: 7.2.0

  character-entities-html4@2.1.0: {}

  character-entities-legacy@1.1.4: {}

  character-entities-legacy@3.0.0: {}

  character-entities@1.2.4: {}

  character-entities@2.0.2: {}

  character-reference-invalid@1.1.4: {}

  character-reference-invalid@2.0.1: {}

  chevrotain-allstar@0.3.1(chevrotain@11.0.3):
    dependencies:
      chevrotain: 11.0.3
      lodash-es: 4.17.21

  chevrotain@11.0.3:
    dependencies:
      '@chevrotain/cst-dts-gen': 11.0.3
      '@chevrotain/gast': 11.0.3
      '@chevrotain/regexp-to-ast': 11.0.3
      '@chevrotain/types': 11.0.3
      '@chevrotain/utils': 11.0.3
      lodash-es: 4.17.21

  chokidar@4.0.3:
    dependencies:
      readdirp: 4.1.2

  chownr@3.0.0: {}

  class-variance-authority@0.7.1:
    dependencies:
      clsx: 2.1.1

  classnames@2.5.1: {}

  client-only@0.0.1: {}

  clsx@2.1.1: {}

  code-block-writer@13.0.3: {}

  collapse-white-space@2.1.0: {}

  color-convert@2.0.1:
    dependencies:
      color-name: 1.1.4

  color-name@1.1.4: {}

  comma-separated-tokens@1.0.8: {}

  comma-separated-tokens@2.0.3: {}

  commander@7.2.0: {}

  commander@8.3.0: {}

  compute-scroll-into-view@3.1.1: {}

  concat-map@0.0.1: {}

  confbox@0.1.8: {}

  confbox@0.2.2: {}

  convert-source-map@2.0.0: {}

  cookie@1.0.2: {}

  core-js@3.42.0: {}

  cose-base@1.0.3:
    dependencies:
      layout-base: 1.0.2

  cose-base@2.2.0:
    dependencies:
      layout-base: 2.0.1

  cross-spawn@7.0.6:
    dependencies:
      path-key: 3.1.1
      shebang-command: 2.0.0
      which: 2.0.2

  cssesc@3.0.0: {}

  csstype@3.1.3: {}

  csstype@3.2.3: {}

  cytoscape-cose-bilkent@4.1.0(cytoscape@3.32.0):
    dependencies:
      cose-base: 1.0.3
      cytoscape: 3.32.0

  cytoscape-fcose@2.2.0(cytoscape@3.32.0):
    dependencies:
      cose-base: 2.2.0
      cytoscape: 3.32.0

  cytoscape@3.32.0: {}

  d3-array@2.12.1:
    dependencies:
      internmap: 1.0.1

  d3-array@3.2.4:
    dependencies:
      internmap: 2.0.3

  d3-axis@3.0.0: {}

  d3-brush@3.0.0:
    dependencies:
      d3-dispatch: 3.0.1
      d3-drag: 3.0.0
      d3-interpolate: 3.0.1
      d3-selection: 3.0.0
      d3-transition: 3.0.1(d3-selection@3.0.0)

  d3-chord@3.0.1:
    dependencies:
      d3-path: 3.1.0

  d3-color@3.1.0: {}

  d3-contour@4.0.2:
    dependencies:
      d3-array: 3.2.4

  d3-delaunay@6.0.4:
    dependencies:
      delaunator: 5.0.1

  d3-dispatch@3.0.1: {}

  d3-drag@3.0.0:
    dependencies:
      d3-dispatch: 3.0.1
      d3-selection: 3.0.0

  d3-dsv@3.0.1:
    dependencies:
      commander: 7.2.0
      iconv-lite: 0.6.3
      rw: 1.3.3

  d3-ease@3.0.1: {}

  d3-fetch@3.0.1:
    dependencies:
      d3-dsv: 3.0.1

  d3-force@3.0.0:
    dependencies:
      d3-dispatch: 3.0.1
      d3-quadtree: 3.0.1
      d3-timer: 3.0.1

  d3-format@3.1.0: {}

  d3-geo@3.1.1:
    dependencies:
      d3-array: 3.2.4

  d3-hierarchy@3.1.2: {}

  d3-interpolate@3.0.1:
    dependencies:
      d3-color: 3.1.0

  d3-path@1.0.9: {}

  d3-path@3.1.0: {}

  d3-polygon@3.0.1: {}

  d3-quadtree@3.0.1: {}

  d3-random@3.0.1: {}

  d3-sankey@0.12.3:
    dependencies:
      d3-array: 2.12.1
      d3-shape: 1.3.7

  d3-scale-chromatic@3.1.0:
    dependencies:
      d3-color: 3.1.0
      d3-interpolate: 3.0.1

  d3-scale@4.0.2:
    dependencies:
      d3-array: 3.2.4
      d3-format: 3.1.0
      d3-interpolate: 3.0.1
      d3-time: 3.1.0
      d3-time-format: 4.1.0

  d3-selection@3.0.0: {}

  d3-shape@1.3.7:
    dependencies:
      d3-path: 1.0.9

  d3-shape@3.2.0:
    dependencies:
      d3-path: 3.1.0

  d3-time-format@4.1.0:
    dependencies:
      d3-time: 3.1.0

  d3-time@3.1.0:
    dependencies:
      d3-array: 3.2.4

  d3-timer@3.0.1: {}

  d3-transition@3.0.1(d3-selection@3.0.0):
    dependencies:
      d3-color: 3.1.0
      d3-dispatch: 3.0.1
      d3-ease: 3.0.1
      d3-interpolate: 3.0.1
      d3-selection: 3.0.0
      d3-timer: 3.0.1

  d3-zoom@3.0.0:
    dependencies:
      d3-dispatch: 3.0.1
      d3-drag: 3.0.0
      d3-interpolate: 3.0.1
      d3-selection: 3.0.0
      d3-transition: 3.0.1(d3-selection@3.0.0)

  d3@7.9.0:
    dependencies:
      d3-array: 3.2.4
      d3-axis: 3.0.0
      d3-brush: 3.0.0
      d3-chord: 3.0.1
      d3-color: 3.1.0
      d3-contour: 4.0.2
      d3-delaunay: 6.0.4
      d3-dispatch: 3.0.1
      d3-drag: 3.0.0
      d3-dsv: 3.0.1
      d3-ease: 3.0.1
      d3-fetch: 3.0.1
      d3-force: 3.0.0
      d3-format: 3.1.0
      d3-geo: 3.1.1
      d3-hierarchy: 3.1.2
      d3-interpolate: 3.0.1
      d3-path: 3.1.0
      d3-polygon: 3.0.1
      d3-quadtree: 3.0.1
      d3-random: 3.0.1
      d3-scale: 4.0.2
      d3-scale-chromatic: 3.1.0
      d3-selection: 3.0.0
      d3-shape: 3.2.0
      d3-time: 3.1.0
      d3-time-format: 4.1.0
      d3-timer: 3.0.1
      d3-transition: 3.0.1(d3-selection@3.0.0)
      d3-zoom: 3.0.0

  dagre-d3-es@7.0.11:
    dependencies:
      d3: 7.9.0
      lodash-es: 4.17.21

  damerau-levenshtein@1.0.8: {}

  data-view-buffer@1.0.2:
    dependencies:
      call-bound: 1.0.4
      es-errors: 1.3.0
      is-data-view: 1.0.2

  data-view-byte-length@1.0.2:
    dependencies:
      call-bound: 1.0.4
      es-errors: 1.3.0
      is-data-view: 1.0.2

  data-view-byte-offset@1.0.1:
    dependencies:
      call-bound: 1.0.4
      es-errors: 1.3.0
      is-data-view: 1.0.2

  dayjs@1.11.13: {}

  debug@2.6.9:
    dependencies:
      ms: 2.0.0

  debug@3.2.7:
    dependencies:
      ms: 2.1.3

  debug@4.4.1:
    dependencies:
      ms: 2.1.3

  decode-named-character-reference@1.1.0:
    dependencies:
      character-entities: 2.0.2

  deep-is@0.1.4: {}

  define-data-property@1.1.4:
    dependencies:
      es-define-property: 1.0.1
      es-errors: 1.3.0
      gopd: 1.2.0

  define-properties@1.2.1:
    dependencies:
      define-data-property: 1.1.4
      has-property-descriptors: 1.0.2
      object-keys: 1.1.1

  delaunator@5.0.1:
    dependencies:
      robust-predicates: 3.0.2

  dequal@2.0.3: {}

  detect-libc@2.0.4: {}

  detect-libc@2.1.2:
    optional: true

  detect-node-es@1.1.0: {}

  devlop@1.1.0:
    dependencies:
      dequal: 2.0.3

  diff@5.2.0: {}

  doctrine@2.1.0:
    dependencies:
      esutils: 2.0.3

  dompurify@3.2.6:
    optionalDependencies:
      '@types/trusted-types': 2.0.7

  dot-case@3.0.4:
    dependencies:
      no-case: 3.0.4
      tslib: 2.8.1

  dset@3.1.4: {}

  dunder-proto@1.0.1:
    dependencies:
      call-bind-apply-helpers: 1.0.2
      es-errors: 1.3.0
      gopd: 1.2.0

  electron-to-chromium@1.5.165: {}

  emoji-regex@9.2.2: {}

  enhanced-resolve@5.18.2:
    dependencies:
      graceful-fs: 4.2.11
      tapable: 2.2.2

  entities@6.0.1: {}

  es-abstract@1.24.0:
    dependencies:
      array-buffer-byte-length: 1.0.2
      arraybuffer.prototype.slice: 1.0.4
      available-typed-arrays: 1.0.7
      call-bind: 1.0.8
      call-bound: 1.0.4
      data-view-buffer: 1.0.2
      data-view-byte-length: 1.0.2
      data-view-byte-offset: 1.0.1
      es-define-property: 1.0.1
      es-errors: 1.3.0
      es-object-atoms: 1.1.1
      es-set-tostringtag: 2.1.0
      es-to-primitive: 1.3.0
      function.prototype.name: 1.1.8
      get-intrinsic: 1.3.0
      get-proto: 1.0.1
      get-symbol-description: 1.1.0
      globalthis: 1.0.4
      gopd: 1.2.0
      has-property-descriptors: 1.0.2
      has-proto: 1.2.0
      has-symbols: 1.1.0
      hasown: 2.0.2
      internal-slot: 1.1.0
      is-array-buffer: 3.0.5
      is-callable: 1.2.7
      is-data-view: 1.0.2
      is-negative-zero: 2.0.3
      is-regex: 1.2.1
      is-set: 2.0.3
      is-shared-array-buffer: 1.0.4
      is-string: 1.1.1
      is-typed-array: 1.1.15
      is-weakref: 1.1.1
      math-intrinsics: 1.1.0
      object-inspect: 1.13.4
      object-keys: 1.1.1
      object.assign: 4.1.7
      own-keys: 1.0.1
      regexp.prototype.flags: 1.5.4
      safe-array-concat: 1.1.3
      safe-push-apply: 1.0.0
      safe-regex-test: 1.1.0
      set-proto: 1.0.0
      stop-iteration-iterator: 1.1.0
      string.prototype.trim: 1.2.10
      string.prototype.trimend: 1.0.9
      string.prototype.trimstart: 1.0.8
      typed-array-buffer: 1.0.3
      typed-array-byte-length: 1.0.3
      typed-array-byte-offset: 1.0.4
      typed-array-length: 1.0.7
      unbox-primitive: 1.1.0
      which-typed-array: 1.1.19

  es-define-property@1.0.1: {}

  es-errors@1.3.0: {}

  es-iterator-helpers@1.2.1:
    dependencies:
      call-bind: 1.0.8
      call-bound: 1.0.4
      define-properties: 1.2.1
      es-abstract: 1.24.0
      es-errors: 1.3.0
      es-set-tostringtag: 2.1.0
      function-bind: 1.1.2
      get-intrinsic: 1.3.0
      globalthis: 1.0.4
      gopd: 1.2.0
      has-property-descriptors: 1.0.2
      has-proto: 1.2.0
      has-symbols: 1.1.0
      internal-slot: 1.1.0
      iterator.prototype: 1.1.5
      safe-array-concat: 1.1.3

  es-object-atoms@1.1.1:
    dependencies:
      es-errors: 1.3.0

  es-set-tostringtag@2.1.0:
    dependencies:
      es-errors: 1.3.0
      get-intrinsic: 1.3.0
      has-tostringtag: 1.0.2
      hasown: 2.0.2

  es-shim-unscopables@1.1.0:
    dependencies:
      hasown: 2.0.2

  es-to-primitive@1.3.0:
    dependencies:
      is-callable: 1.2.7
      is-date-object: 1.1.0
      is-symbol: 1.1.1

  esast-util-from-estree@2.0.0:
    dependencies:
      '@types/estree-jsx': 1.0.5
      devlop: 1.1.0
      estree-util-visit: 2.0.0
      unist-util-position-from-estree: 2.0.0

  esast-util-from-js@2.0.1:
    dependencies:
      '@types/estree-jsx': 1.0.5
      acorn: 8.14.1
      esast-util-from-estree: 2.0.0
      vfile-message: 4.0.2

  esbuild@0.25.6:
    optionalDependencies:
      '@esbuild/aix-ppc64': 0.25.6
      '@esbuild/android-arm': 0.25.6
      '@esbuild/android-arm64': 0.25.6
      '@esbuild/android-x64': 0.25.6
      '@esbuild/darwin-arm64': 0.25.6
      '@esbuild/darwin-x64': 0.25.6
      '@esbuild/freebsd-arm64': 0.25.6
      '@esbuild/freebsd-x64': 0.25.6
      '@esbuild/linux-arm': 0.25.6
      '@esbuild/linux-arm64': 0.25.6
      '@esbuild/linux-ia32': 0.25.6
      '@esbuild/linux-loong64': 0.25.6
      '@esbuild/linux-mips64el': 0.25.6
      '@esbuild/linux-ppc64': 0.25.6
      '@esbuild/linux-riscv64': 0.25.6
      '@esbuild/linux-s390x': 0.25.6
      '@esbuild/linux-x64': 0.25.6
      '@esbuild/netbsd-arm64': 0.25.6
      '@esbuild/netbsd-x64': 0.25.6
      '@esbuild/openbsd-arm64': 0.25.6
      '@esbuild/openbsd-x64': 0.25.6
      '@esbuild/openharmony-arm64': 0.25.6
      '@esbuild/sunos-x64': 0.25.6
      '@esbuild/win32-arm64': 0.25.6
      '@esbuild/win32-ia32': 0.25.6
      '@esbuild/win32-x64': 0.25.6

  escalade@3.2.0: {}

  escape-string-regexp@4.0.0: {}

  escape-string-regexp@5.0.0: {}

  eslint-config-next@16.0.7(@typescript-eslint/parser@8.48.1(eslint@9.31.0(jiti@2.4.2))(typescript@5.8.3))(eslint@9.31.0(jiti@2.4.2))(typescript@5.8.3):
    dependencies:
      '@next/eslint-plugin-next': 16.0.7
      eslint: 9.31.0(jiti@2.4.2)
      eslint-import-resolver-node: 0.3.9
      eslint-import-resolver-typescript: 3.10.1(eslint-plugin-import@2.32.0)(eslint@9.31.0(jiti@2.4.2))
      eslint-plugin-import: 2.32.0(@typescript-eslint/parser@8.48.1(eslint@9.31.0(jiti@2.4.2))(typescript@5.8.3))(eslint-import-resolver-typescript@3.10.1)(eslint@9.31.0(jiti@2.4.2))
      eslint-plugin-jsx-a11y: 6.10.2(eslint@9.31.0(jiti@2.4.2))
      eslint-plugin-react: 7.37.5(eslint@9.31.0(jiti@2.4.2))
      eslint-plugin-react-hooks: 7.0.1(eslint@9.31.0(jiti@2.4.2))
      globals: 16.4.0
      typescript-eslint: 8.48.1(eslint@9.31.0(jiti@2.4.2))(typescript@5.8.3)
    optionalDependencies:
      typescript: 5.8.3
    transitivePeerDependencies:
      - '@typescript-eslint/parser'
      - eslint-import-resolver-webpack
      - eslint-plugin-import-x
      - supports-color

  eslint-import-resolver-node@0.3.9:
    dependencies:
      debug: 3.2.7
      is-core-module: 2.16.1
      resolve: 1.22.10
    transitivePeerDependencies:
      - supports-color

  eslint-import-resolver-typescript@3.10.1(eslint-plugin-import@2.32.0)(eslint@9.31.0(jiti@2.4.2)):
    dependencies:
      '@nolyfill/is-core-module': 1.0.39
      debug: 4.4.1
      eslint: 9.31.0(jiti@2.4.2)
      get-tsconfig: 4.10.1
      is-bun-module: 2.0.0
      stable-hash: 0.0.5
      tinyglobby: 0.2.14
      unrs-resolver: 1.11.1
    optionalDependencies:
      eslint-plugin-import: 2.32.0(@typescript-eslint/parser@8.48.1(eslint@9.31.0(jiti@2.4.2))(typescript@5.8.3))(eslint-import-resolver-typescript@3.10.1)(eslint@9.31.0(jiti@2.4.2))
    transitivePeerDependencies:
      - supports-color

  eslint-module-utils@2.12.1(@typescript-eslint/parser@8.48.1(eslint@9.31.0(jiti@2.4.2))(typescript@5.8.3))(eslint-import-resolver-node@0.3.9)(eslint-import-resolver-typescript@3.10.1)(eslint@9.31.0(jiti@2.4.2)):
    dependencies:
      debug: 3.2.7
    optionalDependencies:
      '@typescript-eslint/parser': 8.48.1(eslint@9.31.0(jiti@2.4.2))(typescript@5.8.3)
      eslint: 9.31.0(jiti@2.4.2)
      eslint-import-resolver-node: 0.3.9
      eslint-import-resolver-typescript: 3.10.1(eslint-plugin-import@2.32.0)(eslint@9.31.0(jiti@2.4.2))
    transitivePeerDependencies:
      - supports-color

  eslint-plugin-import@2.32.0(@typescript-eslint/parser@8.48.1(eslint@9.31.0(jiti@2.4.2))(typescript@5.8.3))(eslint-import-resolver-typescript@3.10.1)(eslint@9.31.0(jiti@2.4.2)):
    dependencies:
      '@rtsao/scc': 1.1.0
      array-includes: 3.1.9
      array.prototype.findlastindex: 1.2.6
      array.prototype.flat: 1.3.3
      array.prototype.flatmap: 1.3.3
      debug: 3.2.7
      doctrine: 2.1.0
      eslint: 9.31.0(jiti@2.4.2)
      eslint-import-resolver-node: 0.3.9
      eslint-module-utils: 2.12.1(@typescript-eslint/parser@8.48.1(eslint@9.31.0(jiti@2.4.2))(typescript@5.8.3))(eslint-import-resolver-node@0.3.9)(eslint-import-resolver-typescript@3.10.1)(eslint@9.31.0(jiti@2.4.2))
      hasown: 2.0.2
      is-core-module: 2.16.1
      is-glob: 4.0.3
      minimatch: 3.1.2
      object.fromentries: 2.0.8
      object.groupby: 1.0.3
      object.values: 1.2.1
      semver: 6.3.1
      string.prototype.trimend: 1.0.9
      tsconfig-paths: 3.15.0
    optionalDependencies:
      '@typescript-eslint/parser': 8.48.1(eslint@9.31.0(jiti@2.4.2))(typescript@5.8.3)
    transitivePeerDependencies:
      - eslint-import-resolver-typescript
      - eslint-import-resolver-webpack
      - supports-color

  eslint-plugin-jsx-a11y@6.10.2(eslint@9.31.0(jiti@2.4.2)):
    dependencies:
      aria-query: 5.3.2
      array-includes: 3.1.9
      array.prototype.flatmap: 1.3.3
      ast-types-flow: 0.0.8
      axe-core: 4.10.3
      axobject-query: 4.1.0
      damerau-levenshtein: 1.0.8
      emoji-regex: 9.2.2
      eslint: 9.31.0(jiti@2.4.2)
      hasown: 2.0.2
      jsx-ast-utils: 3.3.5
      language-tags: 1.0.9
      minimatch: 3.1.2
      object.fromentries: 2.0.8
      safe-regex-test: 1.1.0
      string.prototype.includes: 2.0.1

  eslint-plugin-react-hooks@7.0.1(eslint@9.31.0(jiti@2.4.2)):
    dependencies:
      '@babel/core': 7.28.5
      '@babel/parser': 7.28.5
      eslint: 9.31.0(jiti@2.4.2)
      hermes-parser: 0.25.1
      zod: 4.0.16
      zod-validation-error: 4.0.2(zod@4.0.16)
    transitivePeerDependencies:
      - supports-color

  eslint-plugin-react@7.37.5(eslint@9.31.0(jiti@2.4.2)):
    dependencies:
      array-includes: 3.1.9
      array.prototype.findlast: 1.2.5
      array.prototype.flatmap: 1.3.3
      array.prototype.tosorted: 1.1.4
      doctrine: 2.1.0
      es-iterator-helpers: 1.2.1
      eslint: 9.31.0(jiti@2.4.2)
      estraverse: 5.3.0
      hasown: 2.0.2
      jsx-ast-utils: 3.3.5
      minimatch: 3.1.2
      object.entries: 1.1.9
      object.fromentries: 2.0.8
      object.values: 1.2.1
      prop-types: 15.8.1
      resolve: 2.0.0-next.5
      semver: 6.3.1
      string.prototype.matchall: 4.0.12
      string.prototype.repeat: 1.0.0

  eslint-scope@8.4.0:
    dependencies:
      esrecurse: 4.3.0
      estraverse: 5.3.0

  eslint-visitor-keys@3.4.3: {}

  eslint-visitor-keys@4.2.1: {}

  eslint@9.31.0(jiti@2.4.2):
    dependencies:
      '@eslint-community/eslint-utils': 4.7.0(eslint@9.31.0(jiti@2.4.2))
      '@eslint-community/regexpp': 4.12.1
      '@eslint/config-array': 0.21.0
      '@eslint/config-helpers': 0.3.0
      '@eslint/core': 0.15.1
      '@eslint/eslintrc': 3.3.1
      '@eslint/js': 9.31.0
      '@eslint/plugin-kit': 0.3.3
      '@humanfs/node': 0.16.6
      '@humanwhocodes/module-importer': 1.0.1
      '@humanwhocodes/retry': 0.4.3
      '@types/estree': 1.0.8
      '@types/json-schema': 7.0.15
      ajv: 6.12.6
      chalk: 4.1.2
      cross-spawn: 7.0.6
      debug: 4.4.1
      escape-string-regexp: 4.0.0
      eslint-scope: 8.4.0
      eslint-visitor-keys: 4.2.1
      espree: 10.4.0
      esquery: 1.6.0
      esutils: 2.0.3
      fast-deep-equal: 3.1.3
      file-entry-cache: 8.0.0
      find-up: 5.0.0
      glob-parent: 6.0.2
      ignore: 5.3.2
      imurmurhash: 0.1.4
      is-glob: 4.0.3
      json-stable-stringify-without-jsonify: 1.0.1
      lodash.merge: 4.6.2
      minimatch: 3.1.2
      natural-compare: 1.4.0
      optionator: 0.9.4
    optionalDependencies:
      jiti: 2.4.2
    transitivePeerDependencies:
      - supports-color

  espree@10.4.0:
    dependencies:
      acorn: 8.15.0
      acorn-jsx: 5.3.2(acorn@8.15.0)
      eslint-visitor-keys: 4.2.1

  esquery@1.6.0:
    dependencies:
      estraverse: 5.3.0

  esrecurse@4.3.0:
    dependencies:
      estraverse: 5.3.0

  estraverse@5.3.0: {}

  estree-util-attach-comments@3.0.0:
    dependencies:
      '@types/estree': 1.0.8

  estree-util-build-jsx@3.0.1:
    dependencies:
      '@types/estree-jsx': 1.0.5
      devlop: 1.1.0
      estree-util-is-identifier-name: 3.0.0
      estree-walker: 3.0.3

  estree-util-is-identifier-name@3.0.0: {}

  estree-util-scope@1.0.0:
    dependencies:
      '@types/estree': 1.0.8
      devlop: 1.1.0

  estree-util-to-js@2.0.0:
    dependencies:
      '@types/estree-jsx': 1.0.5
      astring: 1.9.0
      source-map: 0.7.4

  estree-util-value-to-estree@3.4.0:
    dependencies:
      '@types/estree': 1.0.8

  estree-util-visit@2.0.0:
    dependencies:
      '@types/estree-jsx': 1.0.5
      '@types/unist': 3.0.3

  estree-walker@3.0.3:
    dependencies:
      '@types/estree': 1.0.8

  esutils@2.0.3: {}

  exsolve@1.0.5: {}

  extend@3.0.2: {}

  fast-deep-equal@3.1.3: {}

  fast-glob@3.3.1:
    dependencies:
      '@nodelib/fs.stat': 2.0.5
      '@nodelib/fs.walk': 1.2.8
      glob-parent: 5.1.2
      merge2: 1.4.1
      micromatch: 4.0.8

  fast-glob@3.3.3:
    dependencies:
      '@nodelib/fs.stat': 2.0.5
      '@nodelib/fs.walk': 1.2.8
      glob-parent: 5.1.2
      merge2: 1.4.1
      micromatch: 4.0.8

  fast-json-stable-stringify@2.1.0: {}

  fast-levenshtein@2.0.6: {}

  fastq@1.19.1:
    dependencies:
      reusify: 1.1.0

  fault@1.0.4:
    dependencies:
      format: 0.2.2

  fdir@6.4.6(picomatch@4.0.3):
    optionalDependencies:
      picomatch: 4.0.3

  fdir@6.5.0(picomatch@4.0.3):
    optionalDependencies:
      picomatch: 4.0.3

  fflate@0.4.8: {}

  file-entry-cache@8.0.0:
    dependencies:
      flat-cache: 4.0.1

  fill-range@7.1.1:
    dependencies:
      to-regex-range: 5.0.1

  find-up@5.0.0:
    dependencies:
      locate-path: 6.0.0
      path-exists: 4.0.0

  flat-cache@4.0.1:
    dependencies:
      flatted: 3.3.3
      keyv: 4.5.4

  flatted@3.3.3: {}

  for-each@0.3.5:
    dependencies:
      is-callable: 1.2.7

  format@0.2.2: {}

  fraction.js@4.3.7: {}

<<<<<<< HEAD
  fumadocs-core@15.6.3(@types/react@18.3.23)(next@15.5.7(react-dom@19.2.1(react@19.2.1))(react@19.2.1))(react-dom@19.2.1(react@19.2.1))(react@19.2.1):
=======
  fumadocs-core@15.6.3(@types/react@19.2.7)(next@16.0.7(@babel/core@7.28.5)(react-dom@19.2.1(react@19.2.1))(react@19.2.1))(react-dom@19.2.1(react@19.2.1))(react@19.2.1):
>>>>>>> 753f13ed
    dependencies:
      '@formatjs/intl-localematcher': 0.6.1
      '@orama/orama': 3.1.11
      '@shikijs/rehype': 3.8.0
      '@shikijs/transformers': 3.13.0
      github-slugger: 2.0.0
      hast-util-to-estree: 3.1.3
      hast-util-to-jsx-runtime: 2.3.6
      image-size: 2.0.2
      negotiator: 1.0.0
      npm-to-yarn: 3.0.1
<<<<<<< HEAD
      react-remove-scroll: 2.7.1(@types/react@18.3.23)(react@19.2.1)
=======
      react-remove-scroll: 2.7.1(@types/react@19.2.7)(react@19.2.1)
>>>>>>> 753f13ed
      remark: 15.0.1
      remark-gfm: 4.0.1
      remark-rehype: 11.1.2
      scroll-into-view-if-needed: 3.1.0
      shiki: 3.13.0
      unist-util-visit: 5.0.0
    optionalDependencies:
<<<<<<< HEAD
      '@types/react': 18.3.23
      next: 15.5.7(react-dom@19.2.1(react@19.2.1))(react@19.2.1)
=======
      '@types/react': 19.2.7
      next: 16.0.7(@babel/core@7.28.5)(react-dom@19.2.1(react@19.2.1))(react@19.2.1)
>>>>>>> 753f13ed
      react: 19.2.1
      react-dom: 19.2.1(react@19.2.1)
    transitivePeerDependencies:
      - supports-color

  fumadocs-docgen@1.3.8(typescript@5.8.3):
    dependencies:
      estree-util-to-js: 2.0.0
      estree-util-value-to-estree: 3.4.0
      fumadocs-typescript: 3.1.0(typescript@5.8.3)
      hast-util-to-estree: 3.1.3
      npm-to-yarn: 3.0.1
      oxc-transform: 0.51.0
      unist-util-visit: 5.0.0
      zod: 3.25.56
    transitivePeerDependencies:
      - supports-color
      - typescript

<<<<<<< HEAD
  fumadocs-mdx@11.6.11(acorn@8.15.0)(fumadocs-core@15.6.3(@types/react@18.3.23)(next@15.5.7(react-dom@19.2.1(react@19.2.1))(react@19.2.1))(react-dom@19.2.1(react@19.2.1))(react@19.2.1))(next@15.5.7(react-dom@19.2.1(react@19.2.1))(react@19.2.1)):
=======
  fumadocs-mdx@11.6.11(acorn@8.15.0)(fumadocs-core@15.6.3(@types/react@19.2.7)(next@16.0.7(@babel/core@7.28.5)(react-dom@19.2.1(react@19.2.1))(react@19.2.1))(react-dom@19.2.1(react@19.2.1))(react@19.2.1))(next@16.0.7(@babel/core@7.28.5)(react-dom@19.2.1(react@19.2.1))(react@19.2.1)):
>>>>>>> 753f13ed
    dependencies:
      '@mdx-js/mdx': 3.1.0(acorn@8.15.0)
      '@standard-schema/spec': 1.0.0
      chokidar: 4.0.3
      esbuild: 0.25.6
      estree-util-value-to-estree: 3.4.0
<<<<<<< HEAD
      fumadocs-core: 15.6.3(@types/react@18.3.23)(next@15.5.7(react-dom@19.2.1(react@19.2.1))(react@19.2.1))(react-dom@19.2.1(react@19.2.1))(react@19.2.1)
=======
      fumadocs-core: 15.6.3(@types/react@19.2.7)(next@16.0.7(@babel/core@7.28.5)(react-dom@19.2.1(react@19.2.1))(react@19.2.1))(react-dom@19.2.1(react@19.2.1))(react@19.2.1)
>>>>>>> 753f13ed
      js-yaml: 4.1.0
      lru-cache: 11.1.0
      picocolors: 1.1.1
      tinyexec: 1.0.1
      tinyglobby: 0.2.14
      unist-util-visit: 5.0.0
      zod: 4.0.16
    optionalDependencies:
<<<<<<< HEAD
      next: 15.5.7(react-dom@19.2.1(react@19.2.1))(react@19.2.1)
=======
      next: 16.0.7(@babel/core@7.28.5)(react-dom@19.2.1(react@19.2.1))(react@19.2.1)
>>>>>>> 753f13ed
    transitivePeerDependencies:
      - acorn
      - supports-color

  fumadocs-typescript@2.1.0(typescript@5.8.3):
    dependencies:
      fast-glob: 3.3.3
      hast-util-to-jsx-runtime: 2.3.6
      mdast-util-from-markdown: 2.0.2
      mdast-util-gfm: 3.1.0
      mdast-util-to-hast: 13.2.0
      typescript: 5.8.3
    transitivePeerDependencies:
      - supports-color

  fumadocs-typescript@3.1.0(typescript@5.8.3):
    dependencies:
      estree-util-value-to-estree: 3.4.0
      fast-glob: 3.3.3
      hast-util-to-estree: 3.1.3
      hast-util-to-jsx-runtime: 2.3.6
      remark: 15.0.1
      remark-rehype: 11.1.2
      shiki: 3.13.0
      ts-morph: 25.0.1
      typescript: 5.8.3
      unist-util-visit: 5.0.0
    transitivePeerDependencies:
      - supports-color

<<<<<<< HEAD
  fumadocs-ui@15.6.3(@types/react-dom@18.3.7(@types/react@18.3.23))(@types/react@18.3.23)(next@15.5.7(react-dom@19.2.1(react@19.2.1))(react@19.2.1))(react-dom@19.2.1(react@19.2.1))(react@19.2.1)(tailwindcss@4.1.11):
    dependencies:
      '@radix-ui/react-accordion': 1.2.11(@types/react-dom@18.3.7(@types/react@18.3.23))(@types/react@18.3.23)(react-dom@19.2.1(react@19.2.1))(react@19.2.1)
      '@radix-ui/react-collapsible': 1.1.11(@types/react-dom@18.3.7(@types/react@18.3.23))(@types/react@18.3.23)(react-dom@19.2.1(react@19.2.1))(react@19.2.1)
      '@radix-ui/react-dialog': 1.1.14(@types/react-dom@18.3.7(@types/react@18.3.23))(@types/react@18.3.23)(react-dom@19.2.1(react@19.2.1))(react@19.2.1)
      '@radix-ui/react-direction': 1.1.1(@types/react@18.3.23)(react@19.2.1)
      '@radix-ui/react-navigation-menu': 1.2.13(@types/react-dom@18.3.7(@types/react@18.3.23))(@types/react@18.3.23)(react-dom@19.2.1(react@19.2.1))(react@19.2.1)
      '@radix-ui/react-popover': 1.1.14(@types/react-dom@18.3.7(@types/react@18.3.23))(@types/react@18.3.23)(react-dom@19.2.1(react@19.2.1))(react@19.2.1)
      '@radix-ui/react-presence': 1.1.4(@types/react-dom@18.3.7(@types/react@18.3.23))(@types/react@18.3.23)(react-dom@19.2.1(react@19.2.1))(react@19.2.1)
      '@radix-ui/react-scroll-area': 1.2.9(@types/react-dom@18.3.7(@types/react@18.3.23))(@types/react@18.3.23)(react-dom@19.2.1(react@19.2.1))(react@19.2.1)
      '@radix-ui/react-slot': 1.2.3(@types/react@18.3.23)(react@19.2.1)
      '@radix-ui/react-tabs': 1.1.12(@types/react-dom@18.3.7(@types/react@18.3.23))(@types/react@18.3.23)(react-dom@19.2.1(react@19.2.1))(react@19.2.1)
      class-variance-authority: 0.7.1
      fumadocs-core: 15.6.3(@types/react@18.3.23)(next@15.5.7(react-dom@19.2.1(react@19.2.1))(react@19.2.1))(react-dom@19.2.1(react@19.2.1))(react@19.2.1)
=======
  fumadocs-ui@15.6.3(@types/react-dom@19.2.3(@types/react@19.2.7))(@types/react@19.2.7)(next@16.0.7(@babel/core@7.28.5)(react-dom@19.2.1(react@19.2.1))(react@19.2.1))(react-dom@19.2.1(react@19.2.1))(react@19.2.1)(tailwindcss@4.1.11):
    dependencies:
      '@radix-ui/react-accordion': 1.2.11(@types/react-dom@19.2.3(@types/react@19.2.7))(@types/react@19.2.7)(react-dom@19.2.1(react@19.2.1))(react@19.2.1)
      '@radix-ui/react-collapsible': 1.1.11(@types/react-dom@19.2.3(@types/react@19.2.7))(@types/react@19.2.7)(react-dom@19.2.1(react@19.2.1))(react@19.2.1)
      '@radix-ui/react-dialog': 1.1.14(@types/react-dom@19.2.3(@types/react@19.2.7))(@types/react@19.2.7)(react-dom@19.2.1(react@19.2.1))(react@19.2.1)
      '@radix-ui/react-direction': 1.1.1(@types/react@19.2.7)(react@19.2.1)
      '@radix-ui/react-navigation-menu': 1.2.13(@types/react-dom@19.2.3(@types/react@19.2.7))(@types/react@19.2.7)(react-dom@19.2.1(react@19.2.1))(react@19.2.1)
      '@radix-ui/react-popover': 1.1.14(@types/react-dom@19.2.3(@types/react@19.2.7))(@types/react@19.2.7)(react-dom@19.2.1(react@19.2.1))(react@19.2.1)
      '@radix-ui/react-presence': 1.1.4(@types/react-dom@19.2.3(@types/react@19.2.7))(@types/react@19.2.7)(react-dom@19.2.1(react@19.2.1))(react@19.2.1)
      '@radix-ui/react-scroll-area': 1.2.9(@types/react-dom@19.2.3(@types/react@19.2.7))(@types/react@19.2.7)(react-dom@19.2.1(react@19.2.1))(react@19.2.1)
      '@radix-ui/react-slot': 1.2.3(@types/react@19.2.7)(react@19.2.1)
      '@radix-ui/react-tabs': 1.1.12(@types/react-dom@19.2.3(@types/react@19.2.7))(@types/react@19.2.7)(react-dom@19.2.1(react@19.2.1))(react@19.2.1)
      class-variance-authority: 0.7.1
      fumadocs-core: 15.6.3(@types/react@19.2.7)(next@16.0.7(@babel/core@7.28.5)(react-dom@19.2.1(react@19.2.1))(react@19.2.1))(react-dom@19.2.1(react@19.2.1))(react@19.2.1)
>>>>>>> 753f13ed
      lodash.merge: 4.6.2
      next-themes: 0.4.6(react-dom@19.2.1(react@19.2.1))(react@19.2.1)
      postcss-selector-parser: 7.1.0
      react: 19.2.1
      react-dom: 19.2.1(react@19.2.1)
      react-medium-image-zoom: 5.2.14(react-dom@19.2.1(react@19.2.1))(react@19.2.1)
      scroll-into-view-if-needed: 3.1.0
      tailwind-merge: 3.3.1
    optionalDependencies:
<<<<<<< HEAD
      '@types/react': 18.3.23
      next: 15.5.7(react-dom@19.2.1(react@19.2.1))(react@19.2.1)
=======
      '@types/react': 19.2.7
      next: 16.0.7(@babel/core@7.28.5)(react-dom@19.2.1(react@19.2.1))(react@19.2.1)
>>>>>>> 753f13ed
      tailwindcss: 4.1.11
    transitivePeerDependencies:
      - '@oramacloud/client'
      - '@types/react-dom'
      - algoliasearch
      - supports-color

  function-bind@1.1.2: {}

  function.prototype.name@1.1.8:
    dependencies:
      call-bind: 1.0.8
      call-bound: 1.0.4
      define-properties: 1.2.1
      functions-have-names: 1.2.3
      hasown: 2.0.2
      is-callable: 1.2.7

  functions-have-names@1.2.3: {}

  gensync@1.0.0-beta.2: {}

  get-intrinsic@1.3.0:
    dependencies:
      call-bind-apply-helpers: 1.0.2
      es-define-property: 1.0.1
      es-errors: 1.3.0
      es-object-atoms: 1.1.1
      function-bind: 1.1.2
      get-proto: 1.0.1
      gopd: 1.2.0
      has-symbols: 1.1.0
      hasown: 2.0.2
      math-intrinsics: 1.1.0

  get-nonce@1.0.1: {}

  get-proto@1.0.1:
    dependencies:
      dunder-proto: 1.0.1
      es-object-atoms: 1.1.1

  get-symbol-description@1.1.0:
    dependencies:
      call-bound: 1.0.4
      es-errors: 1.3.0
      get-intrinsic: 1.3.0

  get-tsconfig@4.10.1:
    dependencies:
      resolve-pkg-maps: 1.0.0

  github-slugger@2.0.0: {}

  glob-parent@5.1.2:
    dependencies:
      is-glob: 4.0.3

  glob-parent@6.0.2:
    dependencies:
      is-glob: 4.0.3

  glob-to-regexp@0.4.1: {}

  globals@14.0.0: {}

  globals@15.15.0: {}

  globals@16.4.0: {}

  globalthis@1.0.4:
    dependencies:
      define-properties: 1.2.1
      gopd: 1.2.0

  gopd@1.2.0: {}

  graceful-fs@4.2.11: {}

  graphql@16.11.0: {}

  hachure-fill@0.5.2: {}

  has-bigints@1.1.0: {}

  has-flag@4.0.0: {}

  has-property-descriptors@1.0.2:
    dependencies:
      es-define-property: 1.0.1

  has-proto@1.2.0:
    dependencies:
      dunder-proto: 1.0.1

  has-symbols@1.1.0: {}

  has-tostringtag@1.0.2:
    dependencies:
      has-symbols: 1.1.0

  hasown@2.0.2:
    dependencies:
      function-bind: 1.1.2

  hast-util-from-parse5@8.0.3:
    dependencies:
      '@types/hast': 3.0.4
      '@types/unist': 3.0.3
      devlop: 1.1.0
      hastscript: 9.0.1
      property-information: 7.1.0
      vfile: 6.0.3
      vfile-location: 5.0.3
      web-namespaces: 2.0.1

  hast-util-parse-selector@2.2.5: {}

  hast-util-parse-selector@4.0.0:
    dependencies:
      '@types/hast': 3.0.4

  hast-util-raw@9.1.0:
    dependencies:
      '@types/hast': 3.0.4
      '@types/unist': 3.0.3
      '@ungap/structured-clone': 1.3.0
      hast-util-from-parse5: 8.0.3
      hast-util-to-parse5: 8.0.0
      html-void-elements: 3.0.0
      mdast-util-to-hast: 13.2.0
      parse5: 7.3.0
      unist-util-position: 5.0.0
      unist-util-visit: 5.0.0
      vfile: 6.0.3
      web-namespaces: 2.0.1
      zwitch: 2.0.4

  hast-util-to-estree@3.1.3:
    dependencies:
      '@types/estree': 1.0.8
      '@types/estree-jsx': 1.0.5
      '@types/hast': 3.0.4
      comma-separated-tokens: 2.0.3
      devlop: 1.1.0
      estree-util-attach-comments: 3.0.0
      estree-util-is-identifier-name: 3.0.0
      hast-util-whitespace: 3.0.0
      mdast-util-mdx-expression: 2.0.1
      mdast-util-mdx-jsx: 3.2.0
      mdast-util-mdxjs-esm: 2.0.1
      property-information: 7.1.0
      space-separated-tokens: 2.0.2
      style-to-js: 1.1.16
      unist-util-position: 5.0.0
      zwitch: 2.0.4
    transitivePeerDependencies:
      - supports-color

  hast-util-to-html@9.0.5:
    dependencies:
      '@types/hast': 3.0.4
      '@types/unist': 3.0.3
      ccount: 2.0.1
      comma-separated-tokens: 2.0.3
      hast-util-whitespace: 3.0.0
      html-void-elements: 3.0.0
      mdast-util-to-hast: 13.2.0
      property-information: 7.1.0
      space-separated-tokens: 2.0.2
      stringify-entities: 4.0.4
      zwitch: 2.0.4

  hast-util-to-jsx-runtime@2.3.6:
    dependencies:
      '@types/estree': 1.0.8
      '@types/hast': 3.0.4
      '@types/unist': 3.0.3
      comma-separated-tokens: 2.0.3
      devlop: 1.1.0
      estree-util-is-identifier-name: 3.0.0
      hast-util-whitespace: 3.0.0
      mdast-util-mdx-expression: 2.0.1
      mdast-util-mdx-jsx: 3.2.0
      mdast-util-mdxjs-esm: 2.0.1
      property-information: 7.1.0
      space-separated-tokens: 2.0.2
      style-to-js: 1.1.16
      unist-util-position: 5.0.0
      vfile-message: 4.0.2
    transitivePeerDependencies:
      - supports-color

  hast-util-to-parse5@8.0.0:
    dependencies:
      '@types/hast': 3.0.4
      comma-separated-tokens: 2.0.3
      devlop: 1.1.0
      property-information: 6.5.0
      space-separated-tokens: 2.0.2
      web-namespaces: 2.0.1
      zwitch: 2.0.4

  hast-util-to-string@3.0.1:
    dependencies:
      '@types/hast': 3.0.4

  hast-util-whitespace@2.0.1: {}

  hast-util-whitespace@3.0.0:
    dependencies:
      '@types/hast': 3.0.4

  hastscript@6.0.0:
    dependencies:
      '@types/hast': 2.3.10
      comma-separated-tokens: 1.0.8
      hast-util-parse-selector: 2.2.5
      property-information: 5.6.0
      space-separated-tokens: 1.1.5

  hastscript@9.0.1:
    dependencies:
      '@types/hast': 3.0.4
      comma-separated-tokens: 2.0.3
      hast-util-parse-selector: 4.0.0
      property-information: 7.1.0
      space-separated-tokens: 2.0.2

  hermes-estree@0.25.1: {}

  hermes-parser@0.25.1:
    dependencies:
      hermes-estree: 0.25.1

  highlight.js@10.7.3: {}

  highlightjs-vue@1.0.0: {}

  html-url-attributes@3.0.1: {}

  html-void-elements@3.0.0: {}

  husky@9.1.7: {}

  iconv-lite@0.6.3:
    dependencies:
      safer-buffer: 2.1.2

  ieee754@1.2.1: {}

  ignore@5.3.2: {}

  ignore@7.0.5: {}

  image-size@2.0.2: {}

  import-fresh@3.3.1:
    dependencies:
      parent-module: 1.0.1
      resolve-from: 4.0.0

  imurmurhash@0.1.4: {}

  inline-style-parser@0.1.1: {}

  inline-style-parser@0.2.4: {}

  internal-slot@1.1.0:
    dependencies:
      es-errors: 1.3.0
      hasown: 2.0.2
      side-channel: 1.1.0

  internmap@1.0.1: {}

  internmap@2.0.3: {}

  is-alphabetical@1.0.4: {}

  is-alphabetical@2.0.1: {}

  is-alphanumerical@1.0.4:
    dependencies:
      is-alphabetical: 1.0.4
      is-decimal: 1.0.4

  is-alphanumerical@2.0.1:
    dependencies:
      is-alphabetical: 2.0.1
      is-decimal: 2.0.1

  is-array-buffer@3.0.5:
    dependencies:
      call-bind: 1.0.8
      call-bound: 1.0.4
      get-intrinsic: 1.3.0

  is-async-function@2.1.1:
    dependencies:
      async-function: 1.0.0
      call-bound: 1.0.4
      get-proto: 1.0.1
      has-tostringtag: 1.0.2
      safe-regex-test: 1.1.0

  is-bigint@1.1.0:
    dependencies:
      has-bigints: 1.1.0

  is-boolean-object@1.2.2:
    dependencies:
      call-bound: 1.0.4
      has-tostringtag: 1.0.2

  is-buffer@2.0.5: {}

  is-bun-module@2.0.0:
    dependencies:
      semver: 7.7.2

  is-callable@1.2.7: {}

  is-core-module@2.16.1:
    dependencies:
      hasown: 2.0.2

  is-data-view@1.0.2:
    dependencies:
      call-bound: 1.0.4
      get-intrinsic: 1.3.0
      is-typed-array: 1.1.15

  is-date-object@1.1.0:
    dependencies:
      call-bound: 1.0.4
      has-tostringtag: 1.0.2

  is-decimal@1.0.4: {}

  is-decimal@2.0.1: {}

  is-extglob@2.1.1: {}

  is-finalizationregistry@1.1.1:
    dependencies:
      call-bound: 1.0.4

  is-generator-function@1.1.0:
    dependencies:
      call-bound: 1.0.4
      get-proto: 1.0.1
      has-tostringtag: 1.0.2
      safe-regex-test: 1.1.0

  is-glob@4.0.3:
    dependencies:
      is-extglob: 2.1.1

  is-hexadecimal@1.0.4: {}

  is-hexadecimal@2.0.1: {}

  is-map@2.0.3: {}

  is-negative-zero@2.0.3: {}

  is-number-object@1.1.1:
    dependencies:
      call-bound: 1.0.4
      has-tostringtag: 1.0.2

  is-number@7.0.0: {}

  is-plain-obj@4.1.0: {}

  is-regex@1.2.1:
    dependencies:
      call-bound: 1.0.4
      gopd: 1.2.0
      has-tostringtag: 1.0.2
      hasown: 2.0.2

  is-set@2.0.3: {}

  is-shared-array-buffer@1.0.4:
    dependencies:
      call-bound: 1.0.4

  is-string@1.1.1:
    dependencies:
      call-bound: 1.0.4
      has-tostringtag: 1.0.2

  is-symbol@1.1.1:
    dependencies:
      call-bound: 1.0.4
      has-symbols: 1.1.0
      safe-regex-test: 1.1.0

  is-typed-array@1.1.15:
    dependencies:
      which-typed-array: 1.1.19

  is-weakmap@2.0.2: {}

  is-weakref@1.1.1:
    dependencies:
      call-bound: 1.0.4

  is-weakset@2.0.4:
    dependencies:
      call-bound: 1.0.4
      get-intrinsic: 1.3.0

  isarray@2.0.5: {}

  isexe@2.0.0: {}

  iterator.prototype@1.1.5:
    dependencies:
      define-data-property: 1.1.4
      es-object-atoms: 1.1.1
      get-intrinsic: 1.3.0
      get-proto: 1.0.1
      has-symbols: 1.1.0
      set-function-name: 2.0.2

  jiti@2.4.2: {}

  jose@5.10.0: {}

  js-cookie@3.0.5: {}

  js-tokens@4.0.0: {}

  js-yaml@4.1.0:
    dependencies:
      argparse: 2.0.1

  jsesc@3.1.0: {}

  json-buffer@3.0.1: {}

  json-schema-traverse@0.4.1: {}

  json-stable-stringify-without-jsonify@1.0.1: {}

  json5@1.0.2:
    dependencies:
      minimist: 1.2.8

  json5@2.2.3: {}

  jsx-ast-utils@3.3.5:
    dependencies:
      array-includes: 3.1.9
      array.prototype.flat: 1.3.3
      object.assign: 4.1.7
      object.values: 1.2.1

  katex@0.16.22:
    dependencies:
      commander: 8.3.0

  keyv@4.5.4:
    dependencies:
      json-buffer: 3.0.1

  khroma@2.1.0: {}

  kleur@4.1.5: {}

  kolorist@1.8.0: {}

  langium@3.3.1:
    dependencies:
      chevrotain: 11.0.3
      chevrotain-allstar: 0.3.1(chevrotain@11.0.3)
      vscode-languageserver: 9.0.1
      vscode-languageserver-textdocument: 1.0.12
      vscode-uri: 3.0.8

  language-subtag-registry@0.3.23: {}

  language-tags@1.0.9:
    dependencies:
      language-subtag-registry: 0.3.23

  layout-base@1.0.2: {}

  layout-base@2.0.1: {}

  levn@0.4.1:
    dependencies:
      prelude-ls: 1.2.1
      type-check: 0.4.0

  lightningcss-darwin-arm64@1.30.1:
    optional: true

  lightningcss-darwin-x64@1.30.1:
    optional: true

  lightningcss-freebsd-x64@1.30.1:
    optional: true

  lightningcss-linux-arm-gnueabihf@1.30.1:
    optional: true

  lightningcss-linux-arm64-gnu@1.30.1:
    optional: true

  lightningcss-linux-arm64-musl@1.30.1:
    optional: true

  lightningcss-linux-x64-gnu@1.30.1:
    optional: true

  lightningcss-linux-x64-musl@1.30.1:
    optional: true

  lightningcss-win32-arm64-msvc@1.30.1:
    optional: true

  lightningcss-win32-x64-msvc@1.30.1:
    optional: true

  lightningcss@1.30.1:
    dependencies:
      detect-libc: 2.0.4
    optionalDependencies:
      lightningcss-darwin-arm64: 1.30.1
      lightningcss-darwin-x64: 1.30.1
      lightningcss-freebsd-x64: 1.30.1
      lightningcss-linux-arm-gnueabihf: 1.30.1
      lightningcss-linux-arm64-gnu: 1.30.1
      lightningcss-linux-arm64-musl: 1.30.1
      lightningcss-linux-x64-gnu: 1.30.1
      lightningcss-linux-x64-musl: 1.30.1
      lightningcss-win32-arm64-msvc: 1.30.1
      lightningcss-win32-x64-msvc: 1.30.1

  load-script@1.0.0: {}

  local-pkg@1.1.1:
    dependencies:
      mlly: 1.7.4
      pkg-types: 2.1.0
      quansync: 0.2.10

  locate-path@6.0.0:
    dependencies:
      p-locate: 5.0.0

  lodash-es@4.17.21: {}

  lodash.debounce@4.0.8: {}

  lodash.merge@4.6.2: {}

  longest-streak@3.1.0: {}

  loose-envify@1.4.0:
    dependencies:
      js-tokens: 4.0.0

  lower-case@2.0.2:
    dependencies:
      tslib: 2.8.1

  lowlight@1.20.0:
    dependencies:
      fault: 1.0.4
      highlight.js: 10.7.3

  lru-cache@11.1.0: {}

<<<<<<< HEAD
=======
  lru-cache@5.1.1:
    dependencies:
      yallist: 3.1.1

>>>>>>> 753f13ed
  lucide-react@0.446.0(react@19.2.1):
    dependencies:
      react: 19.2.1

  magic-string@0.30.17:
    dependencies:
      '@jridgewell/sourcemap-codec': 1.5.0

  map-obj@4.3.0: {}

  markdown-extensions@2.0.0: {}

  markdown-table@3.0.4: {}

  marked@15.0.12: {}

  math-intrinsics@1.1.0: {}

  mdast-util-definitions@5.1.2:
    dependencies:
      '@types/mdast': 3.0.15
      '@types/unist': 2.0.11
      unist-util-visit: 4.1.2

  mdast-util-find-and-replace@3.0.2:
    dependencies:
      '@types/mdast': 4.0.4
      escape-string-regexp: 5.0.0
      unist-util-is: 6.0.0
      unist-util-visit-parents: 6.0.1

  mdast-util-from-markdown@1.3.1:
    dependencies:
      '@types/mdast': 3.0.15
      '@types/unist': 2.0.11
      decode-named-character-reference: 1.1.0
      mdast-util-to-string: 3.2.0
      micromark: 3.2.0
      micromark-util-decode-numeric-character-reference: 1.1.0
      micromark-util-decode-string: 1.1.0
      micromark-util-normalize-identifier: 1.1.0
      micromark-util-symbol: 1.1.0
      micromark-util-types: 1.1.0
      unist-util-stringify-position: 3.0.3
      uvu: 0.5.6
    transitivePeerDependencies:
      - supports-color

  mdast-util-from-markdown@2.0.2:
    dependencies:
      '@types/mdast': 4.0.4
      '@types/unist': 3.0.3
      decode-named-character-reference: 1.1.0
      devlop: 1.1.0
      mdast-util-to-string: 4.0.0
      micromark: 4.0.2
      micromark-util-decode-numeric-character-reference: 2.0.2
      micromark-util-decode-string: 2.0.1
      micromark-util-normalize-identifier: 2.0.1
      micromark-util-symbol: 2.0.1
      micromark-util-types: 2.0.2
      unist-util-stringify-position: 4.0.0
    transitivePeerDependencies:
      - supports-color

  mdast-util-gfm-autolink-literal@2.0.1:
    dependencies:
      '@types/mdast': 4.0.4
      ccount: 2.0.1
      devlop: 1.1.0
      mdast-util-find-and-replace: 3.0.2
      micromark-util-character: 2.1.1

  mdast-util-gfm-footnote@2.1.0:
    dependencies:
      '@types/mdast': 4.0.4
      devlop: 1.1.0
      mdast-util-from-markdown: 2.0.2
      mdast-util-to-markdown: 2.1.2
      micromark-util-normalize-identifier: 2.0.1
    transitivePeerDependencies:
      - supports-color

  mdast-util-gfm-strikethrough@2.0.0:
    dependencies:
      '@types/mdast': 4.0.4
      mdast-util-from-markdown: 2.0.2
      mdast-util-to-markdown: 2.1.2
    transitivePeerDependencies:
      - supports-color

  mdast-util-gfm-table@2.0.0:
    dependencies:
      '@types/mdast': 4.0.4
      devlop: 1.1.0
      markdown-table: 3.0.4
      mdast-util-from-markdown: 2.0.2
      mdast-util-to-markdown: 2.1.2
    transitivePeerDependencies:
      - supports-color

  mdast-util-gfm-task-list-item@2.0.0:
    dependencies:
      '@types/mdast': 4.0.4
      devlop: 1.1.0
      mdast-util-from-markdown: 2.0.2
      mdast-util-to-markdown: 2.1.2
    transitivePeerDependencies:
      - supports-color

  mdast-util-gfm@3.1.0:
    dependencies:
      mdast-util-from-markdown: 2.0.2
      mdast-util-gfm-autolink-literal: 2.0.1
      mdast-util-gfm-footnote: 2.1.0
      mdast-util-gfm-strikethrough: 2.0.0
      mdast-util-gfm-table: 2.0.0
      mdast-util-gfm-task-list-item: 2.0.0
      mdast-util-to-markdown: 2.1.2
    transitivePeerDependencies:
      - supports-color

  mdast-util-math@3.0.0:
    dependencies:
      '@types/hast': 3.0.4
      '@types/mdast': 4.0.4
      devlop: 1.1.0
      longest-streak: 3.1.0
      mdast-util-from-markdown: 2.0.2
      mdast-util-to-markdown: 2.1.2
      unist-util-remove-position: 5.0.0
    transitivePeerDependencies:
      - supports-color

  mdast-util-mdx-expression@2.0.1:
    dependencies:
      '@types/estree-jsx': 1.0.5
      '@types/hast': 3.0.4
      '@types/mdast': 4.0.4
      devlop: 1.1.0
      mdast-util-from-markdown: 2.0.2
      mdast-util-to-markdown: 2.1.2
    transitivePeerDependencies:
      - supports-color

  mdast-util-mdx-jsx@3.2.0:
    dependencies:
      '@types/estree-jsx': 1.0.5
      '@types/hast': 3.0.4
      '@types/mdast': 4.0.4
      '@types/unist': 3.0.3
      ccount: 2.0.1
      devlop: 1.1.0
      mdast-util-from-markdown: 2.0.2
      mdast-util-to-markdown: 2.1.2
      parse-entities: 4.0.2
      stringify-entities: 4.0.4
      unist-util-stringify-position: 4.0.0
      vfile-message: 4.0.2
    transitivePeerDependencies:
      - supports-color

  mdast-util-mdx@3.0.0:
    dependencies:
      mdast-util-from-markdown: 2.0.2
      mdast-util-mdx-expression: 2.0.1
      mdast-util-mdx-jsx: 3.2.0
      mdast-util-mdxjs-esm: 2.0.1
      mdast-util-to-markdown: 2.1.2
    transitivePeerDependencies:
      - supports-color

  mdast-util-mdxjs-esm@2.0.1:
    dependencies:
      '@types/estree-jsx': 1.0.5
      '@types/hast': 3.0.4
      '@types/mdast': 4.0.4
      devlop: 1.1.0
      mdast-util-from-markdown: 2.0.2
      mdast-util-to-markdown: 2.1.2
    transitivePeerDependencies:
      - supports-color

  mdast-util-phrasing@4.1.0:
    dependencies:
      '@types/mdast': 4.0.4
      unist-util-is: 6.0.0

  mdast-util-to-hast@12.3.0:
    dependencies:
      '@types/hast': 2.3.10
      '@types/mdast': 3.0.15
      mdast-util-definitions: 5.1.2
      micromark-util-sanitize-uri: 1.2.0
      trim-lines: 3.0.1
      unist-util-generated: 2.0.1
      unist-util-position: 4.0.4
      unist-util-visit: 4.1.2

  mdast-util-to-hast@13.2.0:
    dependencies:
      '@types/hast': 3.0.4
      '@types/mdast': 4.0.4
      '@ungap/structured-clone': 1.3.0
      devlop: 1.1.0
      micromark-util-sanitize-uri: 2.0.1
      trim-lines: 3.0.1
      unist-util-position: 5.0.0
      unist-util-visit: 5.0.0
      vfile: 6.0.3

  mdast-util-to-markdown@2.1.2:
    dependencies:
      '@types/mdast': 4.0.4
      '@types/unist': 3.0.3
      longest-streak: 3.1.0
      mdast-util-phrasing: 4.1.0
      mdast-util-to-string: 4.0.0
      micromark-util-classify-character: 2.0.1
      micromark-util-decode-string: 2.0.1
      unist-util-visit: 5.0.0
      zwitch: 2.0.4

  mdast-util-to-string@3.2.0:
    dependencies:
      '@types/mdast': 3.0.15

  mdast-util-to-string@4.0.0:
    dependencies:
      '@types/mdast': 4.0.4

  mdast@3.0.0: {}

  merge2@1.4.1: {}

  mermaid@11.6.0:
    dependencies:
      '@braintree/sanitize-url': 7.1.1
      '@iconify/utils': 2.3.0
      '@mermaid-js/parser': 0.4.0
      '@types/d3': 7.4.3
      cytoscape: 3.32.0
      cytoscape-cose-bilkent: 4.1.0(cytoscape@3.32.0)
      cytoscape-fcose: 2.2.0(cytoscape@3.32.0)
      d3: 7.9.0
      d3-sankey: 0.12.3
      dagre-d3-es: 7.0.11
      dayjs: 1.11.13
      dompurify: 3.2.6
      katex: 0.16.22
      khroma: 2.1.0
      lodash-es: 4.17.21
      marked: 15.0.12
      roughjs: 4.6.6
      stylis: 4.3.6
      ts-dedent: 2.2.0
      uuid: 11.1.0
    transitivePeerDependencies:
      - supports-color

  micromark-core-commonmark@1.1.0:
    dependencies:
      decode-named-character-reference: 1.1.0
      micromark-factory-destination: 1.1.0
      micromark-factory-label: 1.1.0
      micromark-factory-space: 1.1.0
      micromark-factory-title: 1.1.0
      micromark-factory-whitespace: 1.1.0
      micromark-util-character: 1.2.0
      micromark-util-chunked: 1.1.0
      micromark-util-classify-character: 1.1.0
      micromark-util-html-tag-name: 1.2.0
      micromark-util-normalize-identifier: 1.1.0
      micromark-util-resolve-all: 1.1.0
      micromark-util-subtokenize: 1.1.0
      micromark-util-symbol: 1.1.0
      micromark-util-types: 1.1.0
      uvu: 0.5.6

  micromark-core-commonmark@2.0.3:
    dependencies:
      decode-named-character-reference: 1.1.0
      devlop: 1.1.0
      micromark-factory-destination: 2.0.1
      micromark-factory-label: 2.0.1
      micromark-factory-space: 2.0.1
      micromark-factory-title: 2.0.1
      micromark-factory-whitespace: 2.0.1
      micromark-util-character: 2.1.1
      micromark-util-chunked: 2.0.1
      micromark-util-classify-character: 2.0.1
      micromark-util-html-tag-name: 2.0.1
      micromark-util-normalize-identifier: 2.0.1
      micromark-util-resolve-all: 2.0.1
      micromark-util-subtokenize: 2.1.0
      micromark-util-symbol: 2.0.1
      micromark-util-types: 2.0.2

  micromark-extension-gfm-autolink-literal@2.1.0:
    dependencies:
      micromark-util-character: 2.1.1
      micromark-util-sanitize-uri: 2.0.1
      micromark-util-symbol: 2.0.1
      micromark-util-types: 2.0.2

  micromark-extension-gfm-footnote@2.1.0:
    dependencies:
      devlop: 1.1.0
      micromark-core-commonmark: 2.0.3
      micromark-factory-space: 2.0.1
      micromark-util-character: 2.1.1
      micromark-util-normalize-identifier: 2.0.1
      micromark-util-sanitize-uri: 2.0.1
      micromark-util-symbol: 2.0.1
      micromark-util-types: 2.0.2

  micromark-extension-gfm-strikethrough@2.1.0:
    dependencies:
      devlop: 1.1.0
      micromark-util-chunked: 2.0.1
      micromark-util-classify-character: 2.0.1
      micromark-util-resolve-all: 2.0.1
      micromark-util-symbol: 2.0.1
      micromark-util-types: 2.0.2

  micromark-extension-gfm-table@2.1.1:
    dependencies:
      devlop: 1.1.0
      micromark-factory-space: 2.0.1
      micromark-util-character: 2.1.1
      micromark-util-symbol: 2.0.1
      micromark-util-types: 2.0.2

  micromark-extension-gfm-tagfilter@2.0.0:
    dependencies:
      micromark-util-types: 2.0.2

  micromark-extension-gfm-task-list-item@2.1.0:
    dependencies:
      devlop: 1.1.0
      micromark-factory-space: 2.0.1
      micromark-util-character: 2.1.1
      micromark-util-symbol: 2.0.1
      micromark-util-types: 2.0.2

  micromark-extension-gfm@3.0.0:
    dependencies:
      micromark-extension-gfm-autolink-literal: 2.1.0
      micromark-extension-gfm-footnote: 2.1.0
      micromark-extension-gfm-strikethrough: 2.1.0
      micromark-extension-gfm-table: 2.1.1
      micromark-extension-gfm-tagfilter: 2.0.0
      micromark-extension-gfm-task-list-item: 2.1.0
      micromark-util-combine-extensions: 2.0.1
      micromark-util-types: 2.0.2

  micromark-extension-math@3.1.0:
    dependencies:
      '@types/katex': 0.16.7
      devlop: 1.1.0
      katex: 0.16.22
      micromark-factory-space: 2.0.1
      micromark-util-character: 2.1.1
      micromark-util-symbol: 2.0.1
      micromark-util-types: 2.0.2

  micromark-extension-mdx-expression@3.0.1:
    dependencies:
      '@types/estree': 1.0.8
      devlop: 1.1.0
      micromark-factory-mdx-expression: 2.0.3
      micromark-factory-space: 2.0.1
      micromark-util-character: 2.1.1
      micromark-util-events-to-acorn: 2.0.3
      micromark-util-symbol: 2.0.1
      micromark-util-types: 2.0.2

  micromark-extension-mdx-jsx@3.0.2:
    dependencies:
      '@types/estree': 1.0.8
      devlop: 1.1.0
      estree-util-is-identifier-name: 3.0.0
      micromark-factory-mdx-expression: 2.0.3
      micromark-factory-space: 2.0.1
      micromark-util-character: 2.1.1
      micromark-util-events-to-acorn: 2.0.3
      micromark-util-symbol: 2.0.1
      micromark-util-types: 2.0.2
      vfile-message: 4.0.2

  micromark-extension-mdx-md@2.0.0:
    dependencies:
      micromark-util-types: 2.0.2

  micromark-extension-mdxjs-esm@3.0.0:
    dependencies:
      '@types/estree': 1.0.8
      devlop: 1.1.0
      micromark-core-commonmark: 2.0.3
      micromark-util-character: 2.1.1
      micromark-util-events-to-acorn: 2.0.3
      micromark-util-symbol: 2.0.1
      micromark-util-types: 2.0.2
      unist-util-position-from-estree: 2.0.0
      vfile-message: 4.0.2

  micromark-extension-mdxjs@3.0.0:
    dependencies:
      acorn: 8.14.1
      acorn-jsx: 5.3.2(acorn@8.14.1)
      micromark-extension-mdx-expression: 3.0.1
      micromark-extension-mdx-jsx: 3.0.2
      micromark-extension-mdx-md: 2.0.0
      micromark-extension-mdxjs-esm: 3.0.0
      micromark-util-combine-extensions: 2.0.1
      micromark-util-types: 2.0.2

  micromark-factory-destination@1.1.0:
    dependencies:
      micromark-util-character: 1.2.0
      micromark-util-symbol: 1.1.0
      micromark-util-types: 1.1.0

  micromark-factory-destination@2.0.1:
    dependencies:
      micromark-util-character: 2.1.1
      micromark-util-symbol: 2.0.1
      micromark-util-types: 2.0.2

  micromark-factory-label@1.1.0:
    dependencies:
      micromark-util-character: 1.2.0
      micromark-util-symbol: 1.1.0
      micromark-util-types: 1.1.0
      uvu: 0.5.6

  micromark-factory-label@2.0.1:
    dependencies:
      devlop: 1.1.0
      micromark-util-character: 2.1.1
      micromark-util-symbol: 2.0.1
      micromark-util-types: 2.0.2

  micromark-factory-mdx-expression@2.0.3:
    dependencies:
      '@types/estree': 1.0.8
      devlop: 1.1.0
      micromark-factory-space: 2.0.1
      micromark-util-character: 2.1.1
      micromark-util-events-to-acorn: 2.0.3
      micromark-util-symbol: 2.0.1
      micromark-util-types: 2.0.2
      unist-util-position-from-estree: 2.0.0
      vfile-message: 4.0.2

  micromark-factory-space@1.1.0:
    dependencies:
      micromark-util-character: 1.2.0
      micromark-util-types: 1.1.0

  micromark-factory-space@2.0.1:
    dependencies:
      micromark-util-character: 2.1.1
      micromark-util-types: 2.0.2

  micromark-factory-title@1.1.0:
    dependencies:
      micromark-factory-space: 1.1.0
      micromark-util-character: 1.2.0
      micromark-util-symbol: 1.1.0
      micromark-util-types: 1.1.0

  micromark-factory-title@2.0.1:
    dependencies:
      micromark-factory-space: 2.0.1
      micromark-util-character: 2.1.1
      micromark-util-symbol: 2.0.1
      micromark-util-types: 2.0.2

  micromark-factory-whitespace@1.1.0:
    dependencies:
      micromark-factory-space: 1.1.0
      micromark-util-character: 1.2.0
      micromark-util-symbol: 1.1.0
      micromark-util-types: 1.1.0

  micromark-factory-whitespace@2.0.1:
    dependencies:
      micromark-factory-space: 2.0.1
      micromark-util-character: 2.1.1
      micromark-util-symbol: 2.0.1
      micromark-util-types: 2.0.2

  micromark-util-character@1.2.0:
    dependencies:
      micromark-util-symbol: 1.1.0
      micromark-util-types: 1.1.0

  micromark-util-character@2.1.1:
    dependencies:
      micromark-util-symbol: 2.0.1
      micromark-util-types: 2.0.2

  micromark-util-chunked@1.1.0:
    dependencies:
      micromark-util-symbol: 1.1.0

  micromark-util-chunked@2.0.1:
    dependencies:
      micromark-util-symbol: 2.0.1

  micromark-util-classify-character@1.1.0:
    dependencies:
      micromark-util-character: 1.2.0
      micromark-util-symbol: 1.1.0
      micromark-util-types: 1.1.0

  micromark-util-classify-character@2.0.1:
    dependencies:
      micromark-util-character: 2.1.1
      micromark-util-symbol: 2.0.1
      micromark-util-types: 2.0.2

  micromark-util-combine-extensions@1.1.0:
    dependencies:
      micromark-util-chunked: 1.1.0
      micromark-util-types: 1.1.0

  micromark-util-combine-extensions@2.0.1:
    dependencies:
      micromark-util-chunked: 2.0.1
      micromark-util-types: 2.0.2

  micromark-util-decode-numeric-character-reference@1.1.0:
    dependencies:
      micromark-util-symbol: 1.1.0

  micromark-util-decode-numeric-character-reference@2.0.2:
    dependencies:
      micromark-util-symbol: 2.0.1

  micromark-util-decode-string@1.1.0:
    dependencies:
      decode-named-character-reference: 1.1.0
      micromark-util-character: 1.2.0
      micromark-util-decode-numeric-character-reference: 1.1.0
      micromark-util-symbol: 1.1.0

  micromark-util-decode-string@2.0.1:
    dependencies:
      decode-named-character-reference: 1.1.0
      micromark-util-character: 2.1.1
      micromark-util-decode-numeric-character-reference: 2.0.2
      micromark-util-symbol: 2.0.1

  micromark-util-encode@1.1.0: {}

  micromark-util-encode@2.0.1: {}

  micromark-util-events-to-acorn@2.0.3:
    dependencies:
      '@types/estree': 1.0.8
      '@types/unist': 3.0.3
      devlop: 1.1.0
      estree-util-visit: 2.0.0
      micromark-util-symbol: 2.0.1
      micromark-util-types: 2.0.2
      vfile-message: 4.0.2

  micromark-util-html-tag-name@1.2.0: {}

  micromark-util-html-tag-name@2.0.1: {}

  micromark-util-normalize-identifier@1.1.0:
    dependencies:
      micromark-util-symbol: 1.1.0

  micromark-util-normalize-identifier@2.0.1:
    dependencies:
      micromark-util-symbol: 2.0.1

  micromark-util-resolve-all@1.1.0:
    dependencies:
      micromark-util-types: 1.1.0

  micromark-util-resolve-all@2.0.1:
    dependencies:
      micromark-util-types: 2.0.2

  micromark-util-sanitize-uri@1.2.0:
    dependencies:
      micromark-util-character: 1.2.0
      micromark-util-encode: 1.1.0
      micromark-util-symbol: 1.1.0

  micromark-util-sanitize-uri@2.0.1:
    dependencies:
      micromark-util-character: 2.1.1
      micromark-util-encode: 2.0.1
      micromark-util-symbol: 2.0.1

  micromark-util-subtokenize@1.1.0:
    dependencies:
      micromark-util-chunked: 1.1.0
      micromark-util-symbol: 1.1.0
      micromark-util-types: 1.1.0
      uvu: 0.5.6

  micromark-util-subtokenize@2.1.0:
    dependencies:
      devlop: 1.1.0
      micromark-util-chunked: 2.0.1
      micromark-util-symbol: 2.0.1
      micromark-util-types: 2.0.2

  micromark-util-symbol@1.1.0: {}

  micromark-util-symbol@2.0.1: {}

  micromark-util-types@1.1.0: {}

  micromark-util-types@2.0.2: {}

  micromark@3.2.0:
    dependencies:
      '@types/debug': 4.1.12
      debug: 4.4.1
      decode-named-character-reference: 1.1.0
      micromark-core-commonmark: 1.1.0
      micromark-factory-space: 1.1.0
      micromark-util-character: 1.2.0
      micromark-util-chunked: 1.1.0
      micromark-util-combine-extensions: 1.1.0
      micromark-util-decode-numeric-character-reference: 1.1.0
      micromark-util-encode: 1.1.0
      micromark-util-normalize-identifier: 1.1.0
      micromark-util-resolve-all: 1.1.0
      micromark-util-sanitize-uri: 1.2.0
      micromark-util-subtokenize: 1.1.0
      micromark-util-symbol: 1.1.0
      micromark-util-types: 1.1.0
      uvu: 0.5.6
    transitivePeerDependencies:
      - supports-color

  micromark@4.0.2:
    dependencies:
      '@types/debug': 4.1.12
      debug: 4.4.1
      decode-named-character-reference: 1.1.0
      devlop: 1.1.0
      micromark-core-commonmark: 2.0.3
      micromark-factory-space: 2.0.1
      micromark-util-character: 2.1.1
      micromark-util-chunked: 2.0.1
      micromark-util-combine-extensions: 2.0.1
      micromark-util-decode-numeric-character-reference: 2.0.2
      micromark-util-encode: 2.0.1
      micromark-util-normalize-identifier: 2.0.1
      micromark-util-resolve-all: 2.0.1
      micromark-util-sanitize-uri: 2.0.1
      micromark-util-subtokenize: 2.1.0
      micromark-util-symbol: 2.0.1
      micromark-util-types: 2.0.2
    transitivePeerDependencies:
      - supports-color

  micromatch@4.0.8:
    dependencies:
      braces: 3.0.3
      picomatch: 2.3.1

  minimatch@3.1.2:
    dependencies:
      brace-expansion: 1.1.12

  minimatch@9.0.5:
    dependencies:
      brace-expansion: 2.0.1

  minimist@1.2.8: {}

  minipass@7.1.2: {}

  minizlib@3.0.2:
    dependencies:
      minipass: 7.1.2

  mkdirp@3.0.1: {}

  mlly@1.7.4:
    dependencies:
      acorn: 8.14.1
      pathe: 2.0.3
      pkg-types: 1.3.1
      ufo: 1.6.1

  mri@1.2.0: {}

  ms@2.0.0: {}

  ms@2.1.3: {}

  nanoid@3.3.11: {}

  napi-postinstall@0.3.0: {}

  natural-compare@1.4.0: {}

  negotiator@1.0.0: {}

  next-themes@0.4.6(react-dom@19.2.1(react@19.2.1))(react@19.2.1):
    dependencies:
      react: 19.2.1
      react-dom: 19.2.1(react@19.2.1)

<<<<<<< HEAD
  next@15.5.7(react-dom@19.2.1(react@19.2.1))(react@19.2.1):
    dependencies:
      '@next/env': 15.5.7
=======
  next@16.0.7(@babel/core@7.28.5)(react-dom@19.2.1(react@19.2.1))(react@19.2.1):
    dependencies:
      '@next/env': 16.0.7
>>>>>>> 753f13ed
      '@swc/helpers': 0.5.15
      caniuse-lite: 1.0.30001721
      postcss: 8.4.31
      react: 19.2.1
      react-dom: 19.2.1(react@19.2.1)
<<<<<<< HEAD
      styled-jsx: 5.1.6(react@19.2.1)
    optionalDependencies:
      '@next/swc-darwin-arm64': 15.5.7
      '@next/swc-darwin-x64': 15.5.7
      '@next/swc-linux-arm64-gnu': 15.5.7
      '@next/swc-linux-arm64-musl': 15.5.7
      '@next/swc-linux-x64-gnu': 15.5.7
      '@next/swc-linux-x64-musl': 15.5.7
      '@next/swc-win32-arm64-msvc': 15.5.7
      '@next/swc-win32-x64-msvc': 15.5.7
      sharp: 0.34.3
=======
      styled-jsx: 5.1.6(@babel/core@7.28.5)(react@19.2.1)
    optionalDependencies:
      '@next/swc-darwin-arm64': 16.0.7
      '@next/swc-darwin-x64': 16.0.7
      '@next/swc-linux-arm64-gnu': 16.0.7
      '@next/swc-linux-arm64-musl': 16.0.7
      '@next/swc-linux-x64-gnu': 16.0.7
      '@next/swc-linux-x64-musl': 16.0.7
      '@next/swc-win32-arm64-msvc': 16.0.7
      '@next/swc-win32-x64-msvc': 16.0.7
      sharp: 0.34.5
>>>>>>> 753f13ed
    transitivePeerDependencies:
      - '@babel/core'
      - babel-plugin-macros

  no-case@3.0.4:
    dependencies:
      lower-case: 2.0.2
      tslib: 2.8.1

  node-fetch@2.7.0:
    dependencies:
      whatwg-url: 5.0.0

  node-releases@2.0.19: {}

  normalize-range@0.1.2: {}

  npm-to-yarn@3.0.1: {}

  object-assign@4.1.1: {}

  object-inspect@1.13.4: {}

  object-keys@1.1.1: {}

  object.assign@4.1.7:
    dependencies:
      call-bind: 1.0.8
      call-bound: 1.0.4
      define-properties: 1.2.1
      es-object-atoms: 1.1.1
      has-symbols: 1.1.0
      object-keys: 1.1.1

  object.entries@1.1.9:
    dependencies:
      call-bind: 1.0.8
      call-bound: 1.0.4
      define-properties: 1.2.1
      es-object-atoms: 1.1.1

  object.fromentries@2.0.8:
    dependencies:
      call-bind: 1.0.8
      define-properties: 1.2.1
      es-abstract: 1.24.0
      es-object-atoms: 1.1.1

  object.groupby@1.0.3:
    dependencies:
      call-bind: 1.0.8
      define-properties: 1.2.1
      es-abstract: 1.24.0

  object.values@1.2.1:
    dependencies:
      call-bind: 1.0.8
      call-bound: 1.0.4
      define-properties: 1.2.1
      es-object-atoms: 1.1.1

  oniguruma-parser@0.12.1: {}

  oniguruma-to-es@4.3.3:
    dependencies:
      oniguruma-parser: 0.12.1
      regex: 6.0.1
      regex-recursion: 6.0.2

  optionator@0.9.4:
    dependencies:
      deep-is: 0.1.4
      fast-levenshtein: 2.0.6
      levn: 0.4.1
      prelude-ls: 1.2.1
      type-check: 0.4.0
      word-wrap: 1.2.5

  own-keys@1.0.1:
    dependencies:
      get-intrinsic: 1.3.0
      object-keys: 1.1.1
      safe-push-apply: 1.0.0

  oxc-transform@0.51.0:
    optionalDependencies:
      '@oxc-transform/binding-darwin-arm64': 0.51.0
      '@oxc-transform/binding-darwin-x64': 0.51.0
      '@oxc-transform/binding-linux-arm64-gnu': 0.51.0
      '@oxc-transform/binding-linux-arm64-musl': 0.51.0
      '@oxc-transform/binding-linux-x64-gnu': 0.51.0
      '@oxc-transform/binding-linux-x64-musl': 0.51.0
      '@oxc-transform/binding-win32-arm64-msvc': 0.51.0
      '@oxc-transform/binding-win32-x64-msvc': 0.51.0

  p-limit@3.1.0:
    dependencies:
      yocto-queue: 0.1.0

  p-locate@5.0.0:
    dependencies:
      p-limit: 3.1.0

  package-manager-detector@1.3.0: {}

  parent-module@1.0.1:
    dependencies:
      callsites: 3.1.0

  parse-entities@2.0.0:
    dependencies:
      character-entities: 1.2.4
      character-entities-legacy: 1.1.4
      character-reference-invalid: 1.1.4
      is-alphanumerical: 1.0.4
      is-decimal: 1.0.4
      is-hexadecimal: 1.0.4

  parse-entities@4.0.2:
    dependencies:
      '@types/unist': 2.0.11
      character-entities-legacy: 3.0.0
      character-reference-invalid: 2.0.1
      decode-named-character-reference: 1.1.0
      is-alphanumerical: 2.0.1
      is-decimal: 2.0.1
      is-hexadecimal: 2.0.1

  parse-numeric-range@1.3.0: {}

  parse5@7.3.0:
    dependencies:
      entities: 6.0.1

  path-browserify@1.0.1: {}

  path-data-parser@0.1.0: {}

  path-exists@4.0.0: {}

  path-key@3.1.1: {}

  path-parse@1.0.7: {}

  pathe@2.0.3: {}

  picocolors@1.1.1: {}

  picomatch@2.3.1: {}

  picomatch@4.0.3: {}

  pkg-types@1.3.1:
    dependencies:
      confbox: 0.1.8
      mlly: 1.7.4
      pathe: 2.0.3

  pkg-types@2.1.0:
    dependencies:
      confbox: 0.2.2
      exsolve: 1.0.5
      pathe: 2.0.3

  points-on-curve@0.2.0: {}

  points-on-path@0.2.1:
    dependencies:
      path-data-parser: 0.1.0
      points-on-curve: 0.2.0

  possible-typed-array-names@1.1.0: {}

  postcss-selector-parser@7.1.0:
    dependencies:
      cssesc: 3.0.0
      util-deprecate: 1.0.2

  postcss-value-parser@4.2.0: {}

  postcss@8.4.31:
    dependencies:
      nanoid: 3.3.11
      picocolors: 1.1.1
      source-map-js: 1.2.1

  postcss@8.5.4:
    dependencies:
      nanoid: 3.3.11
      picocolors: 1.1.1
      source-map-js: 1.2.1

  posthog-js@1.249.4:
    dependencies:
      core-js: 3.42.0
      fflate: 0.4.8
      preact: 10.26.8
      web-vitals: 4.2.4

  preact@10.26.8: {}

  prelude-ls@1.2.1: {}

  prismjs@1.27.0: {}

  prismjs@1.30.0: {}

  prop-types@15.8.1:
    dependencies:
      loose-envify: 1.4.0
      object-assign: 4.1.1
      react-is: 16.13.1

  property-information@5.6.0:
    dependencies:
      xtend: 4.0.2

  property-information@6.5.0: {}

  property-information@7.1.0: {}

  punycode@2.3.1: {}

  quansync@0.2.10: {}

  queue-microtask@1.2.3: {}

  react-dom@19.2.1(react@19.2.1):
    dependencies:
      react: 19.2.1
      scheduler: 0.27.0

  react-ga4@2.1.0: {}

  react-icons@5.5.0(react@19.2.1):
    dependencies:
      react: 19.2.1

  react-is@16.13.1: {}

  react-is@18.3.1: {}

<<<<<<< HEAD
  react-markdown@10.1.0(@types/react@18.3.23)(react@19.2.1):
=======
  react-markdown@10.1.0(@types/react@19.2.7)(react@19.2.1):
>>>>>>> 753f13ed
    dependencies:
      '@types/hast': 3.0.4
      '@types/mdast': 4.0.4
      '@types/react': 19.2.7
      devlop: 1.1.0
      hast-util-to-jsx-runtime: 2.3.6
      html-url-attributes: 3.0.1
      mdast-util-to-hast: 13.2.0
      react: 19.2.1
      remark-parse: 11.0.0
      remark-rehype: 11.1.2
      unified: 11.0.5
      unist-util-visit: 5.0.0
      vfile: 6.0.3
    transitivePeerDependencies:
      - supports-color

<<<<<<< HEAD
  react-markdown@8.0.7(@types/react@18.3.23)(react@19.2.1):
=======
  react-markdown@8.0.7(@types/react@19.2.7)(react@19.2.1):
>>>>>>> 753f13ed
    dependencies:
      '@types/hast': 2.3.10
      '@types/prop-types': 15.7.14
      '@types/react': 19.2.7
      '@types/unist': 2.0.11
      comma-separated-tokens: 2.0.3
      hast-util-whitespace: 2.0.1
      prop-types: 15.8.1
      property-information: 6.5.0
      react: 19.2.1
      react-is: 18.3.1
      remark-parse: 10.0.2
      remark-rehype: 10.1.0
      space-separated-tokens: 2.0.2
      style-to-object: 0.4.4
      unified: 10.1.2
      unist-util-visit: 4.1.2
      vfile: 5.3.7
    transitivePeerDependencies:
      - supports-color

  react-medium-image-zoom@5.2.14(react-dom@19.2.1(react@19.2.1))(react@19.2.1):
    dependencies:
      react: 19.2.1
      react-dom: 19.2.1(react@19.2.1)

<<<<<<< HEAD
  react-remove-scroll-bar@2.3.8(@types/react@18.3.23)(react@19.2.1):
    dependencies:
      react: 19.2.1
      react-style-singleton: 2.2.3(@types/react@18.3.23)(react@19.2.1)
=======
  react-remove-scroll-bar@2.3.8(@types/react@19.2.7)(react@19.2.1):
    dependencies:
      react: 19.2.1
      react-style-singleton: 2.2.3(@types/react@19.2.7)(react@19.2.1)
>>>>>>> 753f13ed
      tslib: 2.8.1
    optionalDependencies:
      '@types/react': 19.2.7

<<<<<<< HEAD
  react-remove-scroll@2.7.1(@types/react@18.3.23)(react@19.2.1):
    dependencies:
      react: 19.2.1
      react-remove-scroll-bar: 2.3.8(@types/react@18.3.23)(react@19.2.1)
      react-style-singleton: 2.2.3(@types/react@18.3.23)(react@19.2.1)
      tslib: 2.8.1
      use-callback-ref: 1.3.3(@types/react@18.3.23)(react@19.2.1)
      use-sidecar: 1.1.3(@types/react@18.3.23)(react@19.2.1)
=======
  react-remove-scroll@2.7.1(@types/react@19.2.7)(react@19.2.1):
    dependencies:
      react: 19.2.1
      react-remove-scroll-bar: 2.3.8(@types/react@19.2.7)(react@19.2.1)
      react-style-singleton: 2.2.3(@types/react@19.2.7)(react@19.2.1)
      tslib: 2.8.1
      use-callback-ref: 1.3.3(@types/react@19.2.7)(react@19.2.1)
      use-sidecar: 1.1.3(@types/react@19.2.7)(react@19.2.1)
>>>>>>> 753f13ed
    optionalDependencies:
      '@types/react': 19.2.7

<<<<<<< HEAD
  react-style-singleton@2.2.3(@types/react@18.3.23)(react@19.2.1):
=======
  react-style-singleton@2.2.3(@types/react@19.2.7)(react@19.2.1):
>>>>>>> 753f13ed
    dependencies:
      get-nonce: 1.0.1
      react: 19.2.1
      tslib: 2.8.1
    optionalDependencies:
      '@types/react': 19.2.7

  react-syntax-highlighter@15.6.1(react@19.2.1):
    dependencies:
      '@babel/runtime': 7.27.6
      highlight.js: 10.7.3
      highlightjs-vue: 1.0.0
      lowlight: 1.20.0
      prismjs: 1.30.0
      react: 19.2.1
      refractor: 3.6.0

  react-youtube@10.1.0(react@19.2.1):
    dependencies:
      fast-deep-equal: 3.1.3
      prop-types: 15.8.1
      react: 19.2.1
      youtube-player: 5.5.2
    transitivePeerDependencies:
      - supports-color

  react@19.2.1: {}

  readdirp@4.1.2: {}

  recma-build-jsx@1.0.0:
    dependencies:
      '@types/estree': 1.0.8
      estree-util-build-jsx: 3.0.1
      vfile: 6.0.3

  recma-jsx@1.0.0(acorn@8.15.0):
    dependencies:
      acorn-jsx: 5.3.2(acorn@8.15.0)
      estree-util-to-js: 2.0.0
      recma-parse: 1.0.0
      recma-stringify: 1.0.0
      unified: 11.0.5
    transitivePeerDependencies:
      - acorn

  recma-parse@1.0.0:
    dependencies:
      '@types/estree': 1.0.8
      esast-util-from-js: 2.0.1
      unified: 11.0.5
      vfile: 6.0.3

  recma-stringify@1.0.0:
    dependencies:
      '@types/estree': 1.0.8
      estree-util-to-js: 2.0.0
      unified: 11.0.5
      vfile: 6.0.3

  reflect.getprototypeof@1.0.10:
    dependencies:
      call-bind: 1.0.8
      define-properties: 1.2.1
      es-abstract: 1.24.0
      es-errors: 1.3.0
      es-object-atoms: 1.1.1
      get-intrinsic: 1.3.0
      get-proto: 1.0.1
      which-builtin-type: 1.2.1

  refractor@3.6.0:
    dependencies:
      hastscript: 6.0.0
      parse-entities: 2.0.0
      prismjs: 1.27.0

  regex-recursion@6.0.2:
    dependencies:
      regex-utilities: 2.3.0

  regex-utilities@2.3.0: {}

  regex@6.0.1:
    dependencies:
      regex-utilities: 2.3.0

  regexp.prototype.flags@1.5.4:
    dependencies:
      call-bind: 1.0.8
      define-properties: 1.2.1
      es-errors: 1.3.0
      get-proto: 1.0.1
      gopd: 1.2.0
      set-function-name: 2.0.2

  rehype-highlight-code-lines@1.1.4(unified@11.0.5):
    dependencies:
      '@types/hast': 3.0.4
      parse-numeric-range: 1.3.0
      unified: 11.0.5
      unist-util-visit: 5.0.0

  rehype-raw@7.0.0:
    dependencies:
      '@types/hast': 3.0.4
      hast-util-raw: 9.1.0
      vfile: 6.0.3

  rehype-recma@1.0.0:
    dependencies:
      '@types/estree': 1.0.8
      '@types/hast': 3.0.4
      hast-util-to-estree: 3.1.3
    transitivePeerDependencies:
      - supports-color

  remark-gfm@4.0.1:
    dependencies:
      '@types/mdast': 4.0.4
      mdast-util-gfm: 3.1.0
      micromark-extension-gfm: 3.0.0
      remark-parse: 11.0.0
      remark-stringify: 11.0.0
      unified: 11.0.5
    transitivePeerDependencies:
      - supports-color

  remark-math@6.0.0:
    dependencies:
      '@types/mdast': 4.0.4
      mdast-util-math: 3.0.0
      micromark-extension-math: 3.1.0
      unified: 11.0.5
    transitivePeerDependencies:
      - supports-color

  remark-mdx@3.1.0:
    dependencies:
      mdast-util-mdx: 3.0.0
      micromark-extension-mdxjs: 3.0.0
    transitivePeerDependencies:
      - supports-color

  remark-parse@10.0.2:
    dependencies:
      '@types/mdast': 3.0.15
      mdast-util-from-markdown: 1.3.1
      unified: 10.1.2
    transitivePeerDependencies:
      - supports-color

  remark-parse@11.0.0:
    dependencies:
      '@types/mdast': 4.0.4
      mdast-util-from-markdown: 2.0.2
      micromark-util-types: 2.0.2
      unified: 11.0.5
    transitivePeerDependencies:
      - supports-color

  remark-rehype@10.1.0:
    dependencies:
      '@types/hast': 2.3.10
      '@types/mdast': 3.0.15
      mdast-util-to-hast: 12.3.0
      unified: 10.1.2

  remark-rehype@11.1.2:
    dependencies:
      '@types/hast': 3.0.4
      '@types/mdast': 4.0.4
      mdast-util-to-hast: 13.2.0
      unified: 11.0.5
      vfile: 6.0.3

  remark-stringify@11.0.0:
    dependencies:
      '@types/mdast': 4.0.4
      mdast-util-to-markdown: 2.1.2
      unified: 11.0.5

  remark@15.0.1:
    dependencies:
      '@types/mdast': 4.0.4
      remark-parse: 11.0.0
      remark-stringify: 11.0.0
      unified: 11.0.5
    transitivePeerDependencies:
      - supports-color

  resolve-from@4.0.0: {}

  resolve-pkg-maps@1.0.0: {}

  resolve@1.22.10:
    dependencies:
      is-core-module: 2.16.1
      path-parse: 1.0.7
      supports-preserve-symlinks-flag: 1.0.0

  resolve@2.0.0-next.5:
    dependencies:
      is-core-module: 2.16.1
      path-parse: 1.0.7
      supports-preserve-symlinks-flag: 1.0.0

  reusify@1.1.0: {}

  robust-predicates@3.0.2: {}

  roughjs@4.6.6:
    dependencies:
      hachure-fill: 0.5.2
      path-data-parser: 0.1.0
      points-on-curve: 0.2.0
      points-on-path: 0.2.1

  run-parallel@1.2.0:
    dependencies:
      queue-microtask: 1.2.3

  rw@1.3.3: {}

  rxjs@7.8.1:
    dependencies:
      tslib: 2.8.1

  sade@1.8.1:
    dependencies:
      mri: 1.2.0

  safe-array-concat@1.1.3:
    dependencies:
      call-bind: 1.0.8
      call-bound: 1.0.4
      get-intrinsic: 1.3.0
      has-symbols: 1.1.0
      isarray: 2.0.5

  safe-push-apply@1.0.0:
    dependencies:
      es-errors: 1.3.0
      isarray: 2.0.5

  safe-regex-test@1.1.0:
    dependencies:
      call-bound: 1.0.4
      es-errors: 1.3.0
      is-regex: 1.2.1

  safer-buffer@2.1.2: {}

  scheduler@0.27.0: {}

  scroll-into-view-if-needed@3.1.0:
    dependencies:
      compute-scroll-into-view: 3.1.1

  semver@6.3.1: {}

  semver@7.7.2: {}

  semver@7.7.3:
    optional: true

  server-only@0.0.1: {}

  set-function-length@1.2.2:
    dependencies:
      define-data-property: 1.1.4
      es-errors: 1.3.0
      function-bind: 1.1.2
      get-intrinsic: 1.3.0
      gopd: 1.2.0
      has-property-descriptors: 1.0.2

  set-function-name@2.0.2:
    dependencies:
      define-data-property: 1.1.4
      es-errors: 1.3.0
      functions-have-names: 1.2.3
      has-property-descriptors: 1.0.2

  set-proto@1.0.0:
    dependencies:
      dunder-proto: 1.0.1
      es-errors: 1.3.0
      es-object-atoms: 1.1.1

  sharp@0.34.5:
    dependencies:
      '@img/colour': 1.0.0
      detect-libc: 2.1.2
      semver: 7.7.3
    optionalDependencies:
      '@img/sharp-darwin-arm64': 0.34.5
      '@img/sharp-darwin-x64': 0.34.5
      '@img/sharp-libvips-darwin-arm64': 1.2.4
      '@img/sharp-libvips-darwin-x64': 1.2.4
      '@img/sharp-libvips-linux-arm': 1.2.4
      '@img/sharp-libvips-linux-arm64': 1.2.4
      '@img/sharp-libvips-linux-ppc64': 1.2.4
      '@img/sharp-libvips-linux-riscv64': 1.2.4
      '@img/sharp-libvips-linux-s390x': 1.2.4
      '@img/sharp-libvips-linux-x64': 1.2.4
      '@img/sharp-libvips-linuxmusl-arm64': 1.2.4
      '@img/sharp-libvips-linuxmusl-x64': 1.2.4
      '@img/sharp-linux-arm': 0.34.5
      '@img/sharp-linux-arm64': 0.34.5
      '@img/sharp-linux-ppc64': 0.34.5
      '@img/sharp-linux-riscv64': 0.34.5
      '@img/sharp-linux-s390x': 0.34.5
      '@img/sharp-linux-x64': 0.34.5
      '@img/sharp-linuxmusl-arm64': 0.34.5
      '@img/sharp-linuxmusl-x64': 0.34.5
      '@img/sharp-wasm32': 0.34.5
      '@img/sharp-win32-arm64': 0.34.5
      '@img/sharp-win32-ia32': 0.34.5
      '@img/sharp-win32-x64': 0.34.5
    optional: true

  shebang-command@2.0.0:
    dependencies:
      shebang-regex: 3.0.0

  shebang-regex@3.0.0: {}

  shiki@3.13.0:
    dependencies:
      '@shikijs/core': 3.13.0
      '@shikijs/engine-javascript': 3.13.0
      '@shikijs/engine-oniguruma': 3.13.0
      '@shikijs/langs': 3.13.0
      '@shikijs/themes': 3.13.0
      '@shikijs/types': 3.13.0
      '@shikijs/vscode-textmate': 10.0.2
      '@types/hast': 3.0.4

  shiki@3.8.0:
    dependencies:
      '@shikijs/core': 3.8.0
      '@shikijs/engine-javascript': 3.8.0
      '@shikijs/engine-oniguruma': 3.8.0
      '@shikijs/langs': 3.8.0
      '@shikijs/themes': 3.8.0
      '@shikijs/types': 3.8.0
      '@shikijs/vscode-textmate': 10.0.2
      '@types/hast': 3.0.4

  side-channel-list@1.0.0:
    dependencies:
      es-errors: 1.3.0
      object-inspect: 1.13.4

  side-channel-map@1.0.1:
    dependencies:
      call-bound: 1.0.4
      es-errors: 1.3.0
      get-intrinsic: 1.3.0
      object-inspect: 1.13.4

  side-channel-weakmap@1.0.2:
    dependencies:
      call-bound: 1.0.4
      es-errors: 1.3.0
      get-intrinsic: 1.3.0
      object-inspect: 1.13.4
      side-channel-map: 1.0.1

  side-channel@1.1.0:
    dependencies:
      es-errors: 1.3.0
      object-inspect: 1.13.4
      side-channel-list: 1.0.0
      side-channel-map: 1.0.1
      side-channel-weakmap: 1.0.2

  sister@3.0.2: {}

  snake-case@3.0.4:
    dependencies:
      dot-case: 3.0.4
      tslib: 2.8.1

  snakecase-keys@8.0.1:
    dependencies:
      map-obj: 4.3.0
      snake-case: 3.0.4
      type-fest: 4.41.0

  source-map-js@1.2.1: {}

  source-map@0.7.4: {}

  space-separated-tokens@1.1.5: {}

  space-separated-tokens@2.0.2: {}

  stable-hash@0.0.5: {}

  std-env@3.9.0: {}

  stop-iteration-iterator@1.1.0:
    dependencies:
      es-errors: 1.3.0
      internal-slot: 1.1.0

  string.prototype.includes@2.0.1:
    dependencies:
      call-bind: 1.0.8
      define-properties: 1.2.1
      es-abstract: 1.24.0

  string.prototype.matchall@4.0.12:
    dependencies:
      call-bind: 1.0.8
      call-bound: 1.0.4
      define-properties: 1.2.1
      es-abstract: 1.24.0
      es-errors: 1.3.0
      es-object-atoms: 1.1.1
      get-intrinsic: 1.3.0
      gopd: 1.2.0
      has-symbols: 1.1.0
      internal-slot: 1.1.0
      regexp.prototype.flags: 1.5.4
      set-function-name: 2.0.2
      side-channel: 1.1.0

  string.prototype.repeat@1.0.0:
    dependencies:
      define-properties: 1.2.1
      es-abstract: 1.24.0

  string.prototype.trim@1.2.10:
    dependencies:
      call-bind: 1.0.8
      call-bound: 1.0.4
      define-data-property: 1.1.4
      define-properties: 1.2.1
      es-abstract: 1.24.0
      es-object-atoms: 1.1.1
      has-property-descriptors: 1.0.2

  string.prototype.trimend@1.0.9:
    dependencies:
      call-bind: 1.0.8
      call-bound: 1.0.4
      define-properties: 1.2.1
      es-object-atoms: 1.1.1

  string.prototype.trimstart@1.0.8:
    dependencies:
      call-bind: 1.0.8
      define-properties: 1.2.1
      es-object-atoms: 1.1.1

  stringify-entities@4.0.4:
    dependencies:
      character-entities-html4: 2.1.0
      character-entities-legacy: 3.0.0

  strip-bom@3.0.0: {}

  strip-json-comments@3.1.1: {}

  style-to-js@1.1.16:
    dependencies:
      style-to-object: 1.0.8

  style-to-object@0.4.4:
    dependencies:
      inline-style-parser: 0.1.1

  style-to-object@1.0.8:
    dependencies:
      inline-style-parser: 0.2.4

<<<<<<< HEAD
  styled-jsx@5.1.6(react@19.2.1):
    dependencies:
      client-only: 0.0.1
      react: 19.2.1
=======
  styled-jsx@5.1.6(@babel/core@7.28.5)(react@19.2.1):
    dependencies:
      client-only: 0.0.1
      react: 19.2.1
    optionalDependencies:
      '@babel/core': 7.28.5
>>>>>>> 753f13ed

  stylis@4.3.6: {}

  supports-color@7.2.0:
    dependencies:
      has-flag: 4.0.0

  supports-preserve-symlinks-flag@1.0.0: {}

  swr@2.3.3(react@19.2.1):
    dependencies:
      dequal: 2.0.3
      react: 19.2.1
      use-sync-external-store: 1.5.0(react@19.2.1)

  tabbable@6.2.0: {}

  tailwind-merge@2.6.0: {}

  tailwind-merge@3.3.1: {}

  tailwindcss-animate@1.0.7(tailwindcss@4.1.11):
    dependencies:
      tailwindcss: 4.1.11

  tailwindcss@4.1.11: {}

  tapable@2.2.2: {}

  tar@7.4.3:
    dependencies:
      '@isaacs/fs-minipass': 4.0.1
      chownr: 3.0.0
      minipass: 7.1.2
      minizlib: 3.0.2
      mkdirp: 3.0.1
      yallist: 5.0.0

  tinyexec@1.0.1: {}

  tinyglobby@0.2.14:
    dependencies:
      fdir: 6.4.6(picomatch@4.0.3)
      picomatch: 4.0.3

  tinyglobby@0.2.15:
    dependencies:
      fdir: 6.5.0(picomatch@4.0.3)
      picomatch: 4.0.3

  to-regex-range@5.0.1:
    dependencies:
      is-number: 7.0.0

  tr46@0.0.3: {}

  trim-lines@3.0.1: {}

  trough@2.2.0: {}

  ts-api-utils@2.1.0(typescript@5.8.3):
    dependencies:
      typescript: 5.8.3

  ts-dedent@2.2.0: {}

  ts-morph@25.0.1:
    dependencies:
      '@ts-morph/common': 0.26.1
      code-block-writer: 13.0.3

  tsconfig-paths@3.15.0:
    dependencies:
      '@types/json5': 0.0.29
      json5: 1.0.2
      minimist: 1.2.8
      strip-bom: 3.0.0

  tslib@2.8.1: {}

  type-check@0.4.0:
    dependencies:
      prelude-ls: 1.2.1

  type-fest@4.41.0: {}

  typed-array-buffer@1.0.3:
    dependencies:
      call-bound: 1.0.4
      es-errors: 1.3.0
      is-typed-array: 1.1.15

  typed-array-byte-length@1.0.3:
    dependencies:
      call-bind: 1.0.8
      for-each: 0.3.5
      gopd: 1.2.0
      has-proto: 1.2.0
      is-typed-array: 1.1.15

  typed-array-byte-offset@1.0.4:
    dependencies:
      available-typed-arrays: 1.0.7
      call-bind: 1.0.8
      for-each: 0.3.5
      gopd: 1.2.0
      has-proto: 1.2.0
      is-typed-array: 1.1.15
      reflect.getprototypeof: 1.0.10

  typed-array-length@1.0.7:
    dependencies:
      call-bind: 1.0.8
      for-each: 0.3.5
      gopd: 1.2.0
      is-typed-array: 1.1.15
      possible-typed-array-names: 1.1.0
      reflect.getprototypeof: 1.0.10

  typescript-eslint@8.48.1(eslint@9.31.0(jiti@2.4.2))(typescript@5.8.3):
    dependencies:
      '@typescript-eslint/eslint-plugin': 8.48.1(@typescript-eslint/parser@8.48.1(eslint@9.31.0(jiti@2.4.2))(typescript@5.8.3))(eslint@9.31.0(jiti@2.4.2))(typescript@5.8.3)
      '@typescript-eslint/parser': 8.48.1(eslint@9.31.0(jiti@2.4.2))(typescript@5.8.3)
      '@typescript-eslint/typescript-estree': 8.48.1(typescript@5.8.3)
      '@typescript-eslint/utils': 8.48.1(eslint@9.31.0(jiti@2.4.2))(typescript@5.8.3)
      eslint: 9.31.0(jiti@2.4.2)
      typescript: 5.8.3
    transitivePeerDependencies:
      - supports-color

  typescript@5.8.3: {}

  ufo@1.6.1: {}

  unbox-primitive@1.1.0:
    dependencies:
      call-bound: 1.0.4
      has-bigints: 1.1.0
      has-symbols: 1.1.0
      which-boxed-primitive: 1.1.1

  undici-types@6.19.8: {}

  unified@10.1.2:
    dependencies:
      '@types/unist': 2.0.11
      bail: 2.0.2
      extend: 3.0.2
      is-buffer: 2.0.5
      is-plain-obj: 4.1.0
      trough: 2.2.0
      vfile: 5.3.7

  unified@11.0.5:
    dependencies:
      '@types/unist': 3.0.3
      bail: 2.0.2
      devlop: 1.1.0
      extend: 3.0.2
      is-plain-obj: 4.1.0
      trough: 2.2.0
      vfile: 6.0.3

  unist-util-generated@2.0.1: {}

  unist-util-is@5.2.1:
    dependencies:
      '@types/unist': 2.0.11

  unist-util-is@6.0.0:
    dependencies:
      '@types/unist': 3.0.3

  unist-util-position-from-estree@2.0.0:
    dependencies:
      '@types/unist': 3.0.3

  unist-util-position@4.0.4:
    dependencies:
      '@types/unist': 2.0.11

  unist-util-position@5.0.0:
    dependencies:
      '@types/unist': 3.0.3

  unist-util-remove-position@5.0.0:
    dependencies:
      '@types/unist': 3.0.3
      unist-util-visit: 5.0.0

  unist-util-stringify-position@3.0.3:
    dependencies:
      '@types/unist': 2.0.11

  unist-util-stringify-position@4.0.0:
    dependencies:
      '@types/unist': 3.0.3

  unist-util-visit-parents@5.1.3:
    dependencies:
      '@types/unist': 2.0.11
      unist-util-is: 5.2.1

  unist-util-visit-parents@6.0.1:
    dependencies:
      '@types/unist': 3.0.3
      unist-util-is: 6.0.0

  unist-util-visit@4.1.2:
    dependencies:
      '@types/unist': 2.0.11
      unist-util-is: 5.2.1
      unist-util-visit-parents: 5.1.3

  unist-util-visit@5.0.0:
    dependencies:
      '@types/unist': 3.0.3
      unist-util-is: 6.0.0
      unist-util-visit-parents: 6.0.1

  unrs-resolver@1.11.1:
    dependencies:
      napi-postinstall: 0.3.0
    optionalDependencies:
      '@unrs/resolver-binding-android-arm-eabi': 1.11.1
      '@unrs/resolver-binding-android-arm64': 1.11.1
      '@unrs/resolver-binding-darwin-arm64': 1.11.1
      '@unrs/resolver-binding-darwin-x64': 1.11.1
      '@unrs/resolver-binding-freebsd-x64': 1.11.1
      '@unrs/resolver-binding-linux-arm-gnueabihf': 1.11.1
      '@unrs/resolver-binding-linux-arm-musleabihf': 1.11.1
      '@unrs/resolver-binding-linux-arm64-gnu': 1.11.1
      '@unrs/resolver-binding-linux-arm64-musl': 1.11.1
      '@unrs/resolver-binding-linux-ppc64-gnu': 1.11.1
      '@unrs/resolver-binding-linux-riscv64-gnu': 1.11.1
      '@unrs/resolver-binding-linux-riscv64-musl': 1.11.1
      '@unrs/resolver-binding-linux-s390x-gnu': 1.11.1
      '@unrs/resolver-binding-linux-x64-gnu': 1.11.1
      '@unrs/resolver-binding-linux-x64-musl': 1.11.1
      '@unrs/resolver-binding-wasm32-wasi': 1.11.1
      '@unrs/resolver-binding-win32-arm64-msvc': 1.11.1
      '@unrs/resolver-binding-win32-ia32-msvc': 1.11.1
      '@unrs/resolver-binding-win32-x64-msvc': 1.11.1

  untruncate-json@0.0.1: {}

  update-browserslist-db@1.1.3(browserslist@4.25.0):
    dependencies:
      browserslist: 4.25.0
      escalade: 3.2.0
      picocolors: 1.1.1

  uri-js@4.4.1:
    dependencies:
      punycode: 2.3.1

  urql@4.2.2(@urql/core@5.1.1(graphql@16.11.0))(react@19.2.1):
    dependencies:
      '@urql/core': 5.1.1(graphql@16.11.0)
      react: 19.2.1
      wonka: 6.3.5

<<<<<<< HEAD
  use-callback-ref@1.3.3(@types/react@18.3.23)(react@19.2.1):
=======
  use-callback-ref@1.3.3(@types/react@19.2.7)(react@19.2.1):
>>>>>>> 753f13ed
    dependencies:
      react: 19.2.1
      tslib: 2.8.1
    optionalDependencies:
      '@types/react': 19.2.7

<<<<<<< HEAD
  use-sidecar@1.1.3(@types/react@18.3.23)(react@19.2.1):
=======
  use-sidecar@1.1.3(@types/react@19.2.7)(react@19.2.1):
>>>>>>> 753f13ed
    dependencies:
      detect-node-es: 1.1.0
      react: 19.2.1
      tslib: 2.8.1
    optionalDependencies:
      '@types/react': 19.2.7

  use-sync-external-store@1.5.0(react@19.2.1):
    dependencies:
      react: 19.2.1

  usehooks-ts@3.1.1(react@19.2.1):
    dependencies:
      lodash.debounce: 4.0.8
      react: 19.2.1

  util-deprecate@1.0.2: {}

  uuid@10.0.0: {}

  uuid@11.1.0: {}

  uvu@0.5.6:
    dependencies:
      dequal: 2.0.3
      diff: 5.2.0
      kleur: 4.1.5
      sade: 1.8.1

  vfile-location@5.0.3:
    dependencies:
      '@types/unist': 3.0.3
      vfile: 6.0.3

  vfile-message@3.1.4:
    dependencies:
      '@types/unist': 2.0.11
      unist-util-stringify-position: 3.0.3

  vfile-message@4.0.2:
    dependencies:
      '@types/unist': 3.0.3
      unist-util-stringify-position: 4.0.0

  vfile@5.3.7:
    dependencies:
      '@types/unist': 2.0.11
      is-buffer: 2.0.5
      unist-util-stringify-position: 3.0.3
      vfile-message: 3.1.4

  vfile@6.0.3:
    dependencies:
      '@types/unist': 3.0.3
      vfile-message: 4.0.2

  vscode-jsonrpc@8.2.0: {}

  vscode-languageserver-protocol@3.17.5:
    dependencies:
      vscode-jsonrpc: 8.2.0
      vscode-languageserver-types: 3.17.5

  vscode-languageserver-textdocument@1.0.12: {}

  vscode-languageserver-types@3.17.5: {}

  vscode-languageserver@9.0.1:
    dependencies:
      vscode-languageserver-protocol: 3.17.5

  vscode-uri@3.0.8: {}

  web-namespaces@2.0.1: {}

  web-vitals@4.2.4: {}

  webidl-conversions@3.0.1: {}

  whatwg-url@5.0.0:
    dependencies:
      tr46: 0.0.3
      webidl-conversions: 3.0.1

  which-boxed-primitive@1.1.1:
    dependencies:
      is-bigint: 1.1.0
      is-boolean-object: 1.2.2
      is-number-object: 1.1.1
      is-string: 1.1.1
      is-symbol: 1.1.1

  which-builtin-type@1.2.1:
    dependencies:
      call-bound: 1.0.4
      function.prototype.name: 1.1.8
      has-tostringtag: 1.0.2
      is-async-function: 2.1.1
      is-date-object: 1.1.0
      is-finalizationregistry: 1.1.1
      is-generator-function: 1.1.0
      is-regex: 1.2.1
      is-weakref: 1.1.1
      isarray: 2.0.5
      which-boxed-primitive: 1.1.1
      which-collection: 1.0.2
      which-typed-array: 1.1.19

  which-collection@1.0.2:
    dependencies:
      is-map: 2.0.3
      is-set: 2.0.3
      is-weakmap: 2.0.2
      is-weakset: 2.0.4

  which-typed-array@1.1.19:
    dependencies:
      available-typed-arrays: 1.0.7
      call-bind: 1.0.8
      call-bound: 1.0.4
      for-each: 0.3.5
      get-proto: 1.0.1
      gopd: 1.2.0
      has-tostringtag: 1.0.2

  which@2.0.2:
    dependencies:
      isexe: 2.0.0

  wonka@6.3.5: {}

  word-wrap@1.2.5: {}

  xtend@4.0.2: {}

  yallist@3.1.1: {}

  yallist@5.0.0: {}

  yocto-queue@0.1.0: {}

  youtube-player@5.5.2:
    dependencies:
      debug: 2.6.9
      load-script: 1.0.0
      sister: 3.0.2
    transitivePeerDependencies:
      - supports-color

  zod-to-json-schema@3.24.5(zod@3.25.56):
    dependencies:
      zod: 3.25.56

  zod-validation-error@4.0.2(zod@4.0.16):
    dependencies:
      zod: 4.0.16

  zod@3.25.56: {}

  zod@4.0.16: {}

  zwitch@2.0.4: {}<|MERGE_RESOLUTION|>--- conflicted
+++ resolved
@@ -13,15 +13,6 @@
         version: 5.31.9(react-dom@19.2.1(react@19.2.1))(react@19.2.1)
       '@clerk/nextjs':
         specifier: ^6.7.1
-<<<<<<< HEAD
-        version: 6.21.0(next@15.5.7(react-dom@19.2.1(react@19.2.1))(react@19.2.1))(react-dom@19.2.1(react@19.2.1))(react@19.2.1)
-      '@copilotkit/react-core':
-        specifier: 1.9.2
-        version: 1.9.2(@types/react@18.3.23)(graphql@16.11.0)(react-dom@19.2.1(react@19.2.1))(react@19.2.1)
-      '@copilotkit/react-ui':
-        specifier: 1.9.2
-        version: 1.9.2(@types/react@18.3.23)(graphql@16.11.0)(react-dom@19.2.1(react@19.2.1))(react@19.2.1)
-=======
         version: 6.21.0(next@16.0.7(@babel/core@7.28.5)(react-dom@19.2.1(react@19.2.1))(react@19.2.1))(react-dom@19.2.1(react@19.2.1))(react@19.2.1)
       '@copilotkit/react-core':
         specifier: 1.10.6
@@ -29,34 +20,17 @@
       '@copilotkit/react-ui':
         specifier: 1.10.6
         version: 1.10.6(@types/react@19.2.7)(graphql@16.11.0)(react-dom@19.2.1(react@19.2.1))(react@19.2.1)
->>>>>>> 753f13ed
       '@icons-pack/react-simple-icons':
         specifier: ^11.2.0
         version: 11.2.0(react@19.2.1)
       '@radix-ui/react-dialog':
         specifier: ^1.1.2
-<<<<<<< HEAD
-        version: 1.1.14(@types/react-dom@18.3.7(@types/react@18.3.23))(@types/react@18.3.23)(react-dom@19.2.1(react@19.2.1))(react@19.2.1)
-=======
         version: 1.1.14(@types/react-dom@19.2.3(@types/react@19.2.7))(@types/react@19.2.7)(react-dom@19.2.1(react@19.2.1))(react@19.2.1)
->>>>>>> 753f13ed
       '@radix-ui/react-icons':
         specifier: ^1.3.0
         version: 1.3.2(react@19.2.1)
       '@radix-ui/react-scroll-area':
         specifier: ^1.2.2
-<<<<<<< HEAD
-        version: 1.2.9(@types/react-dom@18.3.7(@types/react@18.3.23))(@types/react@18.3.23)(react-dom@19.2.1(react@19.2.1))(react@19.2.1)
-      '@radix-ui/react-select':
-        specifier: ^2.1.2
-        version: 2.2.5(@types/react-dom@18.3.7(@types/react@18.3.23))(@types/react@18.3.23)(react-dom@19.2.1(react@19.2.1))(react@19.2.1)
-      '@radix-ui/react-slot':
-        specifier: ^1.1.0
-        version: 1.2.3(@types/react@18.3.23)(react@19.2.1)
-      '@radix-ui/react-tabs':
-        specifier: ^1.1.2
-        version: 1.1.12(@types/react-dom@18.3.7(@types/react@18.3.23))(@types/react@18.3.23)(react-dom@19.2.1(react@19.2.1))(react@19.2.1)
-=======
         version: 1.2.9(@types/react-dom@19.2.3(@types/react@19.2.7))(@types/react@19.2.7)(react-dom@19.2.1(react@19.2.1))(react@19.2.1)
       '@radix-ui/react-select':
         specifier: ^2.1.2
@@ -67,7 +41,6 @@
       '@radix-ui/react-tabs':
         specifier: ^1.1.2
         version: 1.1.12(@types/react-dom@19.2.3(@types/react@19.2.7))(@types/react@19.2.7)(react-dom@19.2.1(react@19.2.1))(react@19.2.1)
->>>>>>> 753f13ed
       '@shikijs/transformers':
         specifier: ^3.13.0
         version: 3.13.0
@@ -88,31 +61,19 @@
         version: 2.1.1
       fumadocs-core:
         specifier: 15.6.3
-<<<<<<< HEAD
-        version: 15.6.3(@types/react@18.3.23)(next@15.5.7(react-dom@19.2.1(react@19.2.1))(react@19.2.1))(react-dom@19.2.1(react@19.2.1))(react@19.2.1)
-=======
         version: 15.6.3(@types/react@19.2.7)(next@16.0.7(@babel/core@7.28.5)(react-dom@19.2.1(react@19.2.1))(react@19.2.1))(react-dom@19.2.1(react@19.2.1))(react@19.2.1)
->>>>>>> 753f13ed
       fumadocs-docgen:
         specifier: ^1.2.0
         version: 1.3.8(typescript@5.8.3)
       fumadocs-mdx:
         specifier: 11.6.11
-<<<<<<< HEAD
-        version: 11.6.11(acorn@8.15.0)(fumadocs-core@15.6.3(@types/react@18.3.23)(next@15.5.7(react-dom@19.2.1(react@19.2.1))(react@19.2.1))(react-dom@19.2.1(react@19.2.1))(react@19.2.1))(next@15.5.7(react-dom@19.2.1(react@19.2.1))(react@19.2.1))
-=======
         version: 11.6.11(acorn@8.15.0)(fumadocs-core@15.6.3(@types/react@19.2.7)(next@16.0.7(@babel/core@7.28.5)(react-dom@19.2.1(react@19.2.1))(react@19.2.1))(react-dom@19.2.1(react@19.2.1))(react@19.2.1))(next@16.0.7(@babel/core@7.28.5)(react-dom@19.2.1(react@19.2.1))(react@19.2.1))
->>>>>>> 753f13ed
       fumadocs-typescript:
         specifier: ^2.1.0
         version: 2.1.0(typescript@5.8.3)
       fumadocs-ui:
         specifier: 15.6.3
-<<<<<<< HEAD
-        version: 15.6.3(@types/react-dom@18.3.7(@types/react@18.3.23))(@types/react@18.3.23)(next@15.5.7(react-dom@19.2.1(react@19.2.1))(react@19.2.1))(react-dom@19.2.1(react@19.2.1))(react@19.2.1)(tailwindcss@4.1.11)
-=======
         version: 15.6.3(@types/react-dom@19.2.3(@types/react@19.2.7))(@types/react@19.2.7)(next@16.0.7(@babel/core@7.28.5)(react-dom@19.2.1(react@19.2.1))(react@19.2.1))(react-dom@19.2.1(react@19.2.1))(react@19.2.1)(tailwindcss@4.1.11)
->>>>>>> 753f13ed
       hast-util-to-jsx-runtime:
         specifier: ^2.3.0
         version: 2.3.6
@@ -123,13 +84,8 @@
         specifier: ^3.0.0
         version: 3.0.0
       next:
-<<<<<<< HEAD
-        specifier: ^15.4.8
-        version: 15.5.7(react-dom@19.2.1(react@19.2.1))(react@19.2.1)
-=======
         specifier: ^16.0.7
         version: 16.0.7(@babel/core@7.28.5)(react-dom@19.2.1(react@19.2.1))(react@19.2.1)
->>>>>>> 753f13ed
       next-themes:
         specifier: ^0.4.6
         version: 0.4.6(react-dom@19.2.1(react@19.2.1))(react@19.2.1)
@@ -140,17 +96,10 @@
         specifier: ^1.175.0
         version: 1.249.4
       react:
-<<<<<<< HEAD
-        specifier: ^19.1.2
-        version: 19.2.1
-      react-dom:
-        specifier: ^19.1.2
-=======
         specifier: ^19.2.1
         version: 19.2.1
       react-dom:
         specifier: ^19.2.1
->>>>>>> 753f13ed
         version: 19.2.1(react@19.2.1)
       react-ga4:
         specifier: ^2.1.0
@@ -843,101 +792,56 @@
   '@napi-rs/wasm-runtime@0.2.12':
     resolution: {integrity: sha512-ZVWUcfwY4E/yPitQJl481FjFo3K22D6qF0DuFH6Y/nbnE11GY5uguDxZMGXPQ8WQ0128MXQD7TnfHyK4oWoIJQ==}
 
-<<<<<<< HEAD
-  '@next/env@15.5.7':
-    resolution: {integrity: sha512-4h6Y2NyEkIEN7Z8YxkA27pq6zTkS09bUSYC0xjd0NpwFxjnIKeZEeH591o5WECSmjpUhLn3H2QLJcDye3Uzcvg==}
-=======
   '@next/env@16.0.7':
     resolution: {integrity: sha512-gpaNgUh5nftFKRkRQGnVi5dpcYSKGcZZkQffZ172OrG/XkrnS7UBTQ648YY+8ME92cC4IojpI2LqTC8sTDhAaw==}
->>>>>>> 753f13ed
 
   '@next/eslint-plugin-next@16.0.7':
     resolution: {integrity: sha512-hFrTNZcMEG+k7qxVxZJq3F32Kms130FAhG8lvw2zkKBgAcNOJIxlljNiCjGygvBshvaGBdf88q2CqWtnqezDHA==}
 
-<<<<<<< HEAD
-  '@next/swc-darwin-arm64@15.5.7':
-    resolution: {integrity: sha512-IZwtxCEpI91HVU/rAUOOobWSZv4P2DeTtNaCdHqLcTJU4wdNXgAySvKa/qJCgR5m6KI8UsKDXtO2B31jcaw1Yw==}
-=======
   '@next/swc-darwin-arm64@16.0.7':
     resolution: {integrity: sha512-LlDtCYOEj/rfSnEn/Idi+j1QKHxY9BJFmxx7108A6D8K0SB+bNgfYQATPk/4LqOl4C0Wo3LACg2ie6s7xqMpJg==}
->>>>>>> 753f13ed
     engines: {node: '>= 10'}
     cpu: [arm64]
     os: [darwin]
 
-<<<<<<< HEAD
-  '@next/swc-darwin-x64@15.5.7':
-    resolution: {integrity: sha512-UP6CaDBcqaCBuiq/gfCEJw7sPEoX1aIjZHnBWN9v9qYHQdMKvCKcAVs4OX1vIjeE+tC5EIuwDTVIoXpUes29lg==}
-=======
   '@next/swc-darwin-x64@16.0.7':
     resolution: {integrity: sha512-rtZ7BhnVvO1ICf3QzfW9H3aPz7GhBrnSIMZyr4Qy6boXF0b5E3QLs+cvJmg3PsTCG2M1PBoC+DANUi4wCOKXpA==}
->>>>>>> 753f13ed
     engines: {node: '>= 10'}
     cpu: [x64]
     os: [darwin]
 
-<<<<<<< HEAD
-  '@next/swc-linux-arm64-gnu@15.5.7':
-    resolution: {integrity: sha512-NCslw3GrNIw7OgmRBxHtdWFQYhexoUCq+0oS2ccjyYLtcn1SzGzeM54jpTFonIMUjNbHmpKpziXnpxhSWLcmBA==}
-=======
   '@next/swc-linux-arm64-gnu@16.0.7':
     resolution: {integrity: sha512-mloD5WcPIeIeeZqAIP5c2kdaTa6StwP4/2EGy1mUw8HiexSHGK/jcM7lFuS3u3i2zn+xH9+wXJs6njO7VrAqww==}
->>>>>>> 753f13ed
     engines: {node: '>= 10'}
     cpu: [arm64]
     os: [linux]
 
-<<<<<<< HEAD
-  '@next/swc-linux-arm64-musl@15.5.7':
-    resolution: {integrity: sha512-nfymt+SE5cvtTrG9u1wdoxBr9bVB7mtKTcj0ltRn6gkP/2Nu1zM5ei8rwP9qKQP0Y//umK+TtkKgNtfboBxRrw==}
-=======
   '@next/swc-linux-arm64-musl@16.0.7':
     resolution: {integrity: sha512-+ksWNrZrthisXuo9gd1XnjHRowCbMtl/YgMpbRvFeDEqEBd523YHPWpBuDjomod88U8Xliw5DHhekBC3EOOd9g==}
->>>>>>> 753f13ed
     engines: {node: '>= 10'}
     cpu: [arm64]
     os: [linux]
 
-<<<<<<< HEAD
-  '@next/swc-linux-x64-gnu@15.5.7':
-    resolution: {integrity: sha512-hvXcZvCaaEbCZcVzcY7E1uXN9xWZfFvkNHwbe/n4OkRhFWrs1J1QV+4U1BN06tXLdaS4DazEGXwgqnu/VMcmqw==}
-=======
   '@next/swc-linux-x64-gnu@16.0.7':
     resolution: {integrity: sha512-4WtJU5cRDxpEE44Ana2Xro1284hnyVpBb62lIpU5k85D8xXxatT+rXxBgPkc7C1XwkZMWpK5rXLXTh9PFipWsA==}
->>>>>>> 753f13ed
     engines: {node: '>= 10'}
     cpu: [x64]
     os: [linux]
 
-<<<<<<< HEAD
-  '@next/swc-linux-x64-musl@15.5.7':
-    resolution: {integrity: sha512-4IUO539b8FmF0odY6/SqANJdgwn1xs1GkPO5doZugwZ3ETF6JUdckk7RGmsfSf7ws8Qb2YB5It33mvNL/0acqA==}
-=======
   '@next/swc-linux-x64-musl@16.0.7':
     resolution: {integrity: sha512-HYlhqIP6kBPXalW2dbMTSuB4+8fe+j9juyxwfMwCe9kQPPeiyFn7NMjNfoFOfJ2eXkeQsoUGXg+O2SE3m4Qg2w==}
->>>>>>> 753f13ed
     engines: {node: '>= 10'}
     cpu: [x64]
     os: [linux]
 
-<<<<<<< HEAD
-  '@next/swc-win32-arm64-msvc@15.5.7':
-    resolution: {integrity: sha512-CpJVTkYI3ZajQkC5vajM7/ApKJUOlm6uP4BknM3XKvJ7VXAvCqSjSLmM0LKdYzn6nBJVSjdclx8nYJSa3xlTgQ==}
-=======
   '@next/swc-win32-arm64-msvc@16.0.7':
     resolution: {integrity: sha512-EviG+43iOoBRZg9deGauXExjRphhuYmIOJ12b9sAPy0eQ6iwcPxfED2asb/s2/yiLYOdm37kPaiZu8uXSYPs0Q==}
->>>>>>> 753f13ed
     engines: {node: '>= 10'}
     cpu: [arm64]
     os: [win32]
 
-<<<<<<< HEAD
-  '@next/swc-win32-x64-msvc@15.5.7':
-    resolution: {integrity: sha512-gMzgBX164I6DN+9/PGA+9dQiwmTkE4TloBNx8Kv9UiGARsr9Nba7IpcBRA1iTV9vwlYnrE3Uy6I7Aj6qLjQuqw==}
-=======
   '@next/swc-win32-x64-msvc@16.0.7':
     resolution: {integrity: sha512-gniPjy55zp5Eg0896qSrf3yB1dw4F/3s8VK1ephdsZZ129j2n6e1WqCbE2YgcKhW9hPB9TVZENugquWJD5x0ug==}
->>>>>>> 753f13ed
     engines: {node: '>= 10'}
     cpu: [x64]
     os: [win32]
@@ -2859,6 +2763,9 @@
   graceful-fs@4.2.11:
     resolution: {integrity: sha512-RbJ5/jmFcNNCcDV5o9eTnBLJ/HszWV0P73bc+Ff4nS/rJj+YaS6IGyiOL0VoBYX+l1Wrl3k63h/KrH+nhJ0XvQ==}
 
+  graphemer@1.4.0:
+    resolution: {integrity: sha512-EtKwoO6kxCL9WO5xipiHTZlSzBm7WLT627TqC/uVRd0HKmq8NXyebnNYxDoBi7wt8eTWrUrKXCOVaFq9x1kgag==}
+
   graphql@16.11.0:
     resolution: {integrity: sha512-mS1lbMsxgQj6hge1XZ6p7GPhbrtFwUFYi3wRzXAC/FmYnyXMTvvI3td3rjmQ2u8ewXueaSvRPWaEcgVVOT9Jnw==}
     engines: {node: ^12.22.0 || ^14.16.0 || ^16.0.0 || >=17.0.0}
@@ -3668,15 +3575,9 @@
       react: ^16.8 || ^17 || ^18 || ^19 || ^19.0.0-rc
       react-dom: ^16.8 || ^17 || ^18 || ^19 || ^19.0.0-rc
 
-<<<<<<< HEAD
-  next@15.5.7:
-    resolution: {integrity: sha512-+t2/0jIJ48kUpGKkdlhgkv+zPTEOoXyr60qXe68eB/pl3CMJaLeIGjzp5D6Oqt25hCBiBTt8wEeeAzfJvUKnPQ==}
-    engines: {node: ^18.18.0 || ^19.8.0 || >= 20.0.0}
-=======
   next@16.0.7:
     resolution: {integrity: sha512-3mBRJyPxT4LOxAJI6IsXeFtKfiJUbjCLgvXO02fV8Wy/lIhPvP94Fe7dGhUgHXcQy4sSuYwQNcOLhIfOm0rL0A==}
     engines: {node: '>=20.9.0'}
->>>>>>> 753f13ed
     hasBin: true
     peerDependencies:
       '@opentelemetry/api': ^1.1.0
@@ -4794,21 +4695,13 @@
       react-dom: 19.2.1(react@19.2.1)
       tslib: 2.8.1
 
-<<<<<<< HEAD
-  '@clerk/nextjs@6.21.0(next@15.5.7(react-dom@19.2.1(react@19.2.1))(react@19.2.1))(react-dom@19.2.1(react@19.2.1))(react@19.2.1)':
-=======
   '@clerk/nextjs@6.21.0(next@16.0.7(@babel/core@7.28.5)(react-dom@19.2.1(react@19.2.1))(react@19.2.1))(react-dom@19.2.1(react@19.2.1))(react@19.2.1)':
->>>>>>> 753f13ed
     dependencies:
       '@clerk/backend': 2.0.0(react-dom@19.2.1(react@19.2.1))(react@19.2.1)
       '@clerk/clerk-react': 5.31.9(react-dom@19.2.1(react@19.2.1))(react@19.2.1)
       '@clerk/shared': 3.9.6(react-dom@19.2.1(react@19.2.1))(react@19.2.1)
       '@clerk/types': 4.60.0
-<<<<<<< HEAD
-      next: 15.5.7(react-dom@19.2.1(react@19.2.1))(react@19.2.1)
-=======
       next: 16.0.7(@babel/core@7.28.5)(react-dom@19.2.1(react@19.2.1))(react@19.2.1)
->>>>>>> 753f13ed
       react: 19.2.1
       react-dom: 19.2.1(react@19.2.1)
       server-only: 0.0.1
@@ -4830,16 +4723,6 @@
     dependencies:
       csstype: 3.1.3
 
-<<<<<<< HEAD
-  '@copilotkit/react-core@1.9.2(@types/react@18.3.23)(graphql@16.11.0)(react-dom@19.2.1(react@19.2.1))(react@19.2.1)':
-    dependencies:
-      '@copilotkit/runtime-client-gql': 1.9.2(graphql@16.11.0)(react@19.2.1)
-      '@copilotkit/shared': 1.9.2
-      '@scarf/scarf': 1.4.0
-      react: 19.2.1
-      react-dom: 19.2.1(react@19.2.1)
-      react-markdown: 8.0.7(@types/react@18.3.23)(react@19.2.1)
-=======
   '@copilotkit/react-core@1.10.6(@types/react@19.2.7)(graphql@16.11.0)(react-dom@19.2.1(react@19.2.1))(react@19.2.1)':
     dependencies:
       '@copilotkit/runtime-client-gql': 1.10.6(graphql@16.11.0)(react@19.2.1)
@@ -4848,7 +4731,6 @@
       react: 19.2.1
       react-dom: 19.2.1(react@19.2.1)
       react-markdown: 8.0.7(@types/react@19.2.7)(react@19.2.1)
->>>>>>> 753f13ed
       untruncate-json: 0.0.1
     transitivePeerDependencies:
       - '@types/react'
@@ -4856,16 +4738,6 @@
       - graphql
       - supports-color
 
-<<<<<<< HEAD
-  '@copilotkit/react-ui@1.9.2(@types/react@18.3.23)(graphql@16.11.0)(react-dom@19.2.1(react@19.2.1))(react@19.2.1)':
-    dependencies:
-      '@copilotkit/react-core': 1.9.2(@types/react@18.3.23)(graphql@16.11.0)(react-dom@19.2.1(react@19.2.1))(react@19.2.1)
-      '@copilotkit/runtime-client-gql': 1.9.2(graphql@16.11.0)(react@19.2.1)
-      '@copilotkit/shared': 1.9.2
-      '@headlessui/react': 2.2.4(react-dom@19.2.1(react@19.2.1))(react@19.2.1)
-      react: 19.2.1
-      react-markdown: 10.1.0(@types/react@18.3.23)(react@19.2.1)
-=======
   '@copilotkit/react-ui@1.10.6(@types/react@19.2.7)(graphql@16.11.0)(react-dom@19.2.1(react@19.2.1))(react@19.2.1)':
     dependencies:
       '@copilotkit/react-core': 1.10.6(@types/react@19.2.7)(graphql@16.11.0)(react-dom@19.2.1(react@19.2.1))(react@19.2.1)
@@ -4874,7 +4746,6 @@
       '@headlessui/react': 2.2.4(react-dom@19.2.1(react@19.2.1))(react@19.2.1)
       react: 19.2.1
       react-markdown: 10.1.0(@types/react@19.2.7)(react@19.2.1)
->>>>>>> 753f13ed
       react-syntax-highlighter: 15.6.1(react@19.2.1)
       rehype-raw: 7.0.0
       remark-gfm: 4.0.1
@@ -4886,11 +4757,7 @@
       - react-dom
       - supports-color
 
-<<<<<<< HEAD
-  '@copilotkit/runtime-client-gql@1.9.2(graphql@16.11.0)(react@19.2.1)':
-=======
   '@copilotkit/runtime-client-gql@1.10.6(graphql@16.11.0)(react@19.2.1)':
->>>>>>> 753f13ed
     dependencies:
       '@copilotkit/shared': 1.10.6
       '@urql/core': 5.1.1(graphql@16.11.0)
@@ -5307,40 +5174,12 @@
       '@tybys/wasm-util': 0.10.0
     optional: true
 
-<<<<<<< HEAD
-  '@next/env@15.5.7': {}
-=======
   '@next/env@16.0.7': {}
->>>>>>> 753f13ed
 
   '@next/eslint-plugin-next@16.0.7':
     dependencies:
       fast-glob: 3.3.1
 
-<<<<<<< HEAD
-  '@next/swc-darwin-arm64@15.5.7':
-    optional: true
-
-  '@next/swc-darwin-x64@15.5.7':
-    optional: true
-
-  '@next/swc-linux-arm64-gnu@15.5.7':
-    optional: true
-
-  '@next/swc-linux-arm64-musl@15.5.7':
-    optional: true
-
-  '@next/swc-linux-x64-gnu@15.5.7':
-    optional: true
-
-  '@next/swc-linux-x64-musl@15.5.7':
-    optional: true
-
-  '@next/swc-win32-arm64-msvc@15.5.7':
-    optional: true
-
-  '@next/swc-win32-x64-msvc@15.5.7':
-=======
   '@next/swc-darwin-arm64@16.0.7':
     optional: true
 
@@ -5363,7 +5202,6 @@
     optional: true
 
   '@next/swc-win32-x64-msvc@16.0.7':
->>>>>>> 753f13ed
     optional: true
 
   '@nodelib/fs.scandir@2.1.5':
@@ -5410,19 +5248,6 @@
 
   '@radix-ui/primitive@1.1.2': {}
 
-<<<<<<< HEAD
-  '@radix-ui/react-accordion@1.2.11(@types/react-dom@18.3.7(@types/react@18.3.23))(@types/react@18.3.23)(react-dom@19.2.1(react@19.2.1))(react@19.2.1)':
-    dependencies:
-      '@radix-ui/primitive': 1.1.2
-      '@radix-ui/react-collapsible': 1.1.11(@types/react-dom@18.3.7(@types/react@18.3.23))(@types/react@18.3.23)(react-dom@19.2.1(react@19.2.1))(react@19.2.1)
-      '@radix-ui/react-collection': 1.1.7(@types/react-dom@18.3.7(@types/react@18.3.23))(@types/react@18.3.23)(react-dom@19.2.1(react@19.2.1))(react@19.2.1)
-      '@radix-ui/react-compose-refs': 1.1.2(@types/react@18.3.23)(react@19.2.1)
-      '@radix-ui/react-context': 1.1.2(@types/react@18.3.23)(react@19.2.1)
-      '@radix-ui/react-direction': 1.1.1(@types/react@18.3.23)(react@19.2.1)
-      '@radix-ui/react-id': 1.1.1(@types/react@18.3.23)(react@19.2.1)
-      '@radix-ui/react-primitive': 2.1.3(@types/react-dom@18.3.7(@types/react@18.3.23))(@types/react@18.3.23)(react-dom@19.2.1(react@19.2.1))(react@19.2.1)
-      '@radix-ui/react-use-controllable-state': 1.2.2(@types/react@18.3.23)(react@19.2.1)
-=======
   '@radix-ui/react-accordion@1.2.11(@types/react-dom@19.2.3(@types/react@19.2.7))(@types/react@19.2.7)(react-dom@19.2.1(react@19.2.1))(react@19.2.1)':
     dependencies:
       '@radix-ui/primitive': 1.1.2
@@ -5434,40 +5259,21 @@
       '@radix-ui/react-id': 1.1.1(@types/react@19.2.7)(react@19.2.1)
       '@radix-ui/react-primitive': 2.1.3(@types/react-dom@19.2.3(@types/react@19.2.7))(@types/react@19.2.7)(react-dom@19.2.1(react@19.2.1))(react@19.2.1)
       '@radix-ui/react-use-controllable-state': 1.2.2(@types/react@19.2.7)(react@19.2.1)
->>>>>>> 753f13ed
       react: 19.2.1
       react-dom: 19.2.1(react@19.2.1)
     optionalDependencies:
       '@types/react': 19.2.7
       '@types/react-dom': 19.2.3(@types/react@19.2.7)
 
-<<<<<<< HEAD
-  '@radix-ui/react-arrow@1.1.7(@types/react-dom@18.3.7(@types/react@18.3.23))(@types/react@18.3.23)(react-dom@19.2.1(react@19.2.1))(react@19.2.1)':
-    dependencies:
-      '@radix-ui/react-primitive': 2.1.3(@types/react-dom@18.3.7(@types/react@18.3.23))(@types/react@18.3.23)(react-dom@19.2.1(react@19.2.1))(react@19.2.1)
-=======
   '@radix-ui/react-arrow@1.1.7(@types/react-dom@19.2.3(@types/react@19.2.7))(@types/react@19.2.7)(react-dom@19.2.1(react@19.2.1))(react@19.2.1)':
     dependencies:
       '@radix-ui/react-primitive': 2.1.3(@types/react-dom@19.2.3(@types/react@19.2.7))(@types/react@19.2.7)(react-dom@19.2.1(react@19.2.1))(react@19.2.1)
->>>>>>> 753f13ed
       react: 19.2.1
       react-dom: 19.2.1(react@19.2.1)
     optionalDependencies:
       '@types/react': 19.2.7
       '@types/react-dom': 19.2.3(@types/react@19.2.7)
 
-<<<<<<< HEAD
-  '@radix-ui/react-collapsible@1.1.11(@types/react-dom@18.3.7(@types/react@18.3.23))(@types/react@18.3.23)(react-dom@19.2.1(react@19.2.1))(react@19.2.1)':
-    dependencies:
-      '@radix-ui/primitive': 1.1.2
-      '@radix-ui/react-compose-refs': 1.1.2(@types/react@18.3.23)(react@19.2.1)
-      '@radix-ui/react-context': 1.1.2(@types/react@18.3.23)(react@19.2.1)
-      '@radix-ui/react-id': 1.1.1(@types/react@18.3.23)(react@19.2.1)
-      '@radix-ui/react-presence': 1.1.4(@types/react-dom@18.3.7(@types/react@18.3.23))(@types/react@18.3.23)(react-dom@19.2.1(react@19.2.1))(react@19.2.1)
-      '@radix-ui/react-primitive': 2.1.3(@types/react-dom@18.3.7(@types/react@18.3.23))(@types/react@18.3.23)(react-dom@19.2.1(react@19.2.1))(react@19.2.1)
-      '@radix-ui/react-use-controllable-state': 1.2.2(@types/react@18.3.23)(react@19.2.1)
-      '@radix-ui/react-use-layout-effect': 1.1.1(@types/react@18.3.23)(react@19.2.1)
-=======
   '@radix-ui/react-collapsible@1.1.11(@types/react-dom@19.2.3(@types/react@19.2.7))(@types/react@19.2.7)(react-dom@19.2.1(react@19.2.1))(react@19.2.1)':
     dependencies:
       '@radix-ui/primitive': 1.1.2
@@ -5478,74 +5284,36 @@
       '@radix-ui/react-primitive': 2.1.3(@types/react-dom@19.2.3(@types/react@19.2.7))(@types/react@19.2.7)(react-dom@19.2.1(react@19.2.1))(react@19.2.1)
       '@radix-ui/react-use-controllable-state': 1.2.2(@types/react@19.2.7)(react@19.2.1)
       '@radix-ui/react-use-layout-effect': 1.1.1(@types/react@19.2.7)(react@19.2.1)
->>>>>>> 753f13ed
       react: 19.2.1
       react-dom: 19.2.1(react@19.2.1)
     optionalDependencies:
       '@types/react': 19.2.7
       '@types/react-dom': 19.2.3(@types/react@19.2.7)
 
-<<<<<<< HEAD
-  '@radix-ui/react-collection@1.1.7(@types/react-dom@18.3.7(@types/react@18.3.23))(@types/react@18.3.23)(react-dom@19.2.1(react@19.2.1))(react@19.2.1)':
-    dependencies:
-      '@radix-ui/react-compose-refs': 1.1.2(@types/react@18.3.23)(react@19.2.1)
-      '@radix-ui/react-context': 1.1.2(@types/react@18.3.23)(react@19.2.1)
-      '@radix-ui/react-primitive': 2.1.3(@types/react-dom@18.3.7(@types/react@18.3.23))(@types/react@18.3.23)(react-dom@19.2.1(react@19.2.1))(react@19.2.1)
-      '@radix-ui/react-slot': 1.2.3(@types/react@18.3.23)(react@19.2.1)
-=======
   '@radix-ui/react-collection@1.1.7(@types/react-dom@19.2.3(@types/react@19.2.7))(@types/react@19.2.7)(react-dom@19.2.1(react@19.2.1))(react@19.2.1)':
     dependencies:
       '@radix-ui/react-compose-refs': 1.1.2(@types/react@19.2.7)(react@19.2.1)
       '@radix-ui/react-context': 1.1.2(@types/react@19.2.7)(react@19.2.1)
       '@radix-ui/react-primitive': 2.1.3(@types/react-dom@19.2.3(@types/react@19.2.7))(@types/react@19.2.7)(react-dom@19.2.1(react@19.2.1))(react@19.2.1)
       '@radix-ui/react-slot': 1.2.3(@types/react@19.2.7)(react@19.2.1)
->>>>>>> 753f13ed
       react: 19.2.1
       react-dom: 19.2.1(react@19.2.1)
     optionalDependencies:
       '@types/react': 19.2.7
       '@types/react-dom': 19.2.3(@types/react@19.2.7)
 
-<<<<<<< HEAD
-  '@radix-ui/react-compose-refs@1.1.2(@types/react@18.3.23)(react@19.2.1)':
-=======
   '@radix-ui/react-compose-refs@1.1.2(@types/react@19.2.7)(react@19.2.1)':
->>>>>>> 753f13ed
     dependencies:
       react: 19.2.1
     optionalDependencies:
       '@types/react': 19.2.7
 
-<<<<<<< HEAD
-  '@radix-ui/react-context@1.1.2(@types/react@18.3.23)(react@19.2.1)':
-=======
   '@radix-ui/react-context@1.1.2(@types/react@19.2.7)(react@19.2.1)':
->>>>>>> 753f13ed
     dependencies:
       react: 19.2.1
     optionalDependencies:
       '@types/react': 19.2.7
 
-<<<<<<< HEAD
-  '@radix-ui/react-dialog@1.1.14(@types/react-dom@18.3.7(@types/react@18.3.23))(@types/react@18.3.23)(react-dom@19.2.1(react@19.2.1))(react@19.2.1)':
-    dependencies:
-      '@radix-ui/primitive': 1.1.2
-      '@radix-ui/react-compose-refs': 1.1.2(@types/react@18.3.23)(react@19.2.1)
-      '@radix-ui/react-context': 1.1.2(@types/react@18.3.23)(react@19.2.1)
-      '@radix-ui/react-dismissable-layer': 1.1.10(@types/react-dom@18.3.7(@types/react@18.3.23))(@types/react@18.3.23)(react-dom@19.2.1(react@19.2.1))(react@19.2.1)
-      '@radix-ui/react-focus-guards': 1.1.2(@types/react@18.3.23)(react@19.2.1)
-      '@radix-ui/react-focus-scope': 1.1.7(@types/react-dom@18.3.7(@types/react@18.3.23))(@types/react@18.3.23)(react-dom@19.2.1(react@19.2.1))(react@19.2.1)
-      '@radix-ui/react-id': 1.1.1(@types/react@18.3.23)(react@19.2.1)
-      '@radix-ui/react-portal': 1.1.9(@types/react-dom@18.3.7(@types/react@18.3.23))(@types/react@18.3.23)(react-dom@19.2.1(react@19.2.1))(react@19.2.1)
-      '@radix-ui/react-presence': 1.1.4(@types/react-dom@18.3.7(@types/react@18.3.23))(@types/react@18.3.23)(react-dom@19.2.1(react@19.2.1))(react@19.2.1)
-      '@radix-ui/react-primitive': 2.1.3(@types/react-dom@18.3.7(@types/react@18.3.23))(@types/react@18.3.23)(react-dom@19.2.1(react@19.2.1))(react@19.2.1)
-      '@radix-ui/react-slot': 1.2.3(@types/react@18.3.23)(react@19.2.1)
-      '@radix-ui/react-use-controllable-state': 1.2.2(@types/react@18.3.23)(react@19.2.1)
-      aria-hidden: 1.2.6
-      react: 19.2.1
-      react-dom: 19.2.1(react@19.2.1)
-      react-remove-scroll: 2.7.1(@types/react@18.3.23)(react@19.2.1)
-=======
   '@radix-ui/react-dialog@1.1.14(@types/react-dom@19.2.3(@types/react@19.2.7))(@types/react@19.2.7)(react-dom@19.2.1(react@19.2.1))(react@19.2.1)':
     dependencies:
       '@radix-ui/primitive': 1.1.2
@@ -5564,30 +5332,16 @@
       react: 19.2.1
       react-dom: 19.2.1(react@19.2.1)
       react-remove-scroll: 2.7.1(@types/react@19.2.7)(react@19.2.1)
->>>>>>> 753f13ed
     optionalDependencies:
       '@types/react': 19.2.7
       '@types/react-dom': 19.2.3(@types/react@19.2.7)
 
-<<<<<<< HEAD
-  '@radix-ui/react-direction@1.1.1(@types/react@18.3.23)(react@19.2.1)':
-=======
   '@radix-ui/react-direction@1.1.1(@types/react@19.2.7)(react@19.2.1)':
->>>>>>> 753f13ed
     dependencies:
       react: 19.2.1
     optionalDependencies:
       '@types/react': 19.2.7
 
-<<<<<<< HEAD
-  '@radix-ui/react-dismissable-layer@1.1.10(@types/react-dom@18.3.7(@types/react@18.3.23))(@types/react@18.3.23)(react-dom@19.2.1(react@19.2.1))(react@19.2.1)':
-    dependencies:
-      '@radix-ui/primitive': 1.1.2
-      '@radix-ui/react-compose-refs': 1.1.2(@types/react@18.3.23)(react@19.2.1)
-      '@radix-ui/react-primitive': 2.1.3(@types/react-dom@18.3.7(@types/react@18.3.23))(@types/react@18.3.23)(react-dom@19.2.1(react@19.2.1))(react@19.2.1)
-      '@radix-ui/react-use-callback-ref': 1.1.1(@types/react@18.3.23)(react@19.2.1)
-      '@radix-ui/react-use-escape-keydown': 1.1.1(@types/react@18.3.23)(react@19.2.1)
-=======
   '@radix-ui/react-dismissable-layer@1.1.10(@types/react-dom@19.2.3(@types/react@19.2.7))(@types/react@19.2.7)(react-dom@19.2.1(react@19.2.1))(react@19.2.1)':
     dependencies:
       '@radix-ui/primitive': 1.1.2
@@ -5595,36 +5349,23 @@
       '@radix-ui/react-primitive': 2.1.3(@types/react-dom@19.2.3(@types/react@19.2.7))(@types/react@19.2.7)(react-dom@19.2.1(react@19.2.1))(react@19.2.1)
       '@radix-ui/react-use-callback-ref': 1.1.1(@types/react@19.2.7)(react@19.2.1)
       '@radix-ui/react-use-escape-keydown': 1.1.1(@types/react@19.2.7)(react@19.2.1)
->>>>>>> 753f13ed
       react: 19.2.1
       react-dom: 19.2.1(react@19.2.1)
     optionalDependencies:
       '@types/react': 19.2.7
       '@types/react-dom': 19.2.3(@types/react@19.2.7)
 
-<<<<<<< HEAD
-  '@radix-ui/react-focus-guards@1.1.2(@types/react@18.3.23)(react@19.2.1)':
-=======
   '@radix-ui/react-focus-guards@1.1.2(@types/react@19.2.7)(react@19.2.1)':
->>>>>>> 753f13ed
     dependencies:
       react: 19.2.1
     optionalDependencies:
       '@types/react': 19.2.7
 
-<<<<<<< HEAD
-  '@radix-ui/react-focus-scope@1.1.7(@types/react-dom@18.3.7(@types/react@18.3.23))(@types/react@18.3.23)(react-dom@19.2.1(react@19.2.1))(react@19.2.1)':
-    dependencies:
-      '@radix-ui/react-compose-refs': 1.1.2(@types/react@18.3.23)(react@19.2.1)
-      '@radix-ui/react-primitive': 2.1.3(@types/react-dom@18.3.7(@types/react@18.3.23))(@types/react@18.3.23)(react-dom@19.2.1(react@19.2.1))(react@19.2.1)
-      '@radix-ui/react-use-callback-ref': 1.1.1(@types/react@18.3.23)(react@19.2.1)
-=======
   '@radix-ui/react-focus-scope@1.1.7(@types/react-dom@19.2.3(@types/react@19.2.7))(@types/react@19.2.7)(react-dom@19.2.1(react@19.2.1))(react@19.2.1)':
     dependencies:
       '@radix-ui/react-compose-refs': 1.1.2(@types/react@19.2.7)(react@19.2.1)
       '@radix-ui/react-primitive': 2.1.3(@types/react-dom@19.2.3(@types/react@19.2.7))(@types/react@19.2.7)(react-dom@19.2.1(react@19.2.1))(react@19.2.1)
       '@radix-ui/react-use-callback-ref': 1.1.1(@types/react@19.2.7)(react@19.2.1)
->>>>>>> 753f13ed
       react: 19.2.1
       react-dom: 19.2.1(react@19.2.1)
     optionalDependencies:
@@ -5635,37 +5376,13 @@
     dependencies:
       react: 19.2.1
 
-<<<<<<< HEAD
-  '@radix-ui/react-id@1.1.1(@types/react@18.3.23)(react@19.2.1)':
-    dependencies:
-      '@radix-ui/react-use-layout-effect': 1.1.1(@types/react@18.3.23)(react@19.2.1)
-=======
   '@radix-ui/react-id@1.1.1(@types/react@19.2.7)(react@19.2.1)':
     dependencies:
       '@radix-ui/react-use-layout-effect': 1.1.1(@types/react@19.2.7)(react@19.2.1)
->>>>>>> 753f13ed
       react: 19.2.1
     optionalDependencies:
       '@types/react': 19.2.7
 
-<<<<<<< HEAD
-  '@radix-ui/react-navigation-menu@1.2.13(@types/react-dom@18.3.7(@types/react@18.3.23))(@types/react@18.3.23)(react-dom@19.2.1(react@19.2.1))(react@19.2.1)':
-    dependencies:
-      '@radix-ui/primitive': 1.1.2
-      '@radix-ui/react-collection': 1.1.7(@types/react-dom@18.3.7(@types/react@18.3.23))(@types/react@18.3.23)(react-dom@19.2.1(react@19.2.1))(react@19.2.1)
-      '@radix-ui/react-compose-refs': 1.1.2(@types/react@18.3.23)(react@19.2.1)
-      '@radix-ui/react-context': 1.1.2(@types/react@18.3.23)(react@19.2.1)
-      '@radix-ui/react-direction': 1.1.1(@types/react@18.3.23)(react@19.2.1)
-      '@radix-ui/react-dismissable-layer': 1.1.10(@types/react-dom@18.3.7(@types/react@18.3.23))(@types/react@18.3.23)(react-dom@19.2.1(react@19.2.1))(react@19.2.1)
-      '@radix-ui/react-id': 1.1.1(@types/react@18.3.23)(react@19.2.1)
-      '@radix-ui/react-presence': 1.1.4(@types/react-dom@18.3.7(@types/react@18.3.23))(@types/react@18.3.23)(react-dom@19.2.1(react@19.2.1))(react@19.2.1)
-      '@radix-ui/react-primitive': 2.1.3(@types/react-dom@18.3.7(@types/react@18.3.23))(@types/react@18.3.23)(react-dom@19.2.1(react@19.2.1))(react@19.2.1)
-      '@radix-ui/react-use-callback-ref': 1.1.1(@types/react@18.3.23)(react@19.2.1)
-      '@radix-ui/react-use-controllable-state': 1.2.2(@types/react@18.3.23)(react@19.2.1)
-      '@radix-ui/react-use-layout-effect': 1.1.1(@types/react@18.3.23)(react@19.2.1)
-      '@radix-ui/react-use-previous': 1.1.1(@types/react@18.3.23)(react@19.2.1)
-      '@radix-ui/react-visually-hidden': 1.2.3(@types/react-dom@18.3.7(@types/react@18.3.23))(@types/react@18.3.23)(react-dom@19.2.1(react@19.2.1))(react@19.2.1)
-=======
   '@radix-ui/react-navigation-menu@1.2.13(@types/react-dom@19.2.3(@types/react@19.2.7))(@types/react@19.2.7)(react-dom@19.2.1(react@19.2.1))(react@19.2.1)':
     dependencies:
       '@radix-ui/primitive': 1.1.2
@@ -5682,49 +5399,12 @@
       '@radix-ui/react-use-layout-effect': 1.1.1(@types/react@19.2.7)(react@19.2.1)
       '@radix-ui/react-use-previous': 1.1.1(@types/react@19.2.7)(react@19.2.1)
       '@radix-ui/react-visually-hidden': 1.2.3(@types/react-dom@19.2.3(@types/react@19.2.7))(@types/react@19.2.7)(react-dom@19.2.1(react@19.2.1))(react@19.2.1)
->>>>>>> 753f13ed
       react: 19.2.1
       react-dom: 19.2.1(react@19.2.1)
     optionalDependencies:
       '@types/react': 19.2.7
       '@types/react-dom': 19.2.3(@types/react@19.2.7)
 
-<<<<<<< HEAD
-  '@radix-ui/react-popover@1.1.14(@types/react-dom@18.3.7(@types/react@18.3.23))(@types/react@18.3.23)(react-dom@19.2.1(react@19.2.1))(react@19.2.1)':
-    dependencies:
-      '@radix-ui/primitive': 1.1.2
-      '@radix-ui/react-compose-refs': 1.1.2(@types/react@18.3.23)(react@19.2.1)
-      '@radix-ui/react-context': 1.1.2(@types/react@18.3.23)(react@19.2.1)
-      '@radix-ui/react-dismissable-layer': 1.1.10(@types/react-dom@18.3.7(@types/react@18.3.23))(@types/react@18.3.23)(react-dom@19.2.1(react@19.2.1))(react@19.2.1)
-      '@radix-ui/react-focus-guards': 1.1.2(@types/react@18.3.23)(react@19.2.1)
-      '@radix-ui/react-focus-scope': 1.1.7(@types/react-dom@18.3.7(@types/react@18.3.23))(@types/react@18.3.23)(react-dom@19.2.1(react@19.2.1))(react@19.2.1)
-      '@radix-ui/react-id': 1.1.1(@types/react@18.3.23)(react@19.2.1)
-      '@radix-ui/react-popper': 1.2.7(@types/react-dom@18.3.7(@types/react@18.3.23))(@types/react@18.3.23)(react-dom@19.2.1(react@19.2.1))(react@19.2.1)
-      '@radix-ui/react-portal': 1.1.9(@types/react-dom@18.3.7(@types/react@18.3.23))(@types/react@18.3.23)(react-dom@19.2.1(react@19.2.1))(react@19.2.1)
-      '@radix-ui/react-presence': 1.1.4(@types/react-dom@18.3.7(@types/react@18.3.23))(@types/react@18.3.23)(react-dom@19.2.1(react@19.2.1))(react@19.2.1)
-      '@radix-ui/react-primitive': 2.1.3(@types/react-dom@18.3.7(@types/react@18.3.23))(@types/react@18.3.23)(react-dom@19.2.1(react@19.2.1))(react@19.2.1)
-      '@radix-ui/react-slot': 1.2.3(@types/react@18.3.23)(react@19.2.1)
-      '@radix-ui/react-use-controllable-state': 1.2.2(@types/react@18.3.23)(react@19.2.1)
-      aria-hidden: 1.2.6
-      react: 19.2.1
-      react-dom: 19.2.1(react@19.2.1)
-      react-remove-scroll: 2.7.1(@types/react@18.3.23)(react@19.2.1)
-    optionalDependencies:
-      '@types/react': 18.3.23
-      '@types/react-dom': 18.3.7(@types/react@18.3.23)
-
-  '@radix-ui/react-popper@1.2.7(@types/react-dom@18.3.7(@types/react@18.3.23))(@types/react@18.3.23)(react-dom@19.2.1(react@19.2.1))(react@19.2.1)':
-    dependencies:
-      '@floating-ui/react-dom': 2.1.3(react-dom@19.2.1(react@19.2.1))(react@19.2.1)
-      '@radix-ui/react-arrow': 1.1.7(@types/react-dom@18.3.7(@types/react@18.3.23))(@types/react@18.3.23)(react-dom@19.2.1(react@19.2.1))(react@19.2.1)
-      '@radix-ui/react-compose-refs': 1.1.2(@types/react@18.3.23)(react@19.2.1)
-      '@radix-ui/react-context': 1.1.2(@types/react@18.3.23)(react@19.2.1)
-      '@radix-ui/react-primitive': 2.1.3(@types/react-dom@18.3.7(@types/react@18.3.23))(@types/react@18.3.23)(react-dom@19.2.1(react@19.2.1))(react@19.2.1)
-      '@radix-ui/react-use-callback-ref': 1.1.1(@types/react@18.3.23)(react@19.2.1)
-      '@radix-ui/react-use-layout-effect': 1.1.1(@types/react@18.3.23)(react@19.2.1)
-      '@radix-ui/react-use-rect': 1.1.1(@types/react@18.3.23)(react@19.2.1)
-      '@radix-ui/react-use-size': 1.1.1(@types/react@18.3.23)(react@19.2.1)
-=======
   '@radix-ui/react-popover@1.1.14(@types/react-dom@19.2.3(@types/react@19.2.7))(@types/react@19.2.7)(react-dom@19.2.1(react@19.2.1))(react@19.2.1)':
     dependencies:
       '@radix-ui/primitive': 1.1.2
@@ -5759,7 +5439,6 @@
       '@radix-ui/react-use-layout-effect': 1.1.1(@types/react@19.2.7)(react@19.2.1)
       '@radix-ui/react-use-rect': 1.1.1(@types/react@19.2.7)(react@19.2.1)
       '@radix-ui/react-use-size': 1.1.1(@types/react@19.2.7)(react@19.2.1)
->>>>>>> 753f13ed
       '@radix-ui/rect': 1.1.1
       react: 19.2.1
       react-dom: 19.2.1(react@19.2.1)
@@ -5767,68 +5446,35 @@
       '@types/react': 19.2.7
       '@types/react-dom': 19.2.3(@types/react@19.2.7)
 
-<<<<<<< HEAD
-  '@radix-ui/react-portal@1.1.9(@types/react-dom@18.3.7(@types/react@18.3.23))(@types/react@18.3.23)(react-dom@19.2.1(react@19.2.1))(react@19.2.1)':
-    dependencies:
-      '@radix-ui/react-primitive': 2.1.3(@types/react-dom@18.3.7(@types/react@18.3.23))(@types/react@18.3.23)(react-dom@19.2.1(react@19.2.1))(react@19.2.1)
-      '@radix-ui/react-use-layout-effect': 1.1.1(@types/react@18.3.23)(react@19.2.1)
-=======
   '@radix-ui/react-portal@1.1.9(@types/react-dom@19.2.3(@types/react@19.2.7))(@types/react@19.2.7)(react-dom@19.2.1(react@19.2.1))(react@19.2.1)':
     dependencies:
       '@radix-ui/react-primitive': 2.1.3(@types/react-dom@19.2.3(@types/react@19.2.7))(@types/react@19.2.7)(react-dom@19.2.1(react@19.2.1))(react@19.2.1)
       '@radix-ui/react-use-layout-effect': 1.1.1(@types/react@19.2.7)(react@19.2.1)
->>>>>>> 753f13ed
       react: 19.2.1
       react-dom: 19.2.1(react@19.2.1)
     optionalDependencies:
       '@types/react': 19.2.7
       '@types/react-dom': 19.2.3(@types/react@19.2.7)
 
-<<<<<<< HEAD
-  '@radix-ui/react-presence@1.1.4(@types/react-dom@18.3.7(@types/react@18.3.23))(@types/react@18.3.23)(react-dom@19.2.1(react@19.2.1))(react@19.2.1)':
-    dependencies:
-      '@radix-ui/react-compose-refs': 1.1.2(@types/react@18.3.23)(react@19.2.1)
-      '@radix-ui/react-use-layout-effect': 1.1.1(@types/react@18.3.23)(react@19.2.1)
-=======
   '@radix-ui/react-presence@1.1.4(@types/react-dom@19.2.3(@types/react@19.2.7))(@types/react@19.2.7)(react-dom@19.2.1(react@19.2.1))(react@19.2.1)':
     dependencies:
       '@radix-ui/react-compose-refs': 1.1.2(@types/react@19.2.7)(react@19.2.1)
       '@radix-ui/react-use-layout-effect': 1.1.1(@types/react@19.2.7)(react@19.2.1)
->>>>>>> 753f13ed
       react: 19.2.1
       react-dom: 19.2.1(react@19.2.1)
     optionalDependencies:
       '@types/react': 19.2.7
       '@types/react-dom': 19.2.3(@types/react@19.2.7)
 
-<<<<<<< HEAD
-  '@radix-ui/react-primitive@2.1.3(@types/react-dom@18.3.7(@types/react@18.3.23))(@types/react@18.3.23)(react-dom@19.2.1(react@19.2.1))(react@19.2.1)':
-    dependencies:
-      '@radix-ui/react-slot': 1.2.3(@types/react@18.3.23)(react@19.2.1)
-=======
   '@radix-ui/react-primitive@2.1.3(@types/react-dom@19.2.3(@types/react@19.2.7))(@types/react@19.2.7)(react-dom@19.2.1(react@19.2.1))(react@19.2.1)':
     dependencies:
       '@radix-ui/react-slot': 1.2.3(@types/react@19.2.7)(react@19.2.1)
->>>>>>> 753f13ed
       react: 19.2.1
       react-dom: 19.2.1(react@19.2.1)
     optionalDependencies:
       '@types/react': 19.2.7
       '@types/react-dom': 19.2.3(@types/react@19.2.7)
 
-<<<<<<< HEAD
-  '@radix-ui/react-roving-focus@1.1.10(@types/react-dom@18.3.7(@types/react@18.3.23))(@types/react@18.3.23)(react-dom@19.2.1(react@19.2.1))(react@19.2.1)':
-    dependencies:
-      '@radix-ui/primitive': 1.1.2
-      '@radix-ui/react-collection': 1.1.7(@types/react-dom@18.3.7(@types/react@18.3.23))(@types/react@18.3.23)(react-dom@19.2.1(react@19.2.1))(react@19.2.1)
-      '@radix-ui/react-compose-refs': 1.1.2(@types/react@18.3.23)(react@19.2.1)
-      '@radix-ui/react-context': 1.1.2(@types/react@18.3.23)(react@19.2.1)
-      '@radix-ui/react-direction': 1.1.1(@types/react@18.3.23)(react@19.2.1)
-      '@radix-ui/react-id': 1.1.1(@types/react@18.3.23)(react@19.2.1)
-      '@radix-ui/react-primitive': 2.1.3(@types/react-dom@18.3.7(@types/react@18.3.23))(@types/react@18.3.23)(react-dom@19.2.1(react@19.2.1))(react@19.2.1)
-      '@radix-ui/react-use-callback-ref': 1.1.1(@types/react@18.3.23)(react@19.2.1)
-      '@radix-ui/react-use-controllable-state': 1.2.2(@types/react@18.3.23)(react@19.2.1)
-=======
   '@radix-ui/react-roving-focus@1.1.10(@types/react-dom@19.2.3(@types/react@19.2.7))(@types/react@19.2.7)(react-dom@19.2.1(react@19.2.1))(react@19.2.1)':
     dependencies:
       '@radix-ui/primitive': 1.1.2
@@ -5840,26 +5486,12 @@
       '@radix-ui/react-primitive': 2.1.3(@types/react-dom@19.2.3(@types/react@19.2.7))(@types/react@19.2.7)(react-dom@19.2.1(react@19.2.1))(react@19.2.1)
       '@radix-ui/react-use-callback-ref': 1.1.1(@types/react@19.2.7)(react@19.2.1)
       '@radix-ui/react-use-controllable-state': 1.2.2(@types/react@19.2.7)(react@19.2.1)
->>>>>>> 753f13ed
       react: 19.2.1
       react-dom: 19.2.1(react@19.2.1)
     optionalDependencies:
       '@types/react': 19.2.7
       '@types/react-dom': 19.2.3(@types/react@19.2.7)
 
-<<<<<<< HEAD
-  '@radix-ui/react-scroll-area@1.2.9(@types/react-dom@18.3.7(@types/react@18.3.23))(@types/react@18.3.23)(react-dom@19.2.1(react@19.2.1))(react@19.2.1)':
-    dependencies:
-      '@radix-ui/number': 1.1.1
-      '@radix-ui/primitive': 1.1.2
-      '@radix-ui/react-compose-refs': 1.1.2(@types/react@18.3.23)(react@19.2.1)
-      '@radix-ui/react-context': 1.1.2(@types/react@18.3.23)(react@19.2.1)
-      '@radix-ui/react-direction': 1.1.1(@types/react@18.3.23)(react@19.2.1)
-      '@radix-ui/react-presence': 1.1.4(@types/react-dom@18.3.7(@types/react@18.3.23))(@types/react@18.3.23)(react-dom@19.2.1(react@19.2.1))(react@19.2.1)
-      '@radix-ui/react-primitive': 2.1.3(@types/react-dom@18.3.7(@types/react@18.3.23))(@types/react@18.3.23)(react-dom@19.2.1(react@19.2.1))(react@19.2.1)
-      '@radix-ui/react-use-callback-ref': 1.1.1(@types/react@18.3.23)(react@19.2.1)
-      '@radix-ui/react-use-layout-effect': 1.1.1(@types/react@18.3.23)(react@19.2.1)
-=======
   '@radix-ui/react-scroll-area@1.2.9(@types/react-dom@19.2.3(@types/react@19.2.7))(@types/react@19.2.7)(react-dom@19.2.1(react@19.2.1))(react@19.2.1)':
     dependencies:
       '@radix-ui/number': 1.1.1
@@ -5871,40 +5503,12 @@
       '@radix-ui/react-primitive': 2.1.3(@types/react-dom@19.2.3(@types/react@19.2.7))(@types/react@19.2.7)(react-dom@19.2.1(react@19.2.1))(react@19.2.1)
       '@radix-ui/react-use-callback-ref': 1.1.1(@types/react@19.2.7)(react@19.2.1)
       '@radix-ui/react-use-layout-effect': 1.1.1(@types/react@19.2.7)(react@19.2.1)
->>>>>>> 753f13ed
       react: 19.2.1
       react-dom: 19.2.1(react@19.2.1)
     optionalDependencies:
       '@types/react': 19.2.7
       '@types/react-dom': 19.2.3(@types/react@19.2.7)
 
-<<<<<<< HEAD
-  '@radix-ui/react-select@2.2.5(@types/react-dom@18.3.7(@types/react@18.3.23))(@types/react@18.3.23)(react-dom@19.2.1(react@19.2.1))(react@19.2.1)':
-    dependencies:
-      '@radix-ui/number': 1.1.1
-      '@radix-ui/primitive': 1.1.2
-      '@radix-ui/react-collection': 1.1.7(@types/react-dom@18.3.7(@types/react@18.3.23))(@types/react@18.3.23)(react-dom@19.2.1(react@19.2.1))(react@19.2.1)
-      '@radix-ui/react-compose-refs': 1.1.2(@types/react@18.3.23)(react@19.2.1)
-      '@radix-ui/react-context': 1.1.2(@types/react@18.3.23)(react@19.2.1)
-      '@radix-ui/react-direction': 1.1.1(@types/react@18.3.23)(react@19.2.1)
-      '@radix-ui/react-dismissable-layer': 1.1.10(@types/react-dom@18.3.7(@types/react@18.3.23))(@types/react@18.3.23)(react-dom@19.2.1(react@19.2.1))(react@19.2.1)
-      '@radix-ui/react-focus-guards': 1.1.2(@types/react@18.3.23)(react@19.2.1)
-      '@radix-ui/react-focus-scope': 1.1.7(@types/react-dom@18.3.7(@types/react@18.3.23))(@types/react@18.3.23)(react-dom@19.2.1(react@19.2.1))(react@19.2.1)
-      '@radix-ui/react-id': 1.1.1(@types/react@18.3.23)(react@19.2.1)
-      '@radix-ui/react-popper': 1.2.7(@types/react-dom@18.3.7(@types/react@18.3.23))(@types/react@18.3.23)(react-dom@19.2.1(react@19.2.1))(react@19.2.1)
-      '@radix-ui/react-portal': 1.1.9(@types/react-dom@18.3.7(@types/react@18.3.23))(@types/react@18.3.23)(react-dom@19.2.1(react@19.2.1))(react@19.2.1)
-      '@radix-ui/react-primitive': 2.1.3(@types/react-dom@18.3.7(@types/react@18.3.23))(@types/react@18.3.23)(react-dom@19.2.1(react@19.2.1))(react@19.2.1)
-      '@radix-ui/react-slot': 1.2.3(@types/react@18.3.23)(react@19.2.1)
-      '@radix-ui/react-use-callback-ref': 1.1.1(@types/react@18.3.23)(react@19.2.1)
-      '@radix-ui/react-use-controllable-state': 1.2.2(@types/react@18.3.23)(react@19.2.1)
-      '@radix-ui/react-use-layout-effect': 1.1.1(@types/react@18.3.23)(react@19.2.1)
-      '@radix-ui/react-use-previous': 1.1.1(@types/react@18.3.23)(react@19.2.1)
-      '@radix-ui/react-visually-hidden': 1.2.3(@types/react-dom@18.3.7(@types/react@18.3.23))(@types/react@18.3.23)(react-dom@19.2.1(react@19.2.1))(react@19.2.1)
-      aria-hidden: 1.2.6
-      react: 19.2.1
-      react-dom: 19.2.1(react@19.2.1)
-      react-remove-scroll: 2.7.1(@types/react@18.3.23)(react@19.2.1)
-=======
   '@radix-ui/react-select@2.2.5(@types/react-dom@19.2.3(@types/react@19.2.7))(@types/react@19.2.7)(react-dom@19.2.1(react@19.2.1))(react@19.2.1)':
     dependencies:
       '@radix-ui/number': 1.1.1
@@ -5930,36 +5534,17 @@
       react: 19.2.1
       react-dom: 19.2.1(react@19.2.1)
       react-remove-scroll: 2.7.1(@types/react@19.2.7)(react@19.2.1)
->>>>>>> 753f13ed
     optionalDependencies:
       '@types/react': 19.2.7
       '@types/react-dom': 19.2.3(@types/react@19.2.7)
 
-<<<<<<< HEAD
-  '@radix-ui/react-slot@1.2.3(@types/react@18.3.23)(react@19.2.1)':
-    dependencies:
-      '@radix-ui/react-compose-refs': 1.1.2(@types/react@18.3.23)(react@19.2.1)
-=======
   '@radix-ui/react-slot@1.2.3(@types/react@19.2.7)(react@19.2.1)':
     dependencies:
       '@radix-ui/react-compose-refs': 1.1.2(@types/react@19.2.7)(react@19.2.1)
->>>>>>> 753f13ed
       react: 19.2.1
     optionalDependencies:
       '@types/react': 19.2.7
 
-<<<<<<< HEAD
-  '@radix-ui/react-tabs@1.1.12(@types/react-dom@18.3.7(@types/react@18.3.23))(@types/react@18.3.23)(react-dom@19.2.1(react@19.2.1))(react@19.2.1)':
-    dependencies:
-      '@radix-ui/primitive': 1.1.2
-      '@radix-ui/react-context': 1.1.2(@types/react@18.3.23)(react@19.2.1)
-      '@radix-ui/react-direction': 1.1.1(@types/react@18.3.23)(react@19.2.1)
-      '@radix-ui/react-id': 1.1.1(@types/react@18.3.23)(react@19.2.1)
-      '@radix-ui/react-presence': 1.1.4(@types/react-dom@18.3.7(@types/react@18.3.23))(@types/react@18.3.23)(react-dom@19.2.1(react@19.2.1))(react@19.2.1)
-      '@radix-ui/react-primitive': 2.1.3(@types/react-dom@18.3.7(@types/react@18.3.23))(@types/react@18.3.23)(react-dom@19.2.1(react@19.2.1))(react@19.2.1)
-      '@radix-ui/react-roving-focus': 1.1.10(@types/react-dom@18.3.7(@types/react@18.3.23))(@types/react@18.3.23)(react-dom@19.2.1(react@19.2.1))(react@19.2.1)
-      '@radix-ui/react-use-controllable-state': 1.2.2(@types/react@18.3.23)(react@19.2.1)
-=======
   '@radix-ui/react-tabs@1.1.12(@types/react-dom@19.2.3(@types/react@19.2.7))(@types/react@19.2.7)(react-dom@19.2.1(react@19.2.1))(react@19.2.1)':
     dependencies:
       '@radix-ui/primitive': 1.1.2
@@ -5970,117 +5555,69 @@
       '@radix-ui/react-primitive': 2.1.3(@types/react-dom@19.2.3(@types/react@19.2.7))(@types/react@19.2.7)(react-dom@19.2.1(react@19.2.1))(react@19.2.1)
       '@radix-ui/react-roving-focus': 1.1.10(@types/react-dom@19.2.3(@types/react@19.2.7))(@types/react@19.2.7)(react-dom@19.2.1(react@19.2.1))(react@19.2.1)
       '@radix-ui/react-use-controllable-state': 1.2.2(@types/react@19.2.7)(react@19.2.1)
->>>>>>> 753f13ed
       react: 19.2.1
       react-dom: 19.2.1(react@19.2.1)
     optionalDependencies:
       '@types/react': 19.2.7
       '@types/react-dom': 19.2.3(@types/react@19.2.7)
 
-<<<<<<< HEAD
-  '@radix-ui/react-use-callback-ref@1.1.1(@types/react@18.3.23)(react@19.2.1)':
-=======
   '@radix-ui/react-use-callback-ref@1.1.1(@types/react@19.2.7)(react@19.2.1)':
->>>>>>> 753f13ed
     dependencies:
       react: 19.2.1
     optionalDependencies:
       '@types/react': 19.2.7
 
-<<<<<<< HEAD
-  '@radix-ui/react-use-controllable-state@1.2.2(@types/react@18.3.23)(react@19.2.1)':
-    dependencies:
-      '@radix-ui/react-use-effect-event': 0.0.2(@types/react@18.3.23)(react@19.2.1)
-      '@radix-ui/react-use-layout-effect': 1.1.1(@types/react@18.3.23)(react@19.2.1)
-=======
   '@radix-ui/react-use-controllable-state@1.2.2(@types/react@19.2.7)(react@19.2.1)':
     dependencies:
       '@radix-ui/react-use-effect-event': 0.0.2(@types/react@19.2.7)(react@19.2.1)
       '@radix-ui/react-use-layout-effect': 1.1.1(@types/react@19.2.7)(react@19.2.1)
->>>>>>> 753f13ed
       react: 19.2.1
     optionalDependencies:
       '@types/react': 19.2.7
 
-<<<<<<< HEAD
-  '@radix-ui/react-use-effect-event@0.0.2(@types/react@18.3.23)(react@19.2.1)':
-    dependencies:
-      '@radix-ui/react-use-layout-effect': 1.1.1(@types/react@18.3.23)(react@19.2.1)
-=======
   '@radix-ui/react-use-effect-event@0.0.2(@types/react@19.2.7)(react@19.2.1)':
     dependencies:
       '@radix-ui/react-use-layout-effect': 1.1.1(@types/react@19.2.7)(react@19.2.1)
->>>>>>> 753f13ed
       react: 19.2.1
     optionalDependencies:
       '@types/react': 19.2.7
 
-<<<<<<< HEAD
-  '@radix-ui/react-use-escape-keydown@1.1.1(@types/react@18.3.23)(react@19.2.1)':
-    dependencies:
-      '@radix-ui/react-use-callback-ref': 1.1.1(@types/react@18.3.23)(react@19.2.1)
-=======
   '@radix-ui/react-use-escape-keydown@1.1.1(@types/react@19.2.7)(react@19.2.1)':
     dependencies:
       '@radix-ui/react-use-callback-ref': 1.1.1(@types/react@19.2.7)(react@19.2.1)
->>>>>>> 753f13ed
       react: 19.2.1
     optionalDependencies:
       '@types/react': 19.2.7
 
-<<<<<<< HEAD
-  '@radix-ui/react-use-layout-effect@1.1.1(@types/react@18.3.23)(react@19.2.1)':
-=======
   '@radix-ui/react-use-layout-effect@1.1.1(@types/react@19.2.7)(react@19.2.1)':
->>>>>>> 753f13ed
     dependencies:
       react: 19.2.1
     optionalDependencies:
       '@types/react': 19.2.7
 
-<<<<<<< HEAD
-  '@radix-ui/react-use-previous@1.1.1(@types/react@18.3.23)(react@19.2.1)':
-=======
   '@radix-ui/react-use-previous@1.1.1(@types/react@19.2.7)(react@19.2.1)':
->>>>>>> 753f13ed
     dependencies:
       react: 19.2.1
     optionalDependencies:
       '@types/react': 19.2.7
 
-<<<<<<< HEAD
-  '@radix-ui/react-use-rect@1.1.1(@types/react@18.3.23)(react@19.2.1)':
-=======
   '@radix-ui/react-use-rect@1.1.1(@types/react@19.2.7)(react@19.2.1)':
->>>>>>> 753f13ed
     dependencies:
       '@radix-ui/rect': 1.1.1
       react: 19.2.1
     optionalDependencies:
       '@types/react': 19.2.7
 
-<<<<<<< HEAD
-  '@radix-ui/react-use-size@1.1.1(@types/react@18.3.23)(react@19.2.1)':
-    dependencies:
-      '@radix-ui/react-use-layout-effect': 1.1.1(@types/react@18.3.23)(react@19.2.1)
-=======
   '@radix-ui/react-use-size@1.1.1(@types/react@19.2.7)(react@19.2.1)':
     dependencies:
       '@radix-ui/react-use-layout-effect': 1.1.1(@types/react@19.2.7)(react@19.2.1)
->>>>>>> 753f13ed
       react: 19.2.1
     optionalDependencies:
       '@types/react': 19.2.7
 
-<<<<<<< HEAD
-  '@radix-ui/react-visually-hidden@1.2.3(@types/react-dom@18.3.7(@types/react@18.3.23))(@types/react@18.3.23)(react-dom@19.2.1(react@19.2.1))(react@19.2.1)':
-    dependencies:
-      '@radix-ui/react-primitive': 2.1.3(@types/react-dom@18.3.7(@types/react@18.3.23))(@types/react@18.3.23)(react-dom@19.2.1(react@19.2.1))(react@19.2.1)
-=======
   '@radix-ui/react-visually-hidden@1.2.3(@types/react-dom@19.2.3(@types/react@19.2.7))(@types/react@19.2.7)(react-dom@19.2.1(react@19.2.1))(react@19.2.1)':
     dependencies:
       '@radix-ui/react-primitive': 2.1.3(@types/react-dom@19.2.3(@types/react@19.2.7))(@types/react@19.2.7)(react-dom@19.2.1(react@19.2.1))(react@19.2.1)
->>>>>>> 753f13ed
       react: 19.2.1
       react-dom: 19.2.1(react@19.2.1)
     optionalDependencies:
@@ -6542,6 +6079,7 @@
       '@typescript-eslint/utils': 8.48.1(eslint@9.31.0(jiti@2.4.2))(typescript@5.8.3)
       '@typescript-eslint/visitor-keys': 8.48.1
       eslint: 9.31.0(jiti@2.4.2)
+      graphemer: 1.4.0
       ignore: 7.0.5
       natural-compare: 1.4.0
       ts-api-utils: 2.1.0(typescript@5.8.3)
@@ -7719,11 +7257,7 @@
 
   fraction.js@4.3.7: {}
 
-<<<<<<< HEAD
-  fumadocs-core@15.6.3(@types/react@18.3.23)(next@15.5.7(react-dom@19.2.1(react@19.2.1))(react@19.2.1))(react-dom@19.2.1(react@19.2.1))(react@19.2.1):
-=======
   fumadocs-core@15.6.3(@types/react@19.2.7)(next@16.0.7(@babel/core@7.28.5)(react-dom@19.2.1(react@19.2.1))(react@19.2.1))(react-dom@19.2.1(react@19.2.1))(react@19.2.1):
->>>>>>> 753f13ed
     dependencies:
       '@formatjs/intl-localematcher': 0.6.1
       '@orama/orama': 3.1.11
@@ -7735,11 +7269,7 @@
       image-size: 2.0.2
       negotiator: 1.0.0
       npm-to-yarn: 3.0.1
-<<<<<<< HEAD
-      react-remove-scroll: 2.7.1(@types/react@18.3.23)(react@19.2.1)
-=======
       react-remove-scroll: 2.7.1(@types/react@19.2.7)(react@19.2.1)
->>>>>>> 753f13ed
       remark: 15.0.1
       remark-gfm: 4.0.1
       remark-rehype: 11.1.2
@@ -7747,13 +7277,8 @@
       shiki: 3.13.0
       unist-util-visit: 5.0.0
     optionalDependencies:
-<<<<<<< HEAD
-      '@types/react': 18.3.23
-      next: 15.5.7(react-dom@19.2.1(react@19.2.1))(react@19.2.1)
-=======
       '@types/react': 19.2.7
       next: 16.0.7(@babel/core@7.28.5)(react-dom@19.2.1(react@19.2.1))(react@19.2.1)
->>>>>>> 753f13ed
       react: 19.2.1
       react-dom: 19.2.1(react@19.2.1)
     transitivePeerDependencies:
@@ -7773,22 +7298,14 @@
       - supports-color
       - typescript
 
-<<<<<<< HEAD
-  fumadocs-mdx@11.6.11(acorn@8.15.0)(fumadocs-core@15.6.3(@types/react@18.3.23)(next@15.5.7(react-dom@19.2.1(react@19.2.1))(react@19.2.1))(react-dom@19.2.1(react@19.2.1))(react@19.2.1))(next@15.5.7(react-dom@19.2.1(react@19.2.1))(react@19.2.1)):
-=======
   fumadocs-mdx@11.6.11(acorn@8.15.0)(fumadocs-core@15.6.3(@types/react@19.2.7)(next@16.0.7(@babel/core@7.28.5)(react-dom@19.2.1(react@19.2.1))(react@19.2.1))(react-dom@19.2.1(react@19.2.1))(react@19.2.1))(next@16.0.7(@babel/core@7.28.5)(react-dom@19.2.1(react@19.2.1))(react@19.2.1)):
->>>>>>> 753f13ed
     dependencies:
       '@mdx-js/mdx': 3.1.0(acorn@8.15.0)
       '@standard-schema/spec': 1.0.0
       chokidar: 4.0.3
       esbuild: 0.25.6
       estree-util-value-to-estree: 3.4.0
-<<<<<<< HEAD
-      fumadocs-core: 15.6.3(@types/react@18.3.23)(next@15.5.7(react-dom@19.2.1(react@19.2.1))(react@19.2.1))(react-dom@19.2.1(react@19.2.1))(react@19.2.1)
-=======
       fumadocs-core: 15.6.3(@types/react@19.2.7)(next@16.0.7(@babel/core@7.28.5)(react-dom@19.2.1(react@19.2.1))(react@19.2.1))(react-dom@19.2.1(react@19.2.1))(react@19.2.1)
->>>>>>> 753f13ed
       js-yaml: 4.1.0
       lru-cache: 11.1.0
       picocolors: 1.1.1
@@ -7797,11 +7314,7 @@
       unist-util-visit: 5.0.0
       zod: 4.0.16
     optionalDependencies:
-<<<<<<< HEAD
-      next: 15.5.7(react-dom@19.2.1(react@19.2.1))(react@19.2.1)
-=======
       next: 16.0.7(@babel/core@7.28.5)(react-dom@19.2.1(react@19.2.1))(react@19.2.1)
->>>>>>> 753f13ed
     transitivePeerDependencies:
       - acorn
       - supports-color
@@ -7832,22 +7345,6 @@
     transitivePeerDependencies:
       - supports-color
 
-<<<<<<< HEAD
-  fumadocs-ui@15.6.3(@types/react-dom@18.3.7(@types/react@18.3.23))(@types/react@18.3.23)(next@15.5.7(react-dom@19.2.1(react@19.2.1))(react@19.2.1))(react-dom@19.2.1(react@19.2.1))(react@19.2.1)(tailwindcss@4.1.11):
-    dependencies:
-      '@radix-ui/react-accordion': 1.2.11(@types/react-dom@18.3.7(@types/react@18.3.23))(@types/react@18.3.23)(react-dom@19.2.1(react@19.2.1))(react@19.2.1)
-      '@radix-ui/react-collapsible': 1.1.11(@types/react-dom@18.3.7(@types/react@18.3.23))(@types/react@18.3.23)(react-dom@19.2.1(react@19.2.1))(react@19.2.1)
-      '@radix-ui/react-dialog': 1.1.14(@types/react-dom@18.3.7(@types/react@18.3.23))(@types/react@18.3.23)(react-dom@19.2.1(react@19.2.1))(react@19.2.1)
-      '@radix-ui/react-direction': 1.1.1(@types/react@18.3.23)(react@19.2.1)
-      '@radix-ui/react-navigation-menu': 1.2.13(@types/react-dom@18.3.7(@types/react@18.3.23))(@types/react@18.3.23)(react-dom@19.2.1(react@19.2.1))(react@19.2.1)
-      '@radix-ui/react-popover': 1.1.14(@types/react-dom@18.3.7(@types/react@18.3.23))(@types/react@18.3.23)(react-dom@19.2.1(react@19.2.1))(react@19.2.1)
-      '@radix-ui/react-presence': 1.1.4(@types/react-dom@18.3.7(@types/react@18.3.23))(@types/react@18.3.23)(react-dom@19.2.1(react@19.2.1))(react@19.2.1)
-      '@radix-ui/react-scroll-area': 1.2.9(@types/react-dom@18.3.7(@types/react@18.3.23))(@types/react@18.3.23)(react-dom@19.2.1(react@19.2.1))(react@19.2.1)
-      '@radix-ui/react-slot': 1.2.3(@types/react@18.3.23)(react@19.2.1)
-      '@radix-ui/react-tabs': 1.1.12(@types/react-dom@18.3.7(@types/react@18.3.23))(@types/react@18.3.23)(react-dom@19.2.1(react@19.2.1))(react@19.2.1)
-      class-variance-authority: 0.7.1
-      fumadocs-core: 15.6.3(@types/react@18.3.23)(next@15.5.7(react-dom@19.2.1(react@19.2.1))(react@19.2.1))(react-dom@19.2.1(react@19.2.1))(react@19.2.1)
-=======
   fumadocs-ui@15.6.3(@types/react-dom@19.2.3(@types/react@19.2.7))(@types/react@19.2.7)(next@16.0.7(@babel/core@7.28.5)(react-dom@19.2.1(react@19.2.1))(react@19.2.1))(react-dom@19.2.1(react@19.2.1))(react@19.2.1)(tailwindcss@4.1.11):
     dependencies:
       '@radix-ui/react-accordion': 1.2.11(@types/react-dom@19.2.3(@types/react@19.2.7))(@types/react@19.2.7)(react-dom@19.2.1(react@19.2.1))(react@19.2.1)
@@ -7862,7 +7359,6 @@
       '@radix-ui/react-tabs': 1.1.12(@types/react-dom@19.2.3(@types/react@19.2.7))(@types/react@19.2.7)(react-dom@19.2.1(react@19.2.1))(react@19.2.1)
       class-variance-authority: 0.7.1
       fumadocs-core: 15.6.3(@types/react@19.2.7)(next@16.0.7(@babel/core@7.28.5)(react-dom@19.2.1(react@19.2.1))(react@19.2.1))(react-dom@19.2.1(react@19.2.1))(react@19.2.1)
->>>>>>> 753f13ed
       lodash.merge: 4.6.2
       next-themes: 0.4.6(react-dom@19.2.1(react@19.2.1))(react@19.2.1)
       postcss-selector-parser: 7.1.0
@@ -7872,13 +7368,8 @@
       scroll-into-view-if-needed: 3.1.0
       tailwind-merge: 3.3.1
     optionalDependencies:
-<<<<<<< HEAD
-      '@types/react': 18.3.23
-      next: 15.5.7(react-dom@19.2.1(react@19.2.1))(react@19.2.1)
-=======
       '@types/react': 19.2.7
       next: 16.0.7(@babel/core@7.28.5)(react-dom@19.2.1(react@19.2.1))(react@19.2.1)
->>>>>>> 753f13ed
       tailwindcss: 4.1.11
     transitivePeerDependencies:
       - '@oramacloud/client'
@@ -7957,6 +7448,8 @@
   gopd@1.2.0: {}
 
   graceful-fs@4.2.11: {}
+
+  graphemer@1.4.0: {}
 
   graphql@16.11.0: {}
 
@@ -8457,13 +7950,10 @@
 
   lru-cache@11.1.0: {}
 
-<<<<<<< HEAD
-=======
   lru-cache@5.1.1:
     dependencies:
       yallist: 3.1.1
 
->>>>>>> 753f13ed
   lucide-react@0.446.0(react@19.2.1):
     dependencies:
       react: 19.2.1
@@ -9180,33 +8670,14 @@
       react: 19.2.1
       react-dom: 19.2.1(react@19.2.1)
 
-<<<<<<< HEAD
-  next@15.5.7(react-dom@19.2.1(react@19.2.1))(react@19.2.1):
-    dependencies:
-      '@next/env': 15.5.7
-=======
   next@16.0.7(@babel/core@7.28.5)(react-dom@19.2.1(react@19.2.1))(react@19.2.1):
     dependencies:
       '@next/env': 16.0.7
->>>>>>> 753f13ed
       '@swc/helpers': 0.5.15
       caniuse-lite: 1.0.30001721
       postcss: 8.4.31
       react: 19.2.1
       react-dom: 19.2.1(react@19.2.1)
-<<<<<<< HEAD
-      styled-jsx: 5.1.6(react@19.2.1)
-    optionalDependencies:
-      '@next/swc-darwin-arm64': 15.5.7
-      '@next/swc-darwin-x64': 15.5.7
-      '@next/swc-linux-arm64-gnu': 15.5.7
-      '@next/swc-linux-arm64-musl': 15.5.7
-      '@next/swc-linux-x64-gnu': 15.5.7
-      '@next/swc-linux-x64-musl': 15.5.7
-      '@next/swc-win32-arm64-msvc': 15.5.7
-      '@next/swc-win32-x64-msvc': 15.5.7
-      sharp: 0.34.3
-=======
       styled-jsx: 5.1.6(@babel/core@7.28.5)(react@19.2.1)
     optionalDependencies:
       '@next/swc-darwin-arm64': 16.0.7
@@ -9218,7 +8689,6 @@
       '@next/swc-win32-arm64-msvc': 16.0.7
       '@next/swc-win32-x64-msvc': 16.0.7
       sharp: 0.34.5
->>>>>>> 753f13ed
     transitivePeerDependencies:
       - '@babel/core'
       - babel-plugin-macros
@@ -9461,11 +8931,7 @@
 
   react-is@18.3.1: {}
 
-<<<<<<< HEAD
-  react-markdown@10.1.0(@types/react@18.3.23)(react@19.2.1):
-=======
   react-markdown@10.1.0(@types/react@19.2.7)(react@19.2.1):
->>>>>>> 753f13ed
     dependencies:
       '@types/hast': 3.0.4
       '@types/mdast': 4.0.4
@@ -9483,11 +8949,7 @@
     transitivePeerDependencies:
       - supports-color
 
-<<<<<<< HEAD
-  react-markdown@8.0.7(@types/react@18.3.23)(react@19.2.1):
-=======
   react-markdown@8.0.7(@types/react@19.2.7)(react@19.2.1):
->>>>>>> 753f13ed
     dependencies:
       '@types/hast': 2.3.10
       '@types/prop-types': 15.7.14
@@ -9514,31 +8976,14 @@
       react: 19.2.1
       react-dom: 19.2.1(react@19.2.1)
 
-<<<<<<< HEAD
-  react-remove-scroll-bar@2.3.8(@types/react@18.3.23)(react@19.2.1):
-    dependencies:
-      react: 19.2.1
-      react-style-singleton: 2.2.3(@types/react@18.3.23)(react@19.2.1)
-=======
   react-remove-scroll-bar@2.3.8(@types/react@19.2.7)(react@19.2.1):
     dependencies:
       react: 19.2.1
       react-style-singleton: 2.2.3(@types/react@19.2.7)(react@19.2.1)
->>>>>>> 753f13ed
       tslib: 2.8.1
     optionalDependencies:
       '@types/react': 19.2.7
 
-<<<<<<< HEAD
-  react-remove-scroll@2.7.1(@types/react@18.3.23)(react@19.2.1):
-    dependencies:
-      react: 19.2.1
-      react-remove-scroll-bar: 2.3.8(@types/react@18.3.23)(react@19.2.1)
-      react-style-singleton: 2.2.3(@types/react@18.3.23)(react@19.2.1)
-      tslib: 2.8.1
-      use-callback-ref: 1.3.3(@types/react@18.3.23)(react@19.2.1)
-      use-sidecar: 1.1.3(@types/react@18.3.23)(react@19.2.1)
-=======
   react-remove-scroll@2.7.1(@types/react@19.2.7)(react@19.2.1):
     dependencies:
       react: 19.2.1
@@ -9547,15 +8992,10 @@
       tslib: 2.8.1
       use-callback-ref: 1.3.3(@types/react@19.2.7)(react@19.2.1)
       use-sidecar: 1.1.3(@types/react@19.2.7)(react@19.2.1)
->>>>>>> 753f13ed
     optionalDependencies:
       '@types/react': 19.2.7
 
-<<<<<<< HEAD
-  react-style-singleton@2.2.3(@types/react@18.3.23)(react@19.2.1):
-=======
   react-style-singleton@2.2.3(@types/react@19.2.7)(react@19.2.1):
->>>>>>> 753f13ed
     dependencies:
       get-nonce: 1.0.1
       react: 19.2.1
@@ -10035,19 +9475,12 @@
     dependencies:
       inline-style-parser: 0.2.4
 
-<<<<<<< HEAD
-  styled-jsx@5.1.6(react@19.2.1):
-    dependencies:
-      client-only: 0.0.1
-      react: 19.2.1
-=======
   styled-jsx@5.1.6(@babel/core@7.28.5)(react@19.2.1):
     dependencies:
       client-only: 0.0.1
       react: 19.2.1
     optionalDependencies:
       '@babel/core': 7.28.5
->>>>>>> 753f13ed
 
   stylis@4.3.6: {}
 
@@ -10310,22 +9743,14 @@
       react: 19.2.1
       wonka: 6.3.5
 
-<<<<<<< HEAD
-  use-callback-ref@1.3.3(@types/react@18.3.23)(react@19.2.1):
-=======
   use-callback-ref@1.3.3(@types/react@19.2.7)(react@19.2.1):
->>>>>>> 753f13ed
     dependencies:
       react: 19.2.1
       tslib: 2.8.1
     optionalDependencies:
       '@types/react': 19.2.7
 
-<<<<<<< HEAD
-  use-sidecar@1.1.3(@types/react@18.3.23)(react@19.2.1):
-=======
   use-sidecar@1.1.3(@types/react@19.2.7)(react@19.2.1):
->>>>>>> 753f13ed
     dependencies:
       detect-node-es: 1.1.0
       react: 19.2.1
