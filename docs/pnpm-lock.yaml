--- conflicted
+++ resolved
@@ -87,13 +87,8 @@
         specifier: ^15.4.8
         version: 15.5.7(react-dom@19.2.1(react@19.2.1))(react@19.2.1)
       next-themes:
-<<<<<<< HEAD
-        specifier: ^0.3.0
-        version: 0.3.0(react-dom@19.2.1(react@19.2.1))(react@19.2.1)
-=======
         specifier: ^0.4.6
-        version: 0.4.6(react-dom@19.1.0(react@19.1.0))(react@19.1.0)
->>>>>>> 02c40955
+        version: 0.4.6(react-dom@19.2.1(react@19.2.1))(react@19.2.1)
       npm-to-yarn:
         specifier: ^3.0.0
         version: 3.0.1
@@ -8361,16 +8356,7 @@
 
   negotiator@1.0.0: {}
 
-<<<<<<< HEAD
-  next-themes@0.3.0(react-dom@19.2.1(react@19.2.1))(react@19.2.1):
-    dependencies:
-      react: 19.2.1
-      react-dom: 19.2.1(react@19.2.1)
-
   next-themes@0.4.6(react-dom@19.2.1(react@19.2.1))(react@19.2.1):
-=======
-  next-themes@0.4.6(react-dom@19.1.0(react@19.1.0))(react@19.1.0):
->>>>>>> 02c40955
     dependencies:
       react: 19.2.1
       react-dom: 19.2.1(react@19.2.1)
