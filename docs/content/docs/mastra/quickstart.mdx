--- conflicted
+++ resolved
@@ -194,11 +194,7 @@
                 ### Install CopilotKit packages
 
                 ```package-install
-<<<<<<< HEAD
                 @copilotkit/react-ui @copilotkit/react-core @copilotkit/runtime @ag-ui/mastra @ag-ui/core @ag-ui/client @mastra/client-js
-=======
-                @copilotkit/react-ui @copilotkit/react-core @copilotkit/runtime @ag-ui/mastra
->>>>>>> 4d55581a
                 ```
             </Step>
             <Step>
