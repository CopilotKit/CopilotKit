--- conflicted
+++ resolved
@@ -211,11 +211,8 @@
 Children to render.
 </PropertyReference>
 
-<PropertyReference name="hideStopButton" type="boolean"  > 
-
-</PropertyReference>
-
-<<<<<<< HEAD
+<PropertyReference name="hideStopButton" type="boolean"  /> 
+
 <PropertyReference name="canRegenerateAssistantMessage" type="AssistantMessageProps['canRegenerate']"  > 
 Whether the assistant's response can be regenerated.
 </PropertyReference>
@@ -229,21 +226,16 @@
   The controls are the buttons for thumbs up, thumbs down, copy, and regenerate.
 </PropertyReference>
 
-=======
->>>>>>> 83139450
 <PropertyReference name="observabilityHooks" type="CopilotObservabilityHooks"  > 
 Event hooks for CopilotKit chat events.
   These hooks only work when publicApiKey is provided.
 </PropertyReference>
 
-<<<<<<< HEAD
-=======
 <PropertyReference name="renderError" type="(error: { message: string; operation?: string; timestamp: number; onDismiss: () => void; onRetry?: () => void; }) => React.ReactNode"  > 
 Custom error renderer for chat-specific errors.
   When provided, errors will be displayed inline within the chat interface.
 </PropertyReference>
 
->>>>>>> 83139450
 <PropertyReference name="defaultOpen" type="boolean"  default="false"> 
 Whether the chat window should be open by default.
 </PropertyReference>
