--- conflicted
+++ resolved
@@ -211,7 +211,6 @@
 
 </PropertyReference>
 
-<<<<<<< HEAD
 <PropertyReference name="canRegenerateAssistantMessage" type="AssistantMessageProps['canRegenerate']"  > 
 Whether the assistant's response can be regenerated.
 </PropertyReference>
@@ -225,17 +224,12 @@
   The controls are the buttons for thumbs up, thumbs down, copy, and regenerate.
 </PropertyReference>
 
-=======
->>>>>>> 83139450
 <PropertyReference name="observabilityHooks" type="CopilotObservabilityHooks"  > 
 Event hooks for CopilotKit chat events.
   These hooks only work when publicApiKey is provided.
 </PropertyReference>
-<<<<<<< HEAD
-=======
 
 <PropertyReference name="renderError" type="(error: { message: string; operation?: string; timestamp: number; onDismiss: () => void; onRetry?: () => void; }) => React.ReactNode"  > 
 Custom error renderer for chat-specific errors.
   When provided, errors will be displayed inline within the chat interface.
 </PropertyReference>
->>>>>>> 83139450
