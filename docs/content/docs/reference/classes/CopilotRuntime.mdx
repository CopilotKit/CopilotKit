--- conflicted
+++ resolved
@@ -7,7 +7,7 @@
  /*
   * ATTENTION! DO NOT MODIFY THIS FILE!
   * This page is auto-generated. If you want to make any changes to this page, changes must be made at:
-  * src/v1.x/packages/runtime/src/lib/runtime/copilot-runtime.ts
+  * CopilotKit/packages/runtime/src/lib/runtime/copilot-runtime.ts
   */
 }
 <Callout type="info">
@@ -22,27 +22,10 @@
 const copilotKit = new CopilotRuntime();
 ```
 
-<<<<<<< HEAD
-## constructor(params?: CopilotRuntimeConstructorParams & PartialBy&lt;CopilotRuntimeOptions, "agents"&gt;)
-
-
-
-<PropertyReference name="params" type="CopilotRuntimeConstructorParams & PartialBy<CopilotRuntimeOptions, 'agents'>" >
-
-</PropertyReference>
-
-<PropertyReference name="handleServiceAdapter" type="serviceAdapter: CopilotServiceAdapter">
-
-
-  <PropertyReference name="serviceAdapter" type="CopilotServiceAdapter" required>
-  
-  </PropertyReference>
-=======
 ## constructor(params?: CopilotRuntimeConstructorParams&lt;T&gt; & PartialBy&lt;CopilotRuntimeOptions, "agents"&gt;)
 
 
 
 <PropertyReference name="params" type="CopilotRuntimeConstructorParams<T> & PartialBy<CopilotRuntimeOptions, 'agents'>" >
->>>>>>> 68f8f30a
 
 </PropertyReference>
