--- conflicted
+++ resolved
@@ -12,12 +12,6 @@
 `useCopilotChat` is a lightweight React hook for headless chat interactions.
 Perfect for controlling the prebuilt chat components programmatically.
  
-<<<<<<< HEAD
-Requires a publicApiKey - Sign up for free at https://cloud.copilotkit.ai/
-to get your API key with generous usage limits.
- 
-## Usage
-=======
 Open Source Friendly - Works without requiring a free public license key.
  
 <Callout title="Looking for fully headless UI?">
@@ -30,12 +24,13 @@
 - Programmatic control: Control prebuilt component programmatically
 - Background Operations: Trigger AI interactions in the background
 - Fire-and-Forget: Send messages without needing to read responses
->>>>>>> 83139450
+ 
+Requires a publicApiKey - Sign up for free at https://cloud.copilotkit.ai/
+to get your API key with generous usage limits.
  
 ## Usage
  
 ```tsx
-<<<<<<< HEAD
 import { CopilotKit } from "@copilotkit/react-core";
 import { useCopilotChat } from "@copilotkit/react-core";
 import { Role, TextMessage } from "@copilotkit/runtime-client-gql";
@@ -50,11 +45,9 @@
  
 export function YourComponent() {
   const { appendMessage } = useCopilotChat();
-=======
 import { TextMessage, MessageRole } from "@copilotkit/runtime-client-gql";
  
 const { appendMessage } = useCopilotChat();
->>>>>>> 83139450
  
 // Example usage without naming conflicts
 const handleSendMessage = async (content: string) => {
@@ -70,7 +63,6 @@
 ## Return Values
 The following properties are returned from the hook:
  
-<<<<<<< HEAD
 ```tsx
 import { CopilotKit } from "@copilotkit/react-core";
 import { useCopilotChat, useCopilotChatSuggestions } from "@copilotkit/react-core";
@@ -90,29 +82,9 @@
     generateSuggestions,
     isLoadingSuggestions
   } = useCopilotChat();
- 
-  // Configure AI suggestion generation
-  useCopilotChatSuggestions({
-    instructions: "Suggest helpful actions based on the current context",
-    maxSuggestions: 3
-  });
- 
-  // Manual suggestion control
-  const handleCustomSuggestion = () => {
-    setSuggestions([{ title: "Custom Action", message: "Perform custom action" }]);
-  };
- 
-  // Trigger AI generation
-  const handleGenerateSuggestions = async () => {
-    await generateSuggestions();
-  };
-}
-```
-=======
 <PropertyReference name="visibleMessages" type="DeprecatedGqlMessage[]" deprecated>
 Array of messages in old non-AG-UI format, use for compatibility only
 </PropertyReference>
->>>>>>> 83139450
  
 <PropertyReference name="appendMessage" type="(message: DeprecatedGqlMessage, options?) => Promise<void>" deprecated>
 Append message using old format, use `sendMessage` instead
