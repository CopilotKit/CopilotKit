--- conflicted
+++ resolved
@@ -257,8 +257,6 @@
 
 ---
 
-<<<<<<< HEAD
-=======
 ## Get started building with CoAgents
 
 We've built a simple example with everything you need to get started:
@@ -311,5 +309,4 @@
   </Link>
 </div>
 
->>>>>>> fd7f78d1
 <CoAgentsEnterpriseCTA />