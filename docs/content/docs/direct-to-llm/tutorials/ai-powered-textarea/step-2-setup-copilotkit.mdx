--- conflicted
+++ resolved
@@ -27,15 +27,9 @@
 
 <TailoredContent id="hosting">
 <TailoredContentOption
-<<<<<<< HEAD
   id="copilotkit-platform"
   title="Copilot Platform (Recommended)"
   description="Use our hosted backend endpoint to get started quickly (OpenAI only)."
-=======
-  id="copilot-cloud"
-  title="Copilot Cloud (Recommended)"
-  description="Use our hosted backend endpoint to get started quickly."
->>>>>>> 66f77da0
   icon={<FaCloud />}
 >
 In order to use CopilotKit, we'll need to configure the CopilotKit provider.
