<<<<<<< HEAD
import { IntegrationsSelectorLightDesktop } from './integrations-index-selector/integrations-selector-light-desktop';
import { IntegrationsSelectorLightMobile } from './integrations-index-selector/integrations-selector-light-mobile';
import { IntegrationLinkRoundedButton } from './integration-link-button/integration-link-rounded-button';
import { ComponentType } from 'react';
import AdkIcon from '../ui/icons/adk';
import Ag2Icon from '../ui/icons/ag2';
import CrewaiIcon from '../ui/icons/crewai';
import DirectToLlmIcon from '../ui/icons/direct-to-llm';
import LanggraphIcon from '../ui/icons/langgraph';
import PydanticAiIcon from '../ui/icons/pydantic-ai';
import { IntegrationsSelectorDarkDesktop } from './integrations-index-selector/integrations-selector-dark-desktop';
import { IntegrationsSelectorDarkMobile } from './integrations-index-selector/integrations-selector-dark-mobile';
import LlamaIndexIcon from '../ui/icons/llama-index';
import MastraIcon from '../ui/icons/mastra';
import AgnoIcon from '../ui/icons/agno';
=======
import { Card, CardHeader, CardTitle, CardContent, CardDescription } from "@/components/ui/card";
import { cn } from "@/lib/utils";
import { ADKIcon, MastraIcon, LlamaIndexIcon, AG2Icon, AgnoIcon, PydanticAIIcon } from "@/lib/icons/custom-icons";
import { SiCrewai } from "@icons-pack/react-simple-icons";
import { SiLangchain } from "react-icons/si";
import { FaMicrosoft } from "react-icons/fa";
import { Brain } from "lucide-react";
import { RocketIcon } from "lucide-react";
>>>>>>> 02c40955

interface Integration {
  label: string;
  Icon: ComponentType<{ className?: string }>;
  href: string;
}

const INTEGRATIONS: Integration[] = [
  {
    label: 'Direct to LLM',
    Icon: DirectToLlmIcon,
    href: '/integrations/direct-to-llm',
  },
  {
    label: 'AG2',
    Icon: Ag2Icon,
    href: '/integrations/ag2',
  },
  {
<<<<<<< HEAD
    label: 'Agno',
    Icon: AgnoIcon,
    href: '/integrations/agno',
=======
    title: "Microsoft",
    description: "Microsoft Agent Framework is a framework for building and deploying AI agents.",
    logo: <FaMicrosoft className="w-8 h-8" />,
    bgGradient: "bg-gradient-to-b from-blue-700 to-blue-400 text-blue-100",
    href: "/microsoft-agent-framework",
>>>>>>> 02c40955
  },
  {
    label: 'CrewAI Flows',
    Icon: CrewaiIcon,
    href: '/integrations/crewai-flows',
  },
  {
<<<<<<< HEAD
    label: 'CrewAI Crews',
    Icon: CrewaiIcon,
    href: '/integrations/crewai-crews',
=======
    title: "Pydantic AI",
    description: "Pydantic AI is a framework for building and deploying AI agents.",
    logo: <PydanticAIIcon className="w-8 h-8 text-bold" />,
    bgGradient: "bg-[#ED2762] text-white",
    href: "/pydantic-ai",
  },
  {
    title: "Google ADK",
    description: "ADK is a framework for building and deploying AI agents.",
    logo: <ADKIcon className="w-8 h-8" />,
    bgGradient: "bg-[#FF3C1A] text-white",
    href: "/adk",
>>>>>>> 02c40955
  },
  {
    label: 'LangGraph',
    Icon: LanggraphIcon,
    href: '/integrations/langgraph',
  },
  {
    label: 'LlamaIndex',
    Icon: LlamaIndexIcon,
    href: '/integrations/llamaindex',
  },
  {
    label: 'Mastra',
    Icon: MastraIcon,
    href: '/integrations/mastra',
  },
  {
    label: 'Pydantic AI',
    Icon: PydanticAiIcon,
    href: '/integrations/pydantic-ai',
  },
  {
    label: 'ADK',
    Icon: AdkIcon,
    href: '/integrations/adk',
  },
];

interface IntegrationsGridProps {
  targetPage?: string;
  suppressDirectToLLM?: boolean;
}

const IntegrationsGrid: React.FC<IntegrationsGridProps> = ({ targetPage, suppressDirectToLLM = false }) => {
  const hasTargetPage = (integration: Integration, targetPage: string): boolean => {
    // Direct to LLM special cases
    if (integration.label === 'Direct to LLM') {
      return targetPage === 'generative-ui' || targetPage === 'frontend-actions';
    }

    // AutoGen2 missing pages
    if (integration.label === 'AutoGen2') {
      return targetPage !== 'generative-ui' && targetPage !== 'shared-state';
    }

    // Frameworks that don't have shared-state pages
    if (targetPage === 'shared-state') {
      return !['LlamaIndex', 'Mastra', 'AutoGen2', 'Agno'].includes(integration.label);
    }

    // All other frameworks have the standard pages
    return true;
  };

  const getHref = (integration: Integration) => {
    if (!targetPage) {
      return integration.href;
    }

    // Special cases where certain frameworks have pages in different locations
    if (integration.label === 'Direct to LLM') {
      if (targetPage === 'generative-ui') {
        return '/direct-to-llm/guides/generative-ui';
      }
      if (targetPage === 'frontend-actions') {
        return '/direct-to-llm/guides/frontend-actions';
      }
    }

    // For other frameworks, append the target page
    return `${integration.href}/${targetPage}`;
  };

<<<<<<< HEAD
  let filteredIntegrations = INTEGRATIONS;
=======
  let filteredIntegrations = integrations;
  
  // Hide Microsoft Agent Framework from the integrations grid
  // TODO: Remove this once Microsoft Agent Framework support is announced  
  filteredIntegrations = filteredIntegrations.filter((integration) => {
    return !integration.title.toLowerCase().includes("microsoft");
  });
>>>>>>> 02c40955

  // Filter out Direct to LLM if suppressed
  if (suppressDirectToLLM) {
    filteredIntegrations = filteredIntegrations.filter(integration => integration.label !== 'Direct to LLM');
  }

  // Filter out integrations that don't have the target page
  if (targetPage) {
    filteredIntegrations = filteredIntegrations.filter(integration => hasTargetPage(integration, targetPage));
  }

  return (
    <div className='flex flex-row flex-wrap justify-center items-center gap-x-6 gap-y-6 my-8'>
      <div className='hidden lg:flex'>
        <IntegrationsSelectorLightDesktop className='h-48 block dark:hidden' />
        <IntegrationsSelectorDarkDesktop className='h-48 hidden dark:block' />
        <div className='grid grid-cols-4 gap-2'>
          {filteredIntegrations.map((integration, index) => (
            <IntegrationLinkRoundedButton
              key={index}
              label={integration.label}
              Icon={integration.Icon}
              href={getHref(integration)}
            />
          ))}
        </div>
      </div>
      <div className='flex flex-row gap-2 lg:hidden'>
        <IntegrationsSelectorLightMobile className='h-full -ml-11 block dark:hidden' />
        <IntegrationsSelectorDarkMobile className='h-full -ml-11 hidden dark:block' />
        <div className='grid grid-cols-2 gap-2 -ml-5'>
          <div className='col-span-2 h-[80px]' />
          {filteredIntegrations.map((integration, index) => (
            <IntegrationLinkRoundedButton
              key={index}
              label={integration.label}
              Icon={integration.Icon}
              href={getHref(integration)}
            />
          ))}
        </div>
      </div>
    </div>
  );
};

export { IntegrationsGrid };
export type { IntegrationsGridProps };<|MERGE_RESOLUTION|>--- conflicted
+++ resolved
@@ -1,4 +1,3 @@
-<<<<<<< HEAD
 import { IntegrationsSelectorLightDesktop } from './integrations-index-selector/integrations-selector-light-desktop';
 import { IntegrationsSelectorLightMobile } from './integrations-index-selector/integrations-selector-light-mobile';
 import { IntegrationLinkRoundedButton } from './integration-link-button/integration-link-rounded-button';
@@ -14,16 +13,8 @@
 import LlamaIndexIcon from '../ui/icons/llama-index';
 import MastraIcon from '../ui/icons/mastra';
 import AgnoIcon from '../ui/icons/agno';
-=======
-import { Card, CardHeader, CardTitle, CardContent, CardDescription } from "@/components/ui/card";
-import { cn } from "@/lib/utils";
-import { ADKIcon, MastraIcon, LlamaIndexIcon, AG2Icon, AgnoIcon, PydanticAIIcon } from "@/lib/icons/custom-icons";
-import { SiCrewai } from "@icons-pack/react-simple-icons";
-import { SiLangchain } from "react-icons/si";
-import { FaMicrosoft } from "react-icons/fa";
-import { Brain } from "lucide-react";
-import { RocketIcon } from "lucide-react";
->>>>>>> 02c40955
+import { MicrosoftIcon } from '../ui/icons/microsoft';
+import { AwsStrandsIcon } from '../ui/icons/aws-strands';
 
 interface Integration {
   label: string;
@@ -43,17 +34,9 @@
     href: '/integrations/ag2',
   },
   {
-<<<<<<< HEAD
     label: 'Agno',
     Icon: AgnoIcon,
     href: '/integrations/agno',
-=======
-    title: "Microsoft",
-    description: "Microsoft Agent Framework is a framework for building and deploying AI agents.",
-    logo: <FaMicrosoft className="w-8 h-8" />,
-    bgGradient: "bg-gradient-to-b from-blue-700 to-blue-400 text-blue-100",
-    href: "/microsoft-agent-framework",
->>>>>>> 02c40955
   },
   {
     label: 'CrewAI Flows',
@@ -61,24 +44,9 @@
     href: '/integrations/crewai-flows',
   },
   {
-<<<<<<< HEAD
     label: 'CrewAI Crews',
     Icon: CrewaiIcon,
     href: '/integrations/crewai-crews',
-=======
-    title: "Pydantic AI",
-    description: "Pydantic AI is a framework for building and deploying AI agents.",
-    logo: <PydanticAIIcon className="w-8 h-8 text-bold" />,
-    bgGradient: "bg-[#ED2762] text-white",
-    href: "/pydantic-ai",
-  },
-  {
-    title: "Google ADK",
-    description: "ADK is a framework for building and deploying AI agents.",
-    logo: <ADKIcon className="w-8 h-8" />,
-    bgGradient: "bg-[#FF3C1A] text-white",
-    href: "/adk",
->>>>>>> 02c40955
   },
   {
     label: 'LangGraph',
@@ -104,6 +72,16 @@
     label: 'ADK',
     Icon: AdkIcon,
     href: '/integrations/adk',
+  },
+  {
+    label: 'Microsoft Agent Framework',
+    Icon: MicrosoftIcon,
+    href: '/integrations/microsoft-agent-framework',
+  },
+  {
+    label: 'AWS Strands',
+    Icon: AwsStrandsIcon,
+    href: '/integrations/aws-strands',
   },
 ];
 
@@ -152,17 +130,7 @@
     return `${integration.href}/${targetPage}`;
   };
 
-<<<<<<< HEAD
   let filteredIntegrations = INTEGRATIONS;
-=======
-  let filteredIntegrations = integrations;
-  
-  // Hide Microsoft Agent Framework from the integrations grid
-  // TODO: Remove this once Microsoft Agent Framework support is announced  
-  filteredIntegrations = filteredIntegrations.filter((integration) => {
-    return !integration.title.toLowerCase().includes("microsoft");
-  });
->>>>>>> 02c40955
 
   // Filter out Direct to LLM if suppressed
   if (suppressDirectToLLM) {
