--- conflicted
+++ resolved
@@ -491,7 +491,7 @@
             }, 10);
           }
         }}
-        value={shouldResetDropdown ? undefined : selectedOption?.url}
+        value={shouldResetDropdown ? undefined : selectedOption?.url ?? DEFAULT_URL}
       >
         <SelectTrigger
           className={cn(
@@ -525,7 +525,6 @@
             }
           />
         </SelectTrigger>
-<<<<<<< HEAD
         <SelectContent 
           className="p-1 rounded-lg max-h-[800px] shadow-lg"
           style={{ 
@@ -536,16 +535,8 @@
           {item.options.map((option) => (
             <SelectItem
               key={option.url}
-              value={option.url}
+              value={option.url ?? DEFAULT_URL}
               className="p-3 my-1 border-0 h-auto flex gap-3 items-center w-full shadow-none rounded-sm cursor-pointer hover:bg-[var(--color-palette-surface-containerHovered)] focus:bg-[var(--color-palette-surface-containerHovered)]"
-=======
-        <SelectContent className="p-1 rounded-2xl max-h-[800px] shadow-lg">
-          {item.options.map((option, index) => (
-            <SelectItem
-              key={`${option.url}-${index}`}
-              value={option.url ?? DEFAULT_URL}
-              className="pl-1 py-1 my-1 border-0 h-auto flex gap-3 items-center w-full shadow-none rounded-xl cursor-pointer hover:bg-secondary/10"
->>>>>>> 829de12b
             >
               <div className="flex items-center">
                 <div className="rounded-sm mr-2 flex items-center">
