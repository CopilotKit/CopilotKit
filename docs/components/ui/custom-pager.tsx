--- conflicted
+++ resolved
@@ -43,11 +43,7 @@
 
   const prevItem = tree[pageIndex - 1];
 
-<<<<<<< HEAD
-  if (!prevItem) return null;
-=======
   if (!prevItem) return null
->>>>>>> 9b306d8d
 
   if (prevItem.type === 'folder') {
     return {
@@ -64,16 +60,10 @@
 
 function getNext(tree: PageTree.Node[], pageIndex: number): { url: string; title: string } | null {
   if (pageIndex === tree.length - 1) return null;
-<<<<<<< HEAD
 
   const nextItem = tree[pageIndex + 1];
 
-  if (!nextItem) return null;
-=======
-  const nextItem = tree[pageIndex + 1];
-
   if (!nextItem) return null
->>>>>>> 9b306d8d
 
   if (nextItem.type === 'folder') {
     return {
@@ -94,20 +84,6 @@
   const next = getNext(cleanedTree, pageIndex);
 
   return (
-<<<<<<< HEAD
-    <div className='flex items-center justify-between pb-12 px-16 h-[76px] lg:h-20 shrink-0 box-content'>
-      <div className={`flex h-full ${prev ? 'w-full' : 'w-max'}`}>
-        {prev ? (
-          <Link
-            href={prev?.url}
-            className='flex flex-col gap-1 justify-center px-4 lg:px-5 w-full h-full rounded-2xl rounded-r-none border border-r-0 backdrop-blur-lg border-border bg-glass-background dark:!bg-[#01050780]'>
-            <div className='flex gap-2 justify-start items-center'>
-              <ChevronLeft className='size-4 shrink-0 text-fd-muted-foreground' />
-              <span className='text-xs font-medium text-left font-spline'>PREV</span>
-            </div>
-            <span className='text-left'>{prev.title}</span>
-          </Link>
-=======
     <div className='box-content flex flex-col gap-3 justify-between items-center px-4 pb-12 lg:gap-0 lg:flex-row lg:px-16 lg:h-20 shrink-0'>
       <div className={`flex h-full ${prev ? 'w-full' : 'w-max'}`}>
         {prev ? (
@@ -122,7 +98,6 @@
               <span className='text-sm text-left line-clamp-2 lg:text-base'>{prev.title}</span>
             </Link>
           </>
->>>>>>> 9b306d8d
         ) : (
           <div className='w-11 h-full rounded-2xl rounded-r-none border border-r-0 backdrop-blur-lg border-border bg-glass-background dark:!bg-[#01050780]' />
         )}
@@ -141,11 +116,6 @@
           height={80}
           className='shrink-0 dark:hidden'
         />
-<<<<<<< HEAD
-      </div>
-
-      <div className={`flex -ml-3 h-full ${next ? 'w-full' : 'w-max'}`}>
-=======
 
         <div className='flex -ml-3 lg:hidden'>
           <Image
@@ -185,7 +155,6 @@
           />
         </div>
 
->>>>>>> 9b306d8d
         <Image
           src='/images/redirects/slanted-start-border-dark.svg'
           alt='Slanted start border'
@@ -209,11 +178,7 @@
               <span className='text-xs font-medium text-right font-spline'>NEXT</span>
               <ChevronRight className='size-4 shrink-0 text-fd-muted-foreground' />
             </div>
-<<<<<<< HEAD
-            <span className='text-right'>{next.title}</span>
-=======
             <span className='text-sm text-right line-clamp-2 lg:text-base'>{next.title}</span>
->>>>>>> 9b306d8d
           </Link>
         ) : (
           <div className='w-11 h-full rounded-2xl rounded-l-none border border-l-0 backdrop-blur-lg border-border bg-glass-background dark:!bg-[#01050780]' />
