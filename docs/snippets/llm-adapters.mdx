--- conflicted
+++ resolved
@@ -32,15 +32,9 @@
 
 <TailoredContent id="hosting">
   <TailoredContentOption
-<<<<<<< HEAD
     id="copilotkit-platform"
     title="Copilot Platform (Recommended)"
     description="Use our hosted backend endpoint to get started quickly (OpenAI only)."
-=======
-    id="copilot-cloud"
-    title="Copilot Cloud (Recommended)"
-    description="Use our hosted backend endpoint to get started quickly."
->>>>>>> 66f77da0
     icon={<FaCloud />}
   >
   Configure the used LLM adapter [on your Copilot Platform dashboard](https://cloud.copilotkit.ai/)!
