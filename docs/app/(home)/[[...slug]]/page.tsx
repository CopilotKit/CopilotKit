--- conflicted
+++ resolved
@@ -56,13 +56,6 @@
   Cards: Cards,
   Card: Card,
   PropertyReference: PropertyReference,
-<<<<<<< HEAD
-  a: ({ href, children, ...props }: any) => (
-    <NavigationLink href={href as string} {...props}>
-      {children}
-    </NavigationLink>
-  ),
-=======
   a: ({ href, children, className, ...props }: any) => {
     // Don't wrap anchor links (hash links) in NavigationLink to avoid nested <a> tags
     if (href && typeof href === 'string' && href.startsWith('#')) {
@@ -78,7 +71,6 @@
     }
     return <NavigationLink href={href as string} className={className} {...props}>{children}</NavigationLink>;
   },
->>>>>>> 753f13ed
   // HTML `ref` attribute conflicts with `forwardRef`
   pre: ({ ref: _ref, ...props }: any) => (
     <CodeBlock {...props}>
