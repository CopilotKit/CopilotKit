--- conflicted
+++ resolved
@@ -8,37 +8,29 @@
 
 # `<CopilotTextarea />`
 
-<br />
+<br/>
 <img src="/images/CopilotTextarea.gif" width="500" />
  
 `<CopilotTextarea>` is a React component that acts as a drop-in replacement for the standard `<textarea>`,
-offering enhanced autocomplete features powered by AI. It is context-aware, integrating seamlessly with the
+ offering enhanced autocomplete features powered by AI. It is context-aware, integrating seamlessly with the
 [`useCopilotReadable`](/reference/hooks/useCopilotReadable) hook to provide intelligent suggestions based on the application context.
-
+ 
 In addition, it provides a hovering editor window (available by default via `Cmd + K` on Mac and `Ctrl + K` on Windows) that allows the user to
 suggest changes to the text, for example providing a summary or rephrasing the text.
-<<<<<<< HEAD
  
  
-=======
-
->>>>>>> 73c6dc67
 ## Example
  
 ```tsx
-<<<<<<< HEAD
 import { CopilotTextarea } from '@copilot/react-ui';
  
-=======
-import { CopilotTextarea } from "@copilot/react-ui";
-
->>>>>>> 73c6dc67
 <CopilotTextarea
   autosuggestionsConfig={{
-    textareaPurpose: "the body of an email message",
+    textareaPurpose:
+     "the body of an email message",
     chatApiConfigs: {},
   }}
-/>;
+/>
 ```
  
 ## Usage
@@ -46,13 +38,8 @@
 ### Install Dependencies
  
 This component is part of the [@copilotkit/react-ui](https://npmjs.com/package/@copilotkit/react-ui) package.
-<<<<<<< HEAD
  
 ```shell npm2yarn \"@copilotkit/react-ui"\
-=======
-
-```shell npm2yarn "@copilotkit/react-ui"\
->>>>>>> 73c6dc67
 npm install @copilotkit/react-core @copilotkit/react-ui
 ```
  
@@ -60,16 +47,16 @@
  
 Use the CopilotTextarea component in your React application similarly to a standard `<textarea />`,
 with additional configurations for AI-powered features.
-
+ 
 For example:
-
+ 
 ```tsx
 import { CopilotTextarea } from "@copilotkit/react-textarea";
 import { useState } from "react";
-
+ 
 export function ExampleComponent() {
   const [text, setText] = useState("");
-
+ 
   return (
     <CopilotTextarea
       className="custom-textarea-class"
@@ -146,47 +133,9 @@
        // stop generating when these characters are encountered, e.g. [".", "?", "!"]
        stop: string[],
      },
+   },
      insertionApiConfig: //... the similar options as suggestionsApiConfig
    },
   }
   ```
 </PropertyReference>
-<<<<<<< HEAD
-=======
-
-<PropertyReference name="disableBranding" type="boolean">
-  Determines whether the CopilotKit branding should be disabled. Default is
-  `false`.
-</PropertyReference>
-
-<PropertyReference name="placeholderStyle" type="React.CSSProperties">
-  Specifies the CSS styles to apply to the placeholder text.
-</PropertyReference>
-
-<PropertyReference name="suggestionsStyle" type="React.CSSProperties">
-  Specifies the CSS styles to apply to the suggestions list.
-</PropertyReference>
-
-<PropertyReference name="hoverMenuClassname" type="string">
-  A class name to apply to the editor popover window.
-</PropertyReference>
-
-<PropertyReference name="value" type="string">
-  The initial value of the textarea. Can be controlled via `onValueChange`.
-</PropertyReference>
-
-<PropertyReference name="onValueChange" type="(value: string) => void">
-  Callback invoked when the value of the textarea changes.
-</PropertyReference>
-
-<PropertyReference
-  name="onChange"
-  type="(event: React.ChangeEvent<HTMLTextAreaElement>) => void"
->
-  Callback invoked when a `change` event is triggered on the textarea element.
-</PropertyReference>
-
-<PropertyReference name="shortcut" type="string">
-  The shortcut to use to open the editor popover window. Default is `"Cmd + K"`.
-</PropertyReference>
->>>>>>> 73c6dc67
