--- conflicted
+++ resolved
@@ -1,10 +1,7 @@
 # @copilotkit/shared
 
-<<<<<<< HEAD
-=======
 ## 1.10.5-next.5
 
->>>>>>> 57bdfe7a
 ## 1.10.5-next.4
 
 ## 1.10.5-next.3
