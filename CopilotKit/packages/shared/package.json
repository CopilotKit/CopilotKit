--- conflicted
+++ resolved
@@ -1,6 +1,5 @@
 {
   "name": "@copilotkit/shared",
-  "version": "1.0.1",
   "private": false,
   "homepage": "https://github.com/CopilotKit/CopilotKit",
   "repository": {
@@ -10,10 +9,7 @@
   "publishConfig": {
     "access": "public"
   },
-<<<<<<< HEAD
-=======
   "version": "1.0.2",
->>>>>>> 5a2f830c
   "sideEffects": false,
   "main": "./dist/index.js",
   "module": "./dist/index.mjs",
