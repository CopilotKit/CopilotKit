--- conflicted
+++ resolved
@@ -9,11 +9,7 @@
   "publishConfig": {
     "access": "public"
   },
-<<<<<<< HEAD
-  "version": "1.10.5-next.4",
-=======
   "version": "1.10.5-next.5",
->>>>>>> 57bdfe7a
   "sideEffects": false,
   "main": "./dist/index.js",
   "module": "./dist/index.mjs",
