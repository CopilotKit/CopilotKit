--- conflicted
+++ resolved
@@ -9,11 +9,7 @@
   "publishConfig": {
     "access": "public"
   },
-<<<<<<< HEAD
-  "version": "1.4.1-pre.6",
-=======
   "version": "1.4.1",
->>>>>>> d5ee8c89
   "sideEffects": false,
   "main": "./dist/index.js",
   "module": "./dist/index.mjs",
