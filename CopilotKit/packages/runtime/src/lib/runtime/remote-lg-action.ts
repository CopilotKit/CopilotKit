--- conflicted
+++ resolved
@@ -83,9 +83,6 @@
       try {
         await streamEvents(controller, args);
         controller.close();
-<<<<<<< HEAD
-      } catch (err) { }
-=======
       } catch (err) {
         // Unwrap the possible cause
         const cause = err?.cause;
@@ -109,7 +106,6 @@
           });
         }
       }
->>>>>>> 5b644284
     },
   });
 }
