--- conflicted
+++ resolved
@@ -67,11 +67,8 @@
   LLMResponseData,
   LLMErrorData,
 } from "../observability";
-<<<<<<< HEAD
 import { AbstractAgent } from "@agentwire/client";
-=======
 import { MessageRole } from "../../graphql/types/enums";
->>>>>>> 0e0ab353
 
 // +++ MCP Imports +++
 import { MCPClient, MCPEndpointConfig, convertMCPToolsToActions } from "./mcp-tools-utils";
@@ -304,10 +301,7 @@
     this.delegateAgentProcessingToServiceAdapter =
       params?.delegateAgentProcessingToServiceAdapter || false;
     this.observability = params?.observability_c;
-<<<<<<< HEAD
     this.agents = params?.agents ?? {};
-=======
-
     // +++ MCP Initialization +++
     this.mcpEndpointsConfig = params?.mcpEndpoints;
     this.createMCPClientImpl = params?.createMCPClient;
@@ -397,7 +391,6 @@
     }
 
     return newMessages;
->>>>>>> 0e0ab353
   }
   // --- MCP Instruction Injection Method ---
 
