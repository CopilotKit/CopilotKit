--- conflicted
+++ resolved
@@ -478,24 +478,14 @@
 
     const messages = convertGqlInputToMessages(rawMessages);
 
-<<<<<<< HEAD
-    const agent = serverSideActions.find(
+    const currentAgent = serverSideActions.find(
       (action) => action.name === agentName && isRemoteAgentAction(action),
     ) as RemoteAgentAction;
-=======
-    const currentAgent = serverSideActions.find(
-      (action) => action.name === agentName && isLangGraphAgentAction(action),
-    ) as LangGraphAgentAction;
->>>>>>> a0821013
 
     if (!currentAgent) {
       throw new CopilotKitAgentDiscoveryError({ agentName });
     }
 
-<<<<<<< HEAD
-    const serverSideActionsInput: ActionInput[] = serverSideActions
-      .filter((action) => !isRemoteAgentAction(action))
-=======
     // Filter actions to include:
     // 1. Regular (non-agent) actions
     // 2. Other agents' actions (but prevent self-calls to avoid infinite loops)
@@ -503,11 +493,10 @@
       .filter(
         (action) =>
           // Case 1: Keep all regular (non-agent) actions
-          !isLangGraphAgentAction(action) ||
+          !isRemoteAgentAction(action) ||
           // Case 2: For agent actions, keep all except self (prevent infinite loops)
-          (isLangGraphAgentAction(action) && action.name !== agentName) /* prevent self-calls */,
+          (isRemoteAgentAction(action) && action.name !== agentName) /* prevent self-calls */,
       )
->>>>>>> a0821013
       .map((action) => ({
         name: action.name,
         description: action.description,
@@ -527,11 +516,7 @@
     });
     try {
       const eventSource = new RuntimeEventSource();
-<<<<<<< HEAD
-      const stream = await agent.remoteAgentHandler({
-=======
-      const stream = await currentAgent.langGraphAgentHandler({
->>>>>>> a0821013
+      const stream = await currentAgent.remoteAgentHandler({
         name: agentName,
         threadId,
         nodeName,
