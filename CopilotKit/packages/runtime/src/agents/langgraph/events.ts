export enum LangGraphEventTypes {
  OnChainStart = "on_chain_start",
  OnChainStream = "on_chain_stream",
  OnChainEnd = "on_chain_end",
  OnChatModelStart = "on_chat_model_start",
  OnChatModelStream = "on_chat_model_stream",
  OnChatModelEnd = "on_chat_model_end",
  OnToolStart = "on_tool_start",
  OnToolEnd = "on_tool_end",
  OnCopilotKitStateSync = "on_copilotkit_state_sync",
<<<<<<< HEAD
=======
  OnCopilotKitEmitMessage = "on_copilotkit_emit_message",
  OnCopilotKitEmitToolCall = "on_copilotkit_emit_tool_call",
>>>>>>> 9d00076d
  OnCustomEvent = "on_custom_event",
}

export enum CustomEventNames {
  CopilotKitManuallyEmitMessage = "copilotkit_manually_emit_message",
  CopilotKitManuallyEmitToolCall = "copilotkit_manually_emit_tool_call",
  CopilotKitManuallyEmitIntermediateState = "copilotkit_manually_emit_intermediate_state",
  CopilotKitExit = "copilotkit_exit",
}

type LangGraphOnCopilotKitStateSyncEvent = {
  event: LangGraphEventTypes.OnCopilotKitStateSync;
  thread_id: string;
  agent_name: string;
  node_name: string;
  run_id: string;
  active: boolean;
  role: string;
  state: any;
  running: boolean;
};

type LangGraphOnChainStartEvent = {
  event: LangGraphEventTypes.OnChainStart;
  run_id: string;
  name: string;
  tags: string[];
  metadata: { thread_id: string };
  data: {
    input: any;
  };
  parent_ids: string[];
};

type LangGraphOnChainEndEvent = {
  event: LangGraphEventTypes.OnChainEnd;
  name: string;
  run_id: string;
  tags: string[];
  metadata: {
    thread_id: string;
    langgraph_step: number;
    langgraph_node: string;
    langgraph_triggers: string[];
    langgraph_task_idx: number;
    thread_ts: string;
  };
  data: {
    input: any;
    output: any;
  };
  parent_ids: string[];
};

type LangGraphOnChatModelStartEvent = {
  event: LangGraphEventTypes.OnChatModelStart;
  name: string;
  run_id: string;
  tags: string[];
  metadata: {
    thread_id: string;
    langgraph_step: number;
    langgraph_node: string;
    langgraph_triggers: string[];
    langgraph_task_idx: number;
    thread_ts: string;
    ls_provider: string;
    ls_model_name: string;
    ls_model_type: string;
    ls_temperature: number;
  };
  data: {
    input: {
      messages: {
        lc: number;
        type: string;
        id: string[];
        kwargs: {
          content: string;
          type: string;
          id: string;
        };
      }[][];
    };
  };
  parent_ids: string[];
};

type LangGraphOnChatModelStreamEvent = {
  event: LangGraphEventTypes.OnChatModelStream;
  name: string;
  run_id: string;
  tags: string[];
  metadata: {
    thread_id: string;
    langgraph_step: number;
    langgraph_node: string;
    langgraph_triggers: string[];
    langgraph_task_idx: number;
    thread_ts: string;
    ls_provider: string;
    ls_model_name: string;
    ls_model_type: string;
    ls_temperature: number;
  };
  data: {
    chunk: {
      lc: number;
      type: string;
      id: string[];
      kwargs: {
        content: string | { text: string; type: string; index: number }[];
        additional_kwargs: {
          tool_calls: {
            index: number;
            id: string;
            function: { arguments: string; name: string };
            type: string;
          }[];
        };
        type: string;
        id: string;
        tool_calls: { name: string; args: {}; id: string; type: string }[];
        tool_call_chunks: {
          name: string;
          args: string;
          id: string;
          index: number;
          type: string;
        }[];
        invalid_tool_calls: any[];
      };
    };
  };
  parent_ids: string[];
};

type LangGraphOnChatModelEndEvent = {
  event: LangGraphEventTypes.OnChatModelEnd;
  name: string;
  run_id: string;
  tags: string[];
  metadata: {
    thread_id: string;
    langgraph_step: number;
    langgraph_node: string;
    langgraph_triggers: string[];
    langgraph_task_idx: number;
    thread_ts: string;
    ls_provider: string;
    ls_model_name: string;
    ls_model_type: string;
    ls_temperature: number;
  };
  data: {
    input: any;
    output: {
      generations: {
        text: string;
        generation_info: {
          finish_reason: string;
          model_name: string;
          system_fingerprint: string;
        };
        type: string;
        message: {
          lc: number;
          type: string;
          id: string[];
          kwargs: {
            content: string;
            additional_kwargs: {
              tool_calls: {
                index: number;
                id: string;
                function: { arguments: string; name: string };
                type: string;
              }[];
            };
            response_metadata: {
              finish_reason: string;
              model_name: string;
              system_fingerprint: string;
            };
            type: string;
            id: string;
            tool_calls: { name: string; args: { query: string }; id: string; type: string }[];
            invalid_tool_calls: any[];
          };
        };
      }[][];
      llm_output: any;
      run: any;
    };
  };
  parent_ids: string[];
};

type LangGraphOnChainStreamEvent = {
  event: LangGraphEventTypes.OnChainStream;
  name: string;
  run_id: string;
  tags: string[];
  metadata: {
    thread_id: string;
    langgraph_step?: number;
    langgraph_node?: string;
    langgraph_triggers?: string[];
    langgraph_task_idx?: number;
    thread_ts?: string;
  };
  data: {
    chunk: {
      messages: {
        lc: number;
        type: string;
        id: string[];
        kwargs: {
          content: string;
          additional_kwargs?: {
            tool_calls?: {
              index: number;
              id: string;
              function: { arguments: string; name: string };
              type: string;
            }[];
          };
          response_metadata?: {
            finish_reason: string;
            model_name: string;
            system_fingerprint: string;
          };
          type: string;
          id: string;
          tool_calls?: { name: string; args: { query: string }; id: string; type: string }[];
          invalid_tool_calls?: any[];
        };
      }[];
    };
  };
  parent_ids: string[];
};

type LangGraphOnToolStartEvent = {
  event: LangGraphEventTypes.OnToolStart;
  name: string;
  run_id: string;
  tags: string[];
  metadata: {
    thread_id: string;
    langgraph_step: number;
    langgraph_node: string;
    langgraph_triggers: string[];
    langgraph_task_idx: number;
    thread_ts: string;
  };
  data: {
    input: {
      query: string;
    };
  };
  parent_ids: string[];
};

type LangGraphOnToolEndEvent = {
  event: LangGraphEventTypes.OnToolEnd;
  name: string;
  run_id: string;
  tags: string[];
  metadata: {
    thread_id: string;
    langgraph_step: number;
    langgraph_node: string;
    langgraph_triggers: string[];
    langgraph_task_idx: number;
    thread_ts: string;
  };
  data: {
    input: {
      query: string;
    };
    output: {
      lc: number;
      type: string;
      id: string[];
      kwargs: {
        content: string[];
        type: string;
        name: string;
        tool_call_id: string;
        status: string;
      };
    };
  };
  parent_ids: string[];
};

type LangGraphOnCustomEvent = {
  event: LangGraphEventTypes.OnCustomEvent;
  run_id: string;
  name: string;
  tags: string[];
  metadata: {
    thread_id: string;
    langgraph_step: number;
    langgraph_node: string;
    langgraph_triggers: string[];
    langgraph_path: [string, string];
    langgraph_checkpoint_ns: string;
    checkpoint_ns: string;
  };
  data: any;
  parent_ids: string[];
};

export type LangGraphEvent =
  | LangGraphOnChainStartEvent
  | LangGraphOnChainStreamEvent
  | LangGraphOnChainEndEvent
  | LangGraphOnChatModelStartEvent
  | LangGraphOnChatModelStreamEvent
  | LangGraphOnChatModelEndEvent
  | LangGraphOnToolStartEvent
  | LangGraphOnToolEndEvent
  | LangGraphOnCopilotKitStateSyncEvent
  | LangGraphOnCustomEvent;<|MERGE_RESOLUTION|>--- conflicted
+++ resolved
@@ -8,11 +8,8 @@
   OnToolStart = "on_tool_start",
   OnToolEnd = "on_tool_end",
   OnCopilotKitStateSync = "on_copilotkit_state_sync",
-<<<<<<< HEAD
-=======
   OnCopilotKitEmitMessage = "on_copilotkit_emit_message",
   OnCopilotKitEmitToolCall = "on_copilotkit_emit_tool_call",
->>>>>>> 9d00076d
   OnCustomEvent = "on_custom_event",
 }
 
