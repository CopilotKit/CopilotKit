--- conflicted
+++ resolved
@@ -14,11 +14,7 @@
 
     if (!agent) {
       return {
-<<<<<<< HEAD
-        threadId: data.threadId,
-=======
         threadId: data.threadId || "",
->>>>>>> 215fd6d4
         threadExists: false,
         state: JSON.stringify({}),
         messages: JSON.stringify([]),
