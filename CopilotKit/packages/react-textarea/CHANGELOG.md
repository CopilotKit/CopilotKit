--- conflicted
+++ resolved
@@ -1,31 +1,17 @@
 # ui
 
-<<<<<<< HEAD
-## 1.3.16-mme-reset-chat.10
-=======
 ## 1.3.16-mme-revert-rxjs-changes.10
->>>>>>> a5efccd6
 
 ### Patch Changes
 
 - f6fab28: update tsup config
 - f6fab28: update entry
 - f6fab28: export langchain module
-<<<<<<< HEAD
-- c4b9f95: Improve LangSmith support
-- 164ce73: Add reset and threadId to useCopilotChat
-- f6fab28: Ensure intermediate state config is sent as snake case
-- f6fab28: update entry in tsup config
-- Add custom stop/reload
-- af119bf: Ensure the last message is sent to LangSmith
-- c7df09a: Move threadId to context
-=======
 - 8a77944: Improve LangSmith support
 - f6fab28: Ensure intermediate state config is sent as snake case
 - f6fab28: update entry in tsup config
 - 8a77944: Ensure the last message is sent to LangSmith
 - Revert rxjs changes
->>>>>>> a5efccd6
 - f6fab28: update entry
 - f6fab28: Update exports
 - f6fab28: Update exports
@@ -35,76 +21,20 @@
 - Updated dependencies [f6fab28]
 - Updated dependencies [f6fab28]
 - Updated dependencies [f6fab28]
-<<<<<<< HEAD
-- Updated dependencies [c4b9f95]
-- Updated dependencies [164ce73]
-- Updated dependencies [f6fab28]
-- Updated dependencies [f6fab28]
-- Updated dependencies
-- Updated dependencies [af119bf]
-- Updated dependencies [c7df09a]
-=======
 - Updated dependencies [8a77944]
 - Updated dependencies [f6fab28]
 - Updated dependencies [f6fab28]
 - Updated dependencies [8a77944]
 - Updated dependencies
->>>>>>> a5efccd6
 - Updated dependencies [f6fab28]
 - Updated dependencies [f6fab28]
 - Updated dependencies [f6fab28]
 - Updated dependencies [332d744]
 - Updated dependencies [f6fab28]
 - Updated dependencies [f6fab28]
-<<<<<<< HEAD
-  - @copilotkit/runtime-client-gql@1.3.16-mme-reset-chat.10
-  - @copilotkit/react-core@1.3.16-mme-reset-chat.10
-  - @copilotkit/shared@1.3.16-mme-reset-chat.10
-
-## 1.3.16-mme-reset-chat.3
-
-### Patch Changes
-
-- Move threadId to context
-- Updated dependencies
-  - @copilotkit/runtime-client-gql@1.3.16-mme-reset-chat.3
-  - @copilotkit/react-core@1.3.16-mme-reset-chat.3
-  - @copilotkit/shared@1.3.16-mme-reset-chat.3
-
-## 1.3.16-mme-reset-chat.2
-
-### Patch Changes
-
-- Add reset and threadId to useCopilotChat
-- Updated dependencies
-  - @copilotkit/runtime-client-gql@1.3.16-mme-reset-chat.2
-  - @copilotkit/react-core@1.3.16-mme-reset-chat.2
-  - @copilotkit/shared@1.3.16-mme-reset-chat.2
-
-## 1.3.16-mme-improve-langsmith.1
-
-### Patch Changes
-
-- Ensure the last message is sent to LangSmith
-- Updated dependencies
-  - @copilotkit/runtime-client-gql@1.3.16-mme-improve-langsmith.1
-  - @copilotkit/react-core@1.3.16-mme-improve-langsmith.1
-  - @copilotkit/shared@1.3.16-mme-improve-langsmith.1
-
-## 1.3.16-mme-improve-langsmith.0
-
-### Patch Changes
-
-- Improve LangSmith support
-- Updated dependencies
-  - @copilotkit/react-core@1.3.16-mme-improve-langsmith.0
-  - @copilotkit/runtime-client-gql@1.3.16-mme-improve-langsmith.0
-  - @copilotkit/shared@1.3.16-mme-improve-langsmith.0
-=======
   - @copilotkit/runtime-client-gql@1.3.16-mme-revert-rxjs-changes.10
   - @copilotkit/react-core@1.3.16-mme-revert-rxjs-changes.10
   - @copilotkit/shared@1.3.16-mme-revert-rxjs-changes.10
->>>>>>> a5efccd6
 
 ## 1.3.15
 
