# ui

<<<<<<< HEAD
## 1.3.16-mme-improve-langsmith.1

### Patch Changes

- Ensure the last message is sent to LangSmith
- Updated dependencies
  - @copilotkit/runtime-client-gql@1.3.16-mme-improve-langsmith.1
  - @copilotkit/react-core@1.3.16-mme-improve-langsmith.1
  - @copilotkit/shared@1.3.16-mme-improve-langsmith.1

## 1.3.16-mme-improve-langsmith.0

### Patch Changes

- Improve LangSmith support
- Updated dependencies
  - @copilotkit/react-core@1.3.16-mme-improve-langsmith.0
  - @copilotkit/runtime-client-gql@1.3.16-mme-improve-langsmith.0
  - @copilotkit/shared@1.3.16-mme-improve-langsmith.0
=======
## 1.3.16-mme-azure-openai.0

### Patch Changes

- Add support for Azure OpenAI
- Updated dependencies
  - @copilotkit/react-core@1.3.16-mme-azure-openai.0
  - @copilotkit/runtime-client-gql@1.3.16-mme-azure-openai.0
  - @copilotkit/shared@1.3.16-mme-azure-openai.0
>>>>>>> 332d7445

## 1.3.15

### Patch Changes

- pass description for array and object action parameters in langchain adapter
- Updated dependencies
  - @copilotkit/react-core@1.3.15
  - @copilotkit/runtime-client-gql@1.3.15
  - @copilotkit/shared@1.3.15

## 1.3.14

### Patch Changes

- Add data-test-id to some elements for testing
- Updated dependencies
  - @copilotkit/react-core@1.3.14
  - @copilotkit/runtime-client-gql@1.3.14
  - @copilotkit/shared@1.3.14

## 1.3.13

### Patch Changes

- fix usage of one-at-a-time tool when called multiple times
- Updated dependencies
  - @copilotkit/react-core@1.3.13
  - @copilotkit/runtime-client-gql@1.3.13
  - @copilotkit/shared@1.3.13

## 1.3.12

### Patch Changes

- - enable dynamic parameters in langchain adapter tool call
  - fix unparsable action arguments causing tool call crashes
- Updated dependencies
  - @copilotkit/react-core@1.3.12
  - @copilotkit/runtime-client-gql@1.3.12
  - @copilotkit/shared@1.3.12

## 1.3.11

### Patch Changes

- 08e8956: Fix duplicate messages
- Fix duplicate messages
- Updated dependencies [08e8956]
- Updated dependencies
  - @copilotkit/react-core@1.3.11
  - @copilotkit/runtime-client-gql@1.3.11
  - @copilotkit/shared@1.3.11

## 1.3.11-mme-fix-duplicate-messages.0

### Patch Changes

- Fix duplicate messages
- Updated dependencies
  - @copilotkit/react-core@1.3.11-mme-fix-duplicate-messages.0
  - @copilotkit/runtime-client-gql@1.3.11-mme-fix-duplicate-messages.0
  - @copilotkit/shared@1.3.11-mme-fix-duplicate-messages.0

## 1.3.10

### Patch Changes

- change how message chunk type is resolved (fixed langchain adapters)
- Updated dependencies
  - @copilotkit/react-core@1.3.10
  - @copilotkit/runtime-client-gql@1.3.10
  - @copilotkit/shared@1.3.10

## 1.3.9

### Patch Changes

- Fix message id issues
- Updated dependencies
  - @copilotkit/react-core@1.3.9
  - @copilotkit/runtime-client-gql@1.3.9
  - @copilotkit/shared@1.3.9

## 1.3.8

### Patch Changes

- fix textarea on multiple llm providers and memoize react ui context
- Updated dependencies
  - @copilotkit/react-core@1.3.8
  - @copilotkit/runtime-client-gql@1.3.8
  - @copilotkit/shared@1.3.8

## 1.3.7

### Patch Changes

- Fix libraries for React 19 and Next.js 15 support
- Updated dependencies
  - @copilotkit/react-core@1.3.7
  - @copilotkit/runtime-client-gql@1.3.7
  - @copilotkit/shared@1.3.7

## 1.3.6

### Patch Changes

- 1. Removes the usage of the `crypto` Node pacakge, instaed uses `uuid`. This ensures that non-Next.js React apps can use CopilotKit.
  2. Fixes Nest.js runtime docs

- Updated dependencies
  - @copilotkit/react-core@1.3.6
  - @copilotkit/runtime-client-gql@1.3.6
  - @copilotkit/shared@1.3.6

## 1.3.5

### Patch Changes

- Improve CoAgent state render
- Updated dependencies
  - @copilotkit/react-core@1.3.5
  - @copilotkit/runtime-client-gql@1.3.5
  - @copilotkit/shared@1.3.5

## 1.3.4

### Patch Changes

- Add followUp property to useCopilotAction
- Updated dependencies
  - @copilotkit/react-core@1.3.4
  - @copilotkit/runtime-client-gql@1.3.4
  - @copilotkit/shared@1.3.4

## 1.3.3

### Patch Changes

- Impvovements to error handling and CoAgent protocol
- Updated dependencies
  - @copilotkit/react-core@1.3.3
  - @copilotkit/runtime-client-gql@1.3.3
  - @copilotkit/shared@1.3.3

## 1.3.2

### Patch Changes

- Features and bug fixes
- 30232c0: Ensure actions can be discovered on state change
- Updated dependencies
- Updated dependencies [30232c0]
  - @copilotkit/react-core@1.3.2
  - @copilotkit/runtime-client-gql@1.3.2
  - @copilotkit/shared@1.3.2

## 1.3.2-mme-discover-actions.0

### Patch Changes

- Ensure actions can be discovered on state change
- Updated dependencies
  - @copilotkit/react-core@1.3.2-mme-discover-actions.0
  - @copilotkit/runtime-client-gql@1.3.2-mme-discover-actions.0
  - @copilotkit/shared@1.3.2-mme-discover-actions.0

## 1.3.1

### Patch Changes

- Revert CSS injection
- Updated dependencies
  - @copilotkit/react-core@1.3.1
  - @copilotkit/runtime-client-gql@1.3.1
  - @copilotkit/shared@1.3.1

## 1.3.0

### Minor Changes

- CoAgents and remote actions

### Patch Changes

- 5b63f55: stream intermediate state
- b6fd3d8: Better message grouping
- 89420c6: Rename hooks and bugfixes
- b6e8824: useCoAgent/useCoAgentAction
- 91c35b9: useAgentState
- 00be203: Remote actions preview
- fb15f72: Reduce request size by skipping intermediate state
- 8ecc3e4: Fix useCoAgent start/stop bug
- Updated dependencies
- Updated dependencies [5b63f55]
- Updated dependencies [b6fd3d8]
- Updated dependencies [89420c6]
- Updated dependencies [b6e8824]
- Updated dependencies [91c35b9]
- Updated dependencies [00be203]
- Updated dependencies [fb15f72]
- Updated dependencies [8ecc3e4]
  - @copilotkit/react-core@1.3.0
  - @copilotkit/runtime-client-gql@1.3.0
  - @copilotkit/shared@1.3.0

## 1.2.1

### Patch Changes

- inject minified css in bundle

  - removes the need to import `styles.css` manually
  - empty `styles.css` included in the build for backwards compatibility
  - uses tsup's `injectStyles` with `postcss` to bundle and minify the CSS, then inject it as a style tag
  - currently uses my fork of `tsup` where I added support for async function in `injectStyles` (must-have for postcss), a PR from my fork to the main library will follow shortly
  - remove material-ui, and use `react-icons` for icons (same icons as before)
  - remove unused `IncludedFilesPreview` component
  - updated docs

- Updated dependencies
  - @copilotkit/react-core@1.2.1
  - @copilotkit/runtime-client-gql@1.2.1
  - @copilotkit/shared@1.2.1

## 1.2.0

### Minor Changes

- Fix errors related to crypto not being found, and other bug fixes

### Patch Changes

- 638d51d: appendMessage fix 1
- faccbe1: state-abuse resistance for useCopilotChat
- b0cf700: remove unnecessary logging
- Updated dependencies
- Updated dependencies [638d51d]
- Updated dependencies [faccbe1]
- Updated dependencies [b0cf700]
  - @copilotkit/react-core@1.2.0
  - @copilotkit/runtime-client-gql@1.2.0
  - @copilotkit/shared@1.2.0

## 1.1.2

### Patch Changes

- Pin headless-ui/react version to v2.1.1
- Updated dependencies
  - @copilotkit/react-core@1.1.2
  - @copilotkit/runtime-client-gql@1.1.2
  - @copilotkit/shared@1.1.2

## 1.1.1

### Patch Changes

- - improved documentation
  - center textarea popup
  - show/hide dev console
  - forward maxTokens, stop and force function calling
- Updated dependencies
  - @copilotkit/react-core@1.1.1
  - @copilotkit/runtime-client-gql@1.1.1
  - @copilotkit/shared@1.1.1

## 1.1.0

### Minor Changes

- Official support for Groq (`GroqAdapter`)

### Patch Changes

- Updated dependencies
  - @copilotkit/react-core@1.1.0
  - @copilotkit/runtime-client-gql@1.1.0
  - @copilotkit/shared@1.1.0

## 1.0.9

### Patch Changes

- Dev console, bugfixes
- Updated dependencies
  - @copilotkit/react-core@1.0.9
  - @copilotkit/runtime-client-gql@1.0.9
  - @copilotkit/shared@1.0.9

## 1.0.8

### Patch Changes

- Remove redundant console logs
- Updated dependencies
  - @copilotkit/react-core@1.0.8
  - @copilotkit/runtime-client-gql@1.0.8
  - @copilotkit/shared@1.0.8

## 1.0.7

### Patch Changes

- Add \_copilotkit internal properties to runtime
- Updated dependencies
  - @copilotkit/react-core@1.0.7
  - @copilotkit/runtime-client-gql@1.0.7
  - @copilotkit/shared@1.0.7

## 1.0.6

### Patch Changes

- - Proactively prevent race conditions
  - Improve token counting performance
- Updated dependencies
  - @copilotkit/react-core@1.0.6
  - @copilotkit/runtime-client-gql@1.0.6
  - @copilotkit/shared@1.0.6

## 1.0.5

### Patch Changes

- Include @copilotkit/runtime-client-gql NPM package version in request to Runtime
- Updated dependencies
  - @copilotkit/react-core@1.0.5
  - @copilotkit/runtime-client-gql@1.0.5
  - @copilotkit/shared@1.0.5

## 1.0.4

### Patch Changes

- Remove nanoid
- Updated dependencies
  - @copilotkit/react-core@1.0.4
  - @copilotkit/runtime-client-gql@1.0.4
  - @copilotkit/shared@1.0.4

## 1.0.3

### Patch Changes

- Add README.md to published packages and add keywords to package.json
- Updated dependencies
  - @copilotkit/react-core@1.0.3
  - @copilotkit/runtime-client-gql@1.0.3
  - @copilotkit/shared@1.0.3

## 1.0.2

### Patch Changes

- Add README.md and homepage/url to published packages
- Updated dependencies
  - @copilotkit/react-core@1.0.2
  - @copilotkit/runtime-client-gql@1.0.2
  - @copilotkit/shared@1.0.2

## 1.0.1

### Patch Changes

- Remove PostHog, use Segment Anonymous Telemetry instead
- Updated dependencies
  - @copilotkit/react-core@1.0.1
  - @copilotkit/runtime-client-gql@1.0.1
  - @copilotkit/shared@1.0.1

## 1.0.0

### Major Changes

- b6a4b6eb: V1.0 Release Candidate

  - A robust new protocol between the frontend and the Copilot Runtime
  - Support for Copilot Cloud
  - Generative UI
  - Support for LangChain universal tool calling
  - OpenAI assistant API streaming

- V1.0 Release

  - A robust new protocol between the frontend and the Copilot Runtime
  - Support for Copilot Cloud
  - Generative UI
  - Support for LangChain universal tool calling
  - OpenAI assistant API streaming

### Patch Changes

- b6a4b6eb: Introduce anonymous telemetry
- b6a4b6eb: Set default Copilot Cloud runtime URL to versioned URL (v1)
- Updated dependencies [b6a4b6eb]
- Updated dependencies [b6a4b6eb]
- Updated dependencies [b6a4b6eb]
- Updated dependencies
  - @copilotkit/react-core@1.0.0
  - @copilotkit/runtime-client-gql@1.0.0
  - @copilotkit/shared@1.0.0

## 1.0.0-beta.2

### Patch Changes

- Set default Copilot Cloud runtime URL to versioned URL (v1)
- Updated dependencies
  - @copilotkit/runtime-client-gql@1.0.0-beta.2
  - @copilotkit/react-core@1.0.0-beta.2
  - @copilotkit/shared@1.0.0-beta.2

## 1.0.0-beta.1

### Patch Changes

- Introduce anonymous telemetry
- Updated dependencies
  - @copilotkit/runtime-client-gql@1.0.0-beta.1
  - @copilotkit/react-core@1.0.0-beta.1
  - @copilotkit/shared@1.0.0-beta.1

## 1.0.0-beta.0

### Major Changes

- V1.0 Release Candidate

  - A robust new protocol between the frontend and the Copilot Runtime
  - Support for Copilot Cloud
  - Generative UI
  - Support for LangChain universal tool calling
  - OpenAI assistant API streaming

### Patch Changes

- Updated dependencies
  - @copilotkit/react-core@1.0.0-beta.0
  - @copilotkit/runtime-client-gql@1.0.0-beta.0
  - @copilotkit/shared@1.0.0-beta.0

## 0.37.0

### Minor Changes

- f771353: Fix: Stale CopilotReadable
- 9df8d43: Remove unneeded tailwind components
- CSS improvements, useCopilotChat, invisible messages

### Patch Changes

- Updated dependencies [f771353]
- Updated dependencies [9df8d43]
- Updated dependencies
  - @copilotkit/react-core@0.37.0
  - @copilotkit/shared@0.37.0

## 0.37.0-mme-fix-textarea-css.1

### Minor Changes

- Remove unneeded tailwind components

### Patch Changes

- Updated dependencies
  - @copilotkit/react-core@0.37.0-mme-fix-textarea-css.1
  - @copilotkit/shared@0.37.0-mme-fix-textarea-css.1

## 0.37.0-mme-fix-feedback-readable.0

### Minor Changes

- Fix: Stale CopilotReadable

### Patch Changes

- Updated dependencies
  - @copilotkit/react-core@0.37.0-mme-fix-feedback-readable.0
  - @copilotkit/shared@0.37.0-mme-fix-feedback-readable.0

## 0.36.0

### Minor Changes

- 8baa862: Add push to talk prototype
- chat suggestions, standalone chat component, gemini adapter, push to talk

### Patch Changes

- Updated dependencies [8baa862]
- Updated dependencies
  - @copilotkit/react-core@0.36.0
  - @copilotkit/shared@0.36.0

## 0.36.0-mme-push-to-talk.0

### Minor Changes

- Add push to talk prototype

### Patch Changes

- Updated dependencies
  - @copilotkit/react-core@0.36.0-mme-push-to-talk.0
  - @copilotkit/shared@0.36.0-mme-push-to-talk.0

## 0.35.0

### Minor Changes

- 718520b: gpt-4-turbo-april-2024 function calling fixes
- 95bcbd8: streamline cloud configuration
- 95bcbd8: Rename
- 95bcbd8: Upgrade langchain
- 95bcbd8: Support input guardrails (cloud)
- 95bcbd8: Unify api key handling
- CopilotCloud V1, useCopilotReadable and more...
- 95bcbd8: Get api key from headers dict
- 95bcbd8: Update comments
- 95bcbd8: Include reason in guardrails response
- 718520b: gpt-4-turbo-april-2024
- 95bcbd8: Update comments
- 5f6f57a: fix backend function calling return values
- 95bcbd8: Retrieve public API key

### Patch Changes

- Updated dependencies [718520b]
- Updated dependencies [95bcbd8]
- Updated dependencies [95bcbd8]
- Updated dependencies [95bcbd8]
- Updated dependencies [95bcbd8]
- Updated dependencies [95bcbd8]
- Updated dependencies
- Updated dependencies [95bcbd8]
- Updated dependencies [95bcbd8]
- Updated dependencies [95bcbd8]
- Updated dependencies [718520b]
- Updated dependencies [95bcbd8]
- Updated dependencies [5f6f57a]
- Updated dependencies [95bcbd8]
  - @copilotkit/react-core@0.25.0
  - @copilotkit/shared@0.9.0

## 0.35.0-mme-cloud.7

### Minor Changes

- Get api key from headers dict

### Patch Changes

- Updated dependencies
  - @copilotkit/react-core@0.25.0-mme-cloud.7
  - @copilotkit/shared@0.9.0-mme-cloud.7

## 0.35.0-mme-cloud.6

### Minor Changes

- Upgrade langchain

### Patch Changes

- Updated dependencies
  - @copilotkit/react-core@0.25.0-mme-cloud.6
  - @copilotkit/shared@0.9.0-mme-cloud.6

## 0.35.0-mme-cloud.5

### Minor Changes

- Update comments

### Patch Changes

- Updated dependencies
  - @copilotkit/react-core@0.25.0-mme-cloud.5
  - @copilotkit/shared@0.9.0-mme-cloud.5

## 0.35.0-mme-cloud.4

### Minor Changes

- Update comments

### Patch Changes

- Updated dependencies
  - @copilotkit/react-core@0.25.0-mme-cloud.4
  - @copilotkit/shared@0.9.0-mme-cloud.4

## 0.35.0-mme-cloud.3

### Minor Changes

- 85c029b: streamline cloud configuration
- Rename
- a5ade3b: Support input guardrails (cloud)
- 12ff590: Unify api key handling
- f0c4745: Include reason in guardrails response
- 17f4b1b: Retrieve public API key

### Patch Changes

- Updated dependencies [85c029b]
- Updated dependencies
- Updated dependencies [a5ade3b]
- Updated dependencies [12ff590]
- Updated dependencies [f0c4745]
- Updated dependencies [17f4b1b]
  - @copilotkit/react-core@0.25.0-mme-cloud.3
  - @copilotkit/shared@0.9.0-mme-cloud.3

## 0.35.0-function-calling-fixes.2

### Minor Changes

- fix backend function calling return values

### Patch Changes

- Updated dependencies
  - @copilotkit/react-core@0.25.0-function-calling-fixes.2
  - @copilotkit/shared@0.9.0-function-calling-fixes.2

## 0.35.0-function-calling-fixes.1

### Minor Changes

- gpt-4-turbo-april-2024 function calling fixes

### Patch Changes

- Updated dependencies
  - @copilotkit/react-core@0.25.0-function-calling-fixes.1
  - @copilotkit/shared@0.9.0-function-calling-fixes.1

## 0.35.0-alpha.0

### Minor Changes

- gpt-4-turbo-april-2024

### Patch Changes

- Updated dependencies
  - @copilotkit/shared@0.9.0-alpha.0
  - @copilotkit/react-core@0.25.0-alpha.0

## 0.34.0

### Minor Changes

- 1f06d29: declare esm/cjs/types in export
- fix esm error
- 5a0b2cf: Inline codeblock style to avoid ESM error
- e12b921: ESM by default

### Patch Changes

- Updated dependencies [1f06d29]
- Updated dependencies
- Updated dependencies [5a0b2cf]
- Updated dependencies [e12b921]
  - @copilotkit/react-core@0.24.0
  - @copilotkit/shared@0.8.0

## 0.34.0-mme-esm-error.2

### Minor Changes

- Inline codeblock style to avoid ESM error

### Patch Changes

- Updated dependencies
  - @copilotkit/react-core@0.24.0-mme-esm-error.2
  - @copilotkit/shared@0.8.0-mme-esm-error.2

## 0.34.0-mme-esm-error.1

### Minor Changes

- declare esm/cjs/types in export

### Patch Changes

- Updated dependencies
  - @copilotkit/react-core@0.24.0-mme-esm-error.1
  - @copilotkit/shared@0.8.0-mme-esm-error.1

## 0.34.0-mme-esm-error.0

### Minor Changes

- ESM by default

### Patch Changes

- Updated dependencies
  - @copilotkit/react-core@0.24.0-mme-esm-error.0
  - @copilotkit/shared@0.8.0-mme-esm-error.0

## 0.33.0

### Minor Changes

- 899aa6e: Backend improvements for running on GCP
- Improve streamHttpServerResponse for express and firebase apps

### Patch Changes

- Updated dependencies [899aa6e]
- Updated dependencies
  - @copilotkit/react-core@0.23.0
  - @copilotkit/shared@0.7.0

## 0.33.0-mme-firebase-fixes.0

### Minor Changes

- Backend improvements for running on GCP

### Patch Changes

- Updated dependencies
  - @copilotkit/react-core@0.23.0-mme-firebase-fixes.0
  - @copilotkit/shared@0.7.0-mme-firebase-fixes.0

## 0.32.0

### Minor Changes

- Improve Next.js support and action rendering

### Patch Changes

- Updated dependencies
  - @copilotkit/react-core@0.22.0
  - @copilotkit/shared@0.6.0

## 0.31.0

### Minor Changes

- c4010e7: Pre Release
- be00d61: Alpha
- ec8481c: Alpha
- 3fbee5d: OpenAIAdapter-getter
- e09dc44: Test backward compatibility of AnnotatedFunction on the backend
- 3f5ad60: OpenAIAdapter: make openai instance gettable
- 0dd6180: QA
- 225812d: QA new action type
- New actions: custom chat components, and typed arguments

### Patch Changes

- Updated dependencies [c4010e7]
- Updated dependencies [be00d61]
- Updated dependencies [ec8481c]
- Updated dependencies [3fbee5d]
- Updated dependencies [e09dc44]
- Updated dependencies [3f5ad60]
- Updated dependencies [0dd6180]
- Updated dependencies [225812d]
- Updated dependencies
  - @copilotkit/react-core@0.21.0
  - @copilotkit/shared@0.5.0

## 0.31.0-mme-deprecate-annotated-function.4

### Minor Changes

- Test backward compatibility of AnnotatedFunction on the backend

### Patch Changes

- Updated dependencies
  - @copilotkit/react-core@0.21.0-mme-deprecate-annotated-function.4
  - @copilotkit/shared@0.5.0-mme-deprecate-annotated-function.4

## 0.31.0-mme-pre-release.3

### Minor Changes

- Pre Release
- 3fbee5d: OpenAIAdapter-getter
- 3f5ad60: OpenAIAdapter: make openai instance gettable

### Patch Changes

- Updated dependencies
- Updated dependencies [3fbee5d]
- Updated dependencies [3f5ad60]
  - @copilotkit/react-core@0.21.0-mme-pre-release.3
  - @copilotkit/shared@0.5.0-mme-pre-release.3

## 0.31.0-mme-function-call-labels.2

### Minor Changes

- be00d61: Alpha
- QA

### Patch Changes

- Updated dependencies [be00d61]
- Updated dependencies
  - @copilotkit/react-core@0.21.0-mme-function-call-labels.2
  - @copilotkit/shared@0.5.0-mme-function-call-labels.2

## 0.31.0-mme-experimental-actions.1

### Minor Changes

- Alpha

### Patch Changes

- Updated dependencies
  - @copilotkit/react-core@0.21.0-mme-experimental-actions.1
  - @copilotkit/shared@0.5.0-mme-experimental-actions.1

## 0.31.0-mme-experimental-actions.0

### Minor Changes

- QA new action type

### Patch Changes

- Updated dependencies
  - @copilotkit/react-core@0.21.0-mme-experimental-actions.0
  - @copilotkit/shared@0.5.0-mme-experimental-actions.0

## 0.30.1

### Patch Changes

- 5ec8ad4: fix- bring back removeBackendOnlyProps
- 5a154d0: fix: bring back removeBackendOnlyProps
- fix: bring back removeBackendOnlyProps
- Updated dependencies [5ec8ad4]
- Updated dependencies [5a154d0]
- Updated dependencies
  - @copilotkit/react-core@0.20.1
  - @copilotkit/shared@0.4.1

## 0.30.1-atai-0223-fix-backendOnlyProps.1

### Patch Changes

- fix- bring back removeBackendOnlyProps
- Updated dependencies
  - @copilotkit/react-core@0.20.1-atai-0223-fix-backendOnlyProps.1
  - @copilotkit/shared@0.4.1-atai-0223-fix-backendOnlyProps.1

## 0.30.1-atai-0223-fix-backendOnlyProps.0

### Patch Changes

- fix: bring back removeBackendOnlyProps
- Updated dependencies
  - @copilotkit/react-core@0.20.1-atai-0223-fix-backendOnlyProps.0
  - @copilotkit/shared@0.4.1-atai-0223-fix-backendOnlyProps.0

## 0.30.0

### Minor Changes

- CopilotTask, function return values, LangChain support, LangServe support
- 401e474: Test the tools API
- 2f3296e: Test automation

### Patch Changes

- Updated dependencies
- Updated dependencies [401e474]
- Updated dependencies [2f3296e]
  - @copilotkit/react-core@0.20.0
  - @copilotkit/shared@0.4.0

## 0.30.0-beta-automation.1

### Minor Changes

- Test automation

### Patch Changes

- Updated dependencies
  - @copilotkit/react-core@0.20.0-beta-automation.1
  - @copilotkit/shared@0.4.0-beta-automation.1

## 0.30.0-tools.0

### Minor Changes

- Test the tools API

### Patch Changes

- Updated dependencies
  - @copilotkit/react-core@0.20.0-tools.0
  - @copilotkit/shared@0.4.0-tools.0

## 0.29.0

### Minor Changes

- node CopilotBackend support
- 58a8524: clean node example impl
- a34a226: node-native backend support

### Patch Changes

- Updated dependencies
- Updated dependencies [58a8524]
- Updated dependencies [a34a226]
  - @copilotkit/react-core@0.19.0
  - @copilotkit/shared@0.3.0

## 0.29.0-alpha.1

### Minor Changes

- clean node example impl

### Patch Changes

- Updated dependencies
  - @copilotkit/react-core@0.19.0-alpha.1
  - @copilotkit/shared@0.3.0-alpha.1

## 0.29.0-alpha.0

### Minor Changes

- node-native backend support

### Patch Changes

- Updated dependencies
  - @copilotkit/react-core@0.19.0-alpha.0
  - @copilotkit/shared@0.3.0-alpha.0

## 0.28.0

### Minor Changes

- eba87c7: .4
- 61168c7: no treeshake
- fb32fe3: .2
- eba87c7: .3
- new chatbot ui, new component names, new build system, new docs
- 61168c7: no treeshake take 2
- 61168c7: remove treeshake in build
- fb32fe3: build naming refactor
- eba87c7: .5
- 61168c7: cache clean
- fb32fe3: .3

### Patch Changes

- Updated dependencies [eba87c7]
- Updated dependencies [29ee27e]
- Updated dependencies [61168c7]
- Updated dependencies [fb32fe3]
- Updated dependencies [eba87c7]
- Updated dependencies
- Updated dependencies [61168c7]
- Updated dependencies [61168c7]
- Updated dependencies [fb32fe3]
- Updated dependencies [eba87c7]
- Updated dependencies [61168c7]
- Updated dependencies [fb32fe3]
  - @copilotkit/react-core@0.18.0
  - @copilotkit/shared@0.2.0

## 0.28.0-alpha.9

### Minor Changes

- cache clean

### Patch Changes

- Updated dependencies
  - @copilotkit/react-core@0.18.0-alpha.9
  - @copilotkit/shared@0.2.0-alpha.8

## 0.28.0-alpha.8

### Minor Changes

- no treeshake

### Patch Changes

- Updated dependencies
  - @copilotkit/react-core@0.18.0-alpha.8
  - @copilotkit/shared@0.2.0-alpha.7

## 0.28.0-alpha.7

### Minor Changes

- no treeshake take 2

### Patch Changes

- Updated dependencies
  - @copilotkit/react-core@0.18.0-alpha.7
  - @copilotkit/shared@0.2.0-alpha.6

## 0.28.0-alpha.6

### Minor Changes

- remove treeshake in build

### Patch Changes

- Updated dependencies
  - @copilotkit/react-core@0.18.0-alpha.6
  - @copilotkit/shared@0.2.0-alpha.5

## 0.28.0-alpha.5

### Minor Changes

- .5

### Patch Changes

- Updated dependencies
  - @copilotkit/react-core@0.18.0-alpha.5
  - @copilotkit/shared@0.2.0-alpha.4

## 0.28.0-alpha.4

### Minor Changes

- .4

### Patch Changes

- Updated dependencies
  - @copilotkit/react-core@0.18.0-alpha.4
  - @copilotkit/shared@0.2.0-alpha.3

## 0.28.0-alpha.3

### Minor Changes

- .3

### Patch Changes

- Updated dependencies
  - @copilotkit/react-core@0.18.0-alpha.3
  - @copilotkit/shared@0.2.0-alpha.2

## 0.28.0-alpha.2

### Minor Changes

- .2
- .3

### Patch Changes

- Updated dependencies
- Updated dependencies
  - @copilotkit/react-core@0.18.0-alpha.2
  - @copilotkit/shared@0.2.0-alpha.1

## 0.28.0-alpha.1

### Minor Changes

- build naming refactor

### Patch Changes

- Updated dependencies
  - @copilotkit/react-core@0.18.0-alpha.1
  - @copilotkit/shared@0.2.0-alpha.0

## 0.27.2-alpha.0

### Patch Changes

- Updated dependencies
  - @copilotkit/react-core@0.18.0-alpha.0

## 0.27.1

### Patch Changes

- stop generating button working
- aa6bc5a: fix stop generate
- cf0bde6: change order of operations on stop cleanup
- Updated dependencies
- Updated dependencies [aa6bc5a]
- Updated dependencies [cf0bde6]
  - @copilotkit/react-core@0.17.1

## 0.27.1-alpha.1

### Patch Changes

- change order of operations on stop cleanup
- Updated dependencies
  - @copilotkit/react-core@0.17.1-alpha.1

## 0.27.1-alpha.0

### Patch Changes

- fix stop generate
- Updated dependencies
  - @copilotkit/react-core@0.17.1-alpha.0

## 0.27.0

### Minor Changes

- factor useChat into internal core
- a7b417a: insertion default prompt update
- 88d6654: release useChat fixes
- 51de9d5: textarea editing: default prompt + few shot update
- fa84257: remove vercel ai
- 98a37c8: strictly propagate copilot api params through the fetch arguments - not through any constructors
- 250032d: useChat: do not separately propagate options.url to constructor

### Patch Changes

- Updated dependencies
- Updated dependencies [a7b417a]
- Updated dependencies [88d6654]
- Updated dependencies [51de9d5]
- Updated dependencies [fa84257]
- Updated dependencies [98a37c8]
- Updated dependencies [250032d]
  - @copilotkit/react-core@0.17.0

## 0.27.0-alpha.5

### Minor Changes

- release useChat fixes

### Patch Changes

- Updated dependencies
  - @copilotkit/react-core@0.17.0-alpha.5

## 0.27.0-alpha.4

### Minor Changes

- insertion default prompt update

### Patch Changes

- Updated dependencies
  - @copilotkit/react-core@0.17.0-alpha.4

## 0.27.0-alpha.3

### Minor Changes

- textarea editing: default prompt + few shot update

### Patch Changes

- Updated dependencies
  - @copilotkit/react-core@0.17.0-alpha.3

## 0.27.0-alpha.2

### Minor Changes

- useChat: do not separately propagate options.url to constructor

### Patch Changes

- Updated dependencies
  - @copilotkit/react-core@0.17.0-alpha.2

## 0.27.0-alpha.1

### Minor Changes

- strictly propagate copilot api params through the fetch arguments - not through any constructors

### Patch Changes

- Updated dependencies
  - @copilotkit/react-core@0.17.0-alpha.1

## 0.27.0-alpha.0

### Minor Changes

- remove vercel ai

### Patch Changes

- Updated dependencies
  - @copilotkit/react-core@0.17.0-alpha.0

## 0.26.1

### Patch Changes

- Updated dependencies
  - @copilotkit/react-core@0.16.0

## 0.26.0

### Minor Changes

- 8a5cecd: only forward functions if non-empty
- 87f1fa0: rebase
- 15d4afc: debugging
- c40a0d1: Filter out empty function descriptions
- prep for chat protocol v2
- bbd152e: backend sdks prep
- 8517bb1: trying again
- 478840a: carry function propagation fix to chat v2

### Patch Changes

- Updated dependencies [8a5cecd]
- Updated dependencies [87f1fa0]
- Updated dependencies [15d4afc]
- Updated dependencies [c40a0d1]
- Updated dependencies
- Updated dependencies [bbd152e]
- Updated dependencies [8517bb1]
- Updated dependencies [478840a]
  - @copilotkit/react-core@0.15.0

## 0.26.0-alpha.6

### Minor Changes

- rebase

### Patch Changes

- Updated dependencies
  - @copilotkit/react-core@0.15.0-alpha.6

## 0.26.0-alpha.5

### Minor Changes

- carry function propagation fix to chat v2

### Patch Changes

- Updated dependencies
  - @copilotkit/react-core@0.15.0-alpha.5

## 0.26.0-alpha.4

### Minor Changes

- only forward functions if non-empty

### Patch Changes

- Updated dependencies
  - @copilotkit/react-core@0.15.0-alpha.4

## 0.26.0-alpha.3

### Minor Changes

- debugging

### Patch Changes

- Updated dependencies
  - @copilotkit/react-core@0.15.0-alpha.3

## 0.26.0-alpha.2

### Minor Changes

- trying again

### Patch Changes

- Updated dependencies
  - @copilotkit/react-core@0.15.0-alpha.2

## 0.26.0-alpha.1

### Minor Changes

- Filter out empty function descriptions

### Patch Changes

- Updated dependencies
  - @copilotkit/react-core@0.15.0-alpha.1

## 0.26.0-alpha.0

### Minor Changes

- backend sdks prep

### Patch Changes

- Updated dependencies
  - @copilotkit/react-core@0.15.0-alpha.0

## 0.25.0

### Minor Changes

- shouldToggleHoveringEditorOnKeyPress

### Patch Changes

- Updated dependencies
  - @copilotkit/react-core@0.14.0

## 0.24.0

### Minor Changes

- contextCategories no longer optional for reading context

### Patch Changes

- Updated dependencies
  - @copilotkit/react-core@0.13.0

## 0.23.0

### Minor Changes

- fixed bug: useMakeCopilotDocumentReadable category reference

### Patch Changes

- Updated dependencies
  - @copilotkit/react-core@0.12.0

## 0.22.0

### Minor Changes

- add support for hoverMenuClassname

## 0.21.0

### Minor Changes

- support for custom api headers + body, fixed es5 build error on import
- 9abfea6: js import
- 2b9591a: esm.js maybe
- 2b9591a: headers and body propagation
- 2b9591a: cjs exp
- 2b9591a: treeshake
- 2b9591a: commonJS
- 222f5e6: undo alpha changes
- 2b9591a: cjs maybe

### Patch Changes

- Updated dependencies
- Updated dependencies [9abfea6]
- Updated dependencies [2b9591a]
- Updated dependencies [2b9591a]
- Updated dependencies [2b9591a]
- Updated dependencies [2b9591a]
- Updated dependencies [2b9591a]
- Updated dependencies [222f5e6]
- Updated dependencies [2b9591a]
  - @copilotkit/react-core@0.11.0

## 0.21.0-alpha.7

### Minor Changes

- js import

### Patch Changes

- Updated dependencies
  - @copilotkit/react-core@0.11.0-alpha.7

## 0.21.0-alpha.6

### Minor Changes

- undo alpha changes

### Patch Changes

- Updated dependencies
  - @copilotkit/react-core@0.11.0-alpha.6

## 0.21.0-alpha.5

### Minor Changes

- commonJS

### Patch Changes

- Updated dependencies
  - @copilotkit/react-core@0.11.0-alpha.5

## 0.21.0-alpha.4

### Minor Changes

- esm.js maybe

### Patch Changes

- Updated dependencies
  - @copilotkit/react-core@0.11.0-alpha.4

## 0.21.0-alpha.3

### Minor Changes

- cjs maybe

### Patch Changes

- Updated dependencies
  - @copilotkit/react-core@0.11.0-alpha.3

## 0.21.0-alpha.2

### Minor Changes

- cjs exp

### Patch Changes

- Updated dependencies
  - @copilotkit/react-core@0.11.0-alpha.2

## 0.21.0-alpha.1

### Minor Changes

- treeshake

### Patch Changes

- Updated dependencies
  - @copilotkit/react-core@0.11.0-alpha.1

## 0.21.0-alpha.0

### Minor Changes

- headers and body propagation

### Patch Changes

- Updated dependencies
  - @copilotkit/react-core@0.11.0-alpha.0

## 0.20.0

### Minor Changes

- document contents funneled to prompt context

### Patch Changes

- Updated dependencies
  - @copilotkit/react-core@0.10.0

## 0.19.1

### Patch Changes

- Updated dependencies [0467f62]
  - @copilotkit/react-core@0.9.0

## 0.19.0

### Minor Changes

- 1b330b5: out of beta: centralized api, textarea insertions/edits
- e4ce3ab: textarea edits mvp
- 9e201c5: textarea insertions deletions etc
- 7f8d531: package json
- 96f5630: react-ui missing declaration
- c13ffcb: minor bugfix
- e4fe6a5: copilot textarea documents - provide with code skeleton
- 8e9f9b1: api endpoint centralization
- 5829585: beta bump

### Patch Changes

- 12407db: rebase master
- 939454e: prettify
- Updated dependencies [1b330b5]
- Updated dependencies [e4ce3ab]
- Updated dependencies [9e201c5]
- Updated dependencies [c13ffcb]
- Updated dependencies [12407db]
- Updated dependencies [e4fe6a5]
- Updated dependencies [8e9f9b1]
- Updated dependencies [939454e]
  - @copilotkit/react-core@0.8.0

## 0.19.0-alpha.9

### Minor Changes

- copilot textarea documents - provide with code skeleton

### Patch Changes

- Updated dependencies
  - @copilotkit/react-core@0.8.0-alpha.6

## 0.19.0-alpha.8

### Minor Changes

- minor bugfix

### Patch Changes

- Updated dependencies
  - @copilotkit/react-core@0.8.0-alpha.5

## 0.19.0-alpha.7

### Minor Changes

- api endpoint centralization

### Patch Changes

- Updated dependencies
  - @copilotkit/react-core@0.8.0-alpha.4

## 0.19.0-alpha.6

### Minor Changes

- package json

### Patch Changes

- @copilotkit/react-core@0.8.0-alpha.3

## 0.19.0-alpha.5

### Minor Changes

- react-ui missing declaration

### Patch Changes

- @copilotkit/react-core@0.8.0-alpha.3

## 0.19.0-alpha.4

### Minor Changes

- beta bump

## 0.19.0-alpha.3

### Minor Changes

- textarea edits mvp

### Patch Changes

- Updated dependencies
  - @copilotkit/react-core@0.8.0-alpha.3

## 0.19.0-alpha.2

### Patch Changes

- rebase master
- Updated dependencies
  - @copilotkit/react-core@0.8.0-alpha.2

## 0.19.0-alpha.1

### Patch Changes

- prettify
- Updated dependencies
  - @copilotkit/react-core@0.8.0-alpha.1

## 0.19.0-alpha.0

### Minor Changes

- textarea insertions deletions etc

### Patch Changes

- Updated dependencies
  - @copilotkit/react-core@0.8.0-alpha.0

## 0.18.0

### Minor Changes

- e9624bc: fix text replacement behavior

## 0.17.0

### Minor Changes

- 6624a13: Textarea: no default apiEndpoint, textareaPurpose, css bugfix

## 0.16.0

### Minor Changes

- e182a29: copilottextarea: remove nodes conditionally with try catch

## 0.15.1

### Patch Changes

- 8f4b3d1: do not include disableBranding in props forwarded to DOM

## 0.15.0

### Minor Changes

- 3580a3c: correctly export ChatlikeApiEndpoint

## 0.14.1

### Patch Changes

- 20bed44: added custom static factory method to ChatlikeApiEndpoint

## 0.14.0

### Minor Changes

- cfdc367: export ChatlikeApiEndpoint types in original name

## 0.13.0

### Minor Changes

- 1f26798: standard CopilotTextarea apiEndpoint takes an implementation, not just a string endpoint

## 0.12.0

### Minor Changes

- ec7484f: - CopilotTextarea supports passing in ref compatible with <textarea>'s HTMLTextAreaElement ref (for focus, blur, styling, etc.)
  - Minor bug fix: CopilotTextarea branding remains correclty positioned as textarea scrolls

## 0.11.0

### Minor Changes

- 3517bd5: CopilotTextarea supports standard onChange interface

## 0.10.0

### Minor Changes

- 7ae5549: Added support for a disabled parameter on CopilotTextarea

## 0.9.0

### Minor Changes

- 59f9fc4: code quality and optional branding

## 0.8.0

### Minor Changes

- ce193f7: Dependency fix

### Patch Changes

- Updated dependencies [ce193f7]
  - @copilotkit/react-core@0.7.0

## 0.7.0

### Minor Changes

- Made CopilotTextarea standalone for clarity

## 0.6.0

### Minor Changes

- Introduced CopilotTextarea

## 0.5.0

### Minor Changes

- bring private packages back into the void
- added tsconfig and eslint-config-custom to copilotkit scope

### Patch Changes

- Updated dependencies
- Updated dependencies
  - @copilotkit/react-core@0.5.0

## 0.4.0

### Minor Changes

- first beta release

### Patch Changes

- Updated dependencies
  - @copilotkit/react-core@0.4.0

## 0.3.0

### Minor Changes

- working version
- 9d2f3cb: semi compiling

### Patch Changes

- Updated dependencies
- Updated dependencies [9d2f3cb]
  - @copilotkit/react-core@0.3.0

## 0.2.0

### Minor Changes

- react core initialization

## 0.1.0

### Minor Changes

- initial<|MERGE_RESOLUTION|>--- conflicted
+++ resolved
@@ -1,26 +1,5 @@
 # ui
 
-<<<<<<< HEAD
-## 1.3.16-mme-improve-langsmith.1
-
-### Patch Changes
-
-- Ensure the last message is sent to LangSmith
-- Updated dependencies
-  - @copilotkit/runtime-client-gql@1.3.16-mme-improve-langsmith.1
-  - @copilotkit/react-core@1.3.16-mme-improve-langsmith.1
-  - @copilotkit/shared@1.3.16-mme-improve-langsmith.1
-
-## 1.3.16-mme-improve-langsmith.0
-
-### Patch Changes
-
-- Improve LangSmith support
-- Updated dependencies
-  - @copilotkit/react-core@1.3.16-mme-improve-langsmith.0
-  - @copilotkit/runtime-client-gql@1.3.16-mme-improve-langsmith.0
-  - @copilotkit/shared@1.3.16-mme-improve-langsmith.0
-=======
 ## 1.3.16-mme-azure-openai.0
 
 ### Patch Changes
@@ -30,7 +9,6 @@
   - @copilotkit/react-core@1.3.16-mme-azure-openai.0
   - @copilotkit/runtime-client-gql@1.3.16-mme-azure-openai.0
   - @copilotkit/shared@1.3.16-mme-azure-openai.0
->>>>>>> 332d7445
 
 ## 1.3.15
 
