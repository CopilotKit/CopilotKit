--- conflicted
+++ resolved
@@ -528,13 +528,10 @@
         onThumbsUp={onThumbsUp}
         onThumbsDown={onThumbsDown}
         markdownTagRenderers={markdownTagRenderers}
-<<<<<<< HEAD
         canCopyAssistantMessage={canCopyAssistantMessage}
         canRegenerateAssistantMessage={canRegenerateAssistantMessage}
         disableFirstAssistantMessageControls={disableFirstAssistantMessageControls}
-=======
         ImageRenderer={ImageRenderer}
->>>>>>> 528b12d0
       >
         {currentSuggestions.length > 0 && (
           <RenderSuggestionsList
