import { AIMessage, Message, UserMessage } from "@copilotkit/shared";
import { CopilotChatSuggestion } from "../../types/suggestions";
import { ReactNode } from "react";
import { ImageData } from "@copilotkit/shared";

export interface ButtonProps {}

export interface WindowProps {
  clickOutsideToClose: boolean;
  hitEscapeToClose: boolean;
  shortcut: string;
  children?: React.ReactNode;
}

export interface HeaderProps {}

export interface SuggestionsProps {
  title: string;
  message: string;
  partial?: boolean;
  className?: string;
  onClick: (message: string) => void;
}

export type ComponentsMap<T extends Record<string, object> = Record<string, object>> = {
  [K in keyof T]: React.FC<{ children?: ReactNode } & T[K]>;
};

export interface MessagesProps {
  messages: Message[];
  inProgress: boolean;
  children?: React.ReactNode;
  canRegenerateAssistantMessage?: AssistantMessageProps["canRegenerate"];
  canCopyAssistantMessage?: AssistantMessageProps["canCopy"];
  disableFirstAssistantMessageControls?: AssistantMessageProps["disableFirstMessageControls"];
  AssistantMessage: React.ComponentType<AssistantMessageProps>;
  UserMessage: React.ComponentType<UserMessageProps>;
  RenderMessage: React.ComponentType<RenderMessageProps>;
  ImageRenderer: React.ComponentType<ImageRendererProps>;

  /**
   * Callback function to regenerate the assistant's response
   */
  onRegenerate?: (messageId: string) => void;

  /**
   * Callback function when the message is copied
   */
  onCopy?: (message: string) => void;

  /**
   * Callback function for thumbs up feedback
   */
  onThumbsUp?: (message: Message) => void;

  /**
   * Callback function for thumbs down feedback
   */
  onThumbsDown?: (message: Message) => void;

  /**
   * A list of markdown components to render in assistant message.
   * Useful when you want to render custom elements in the message (e.g a reference tag element)
   */
  markdownTagRenderers?: ComponentsMap;
}

export interface Renderer {
  content: string;
}

export interface UserMessageProps {
  message?: UserMessage;
  ImageRenderer: React.ComponentType<ImageRendererProps>;
}

export interface AssistantMessageProps {
  /**
   * The message content from the assistant
   */

  message?: AIMessage;

  /**
   * Indicates if this is the last message
   */
  isCurrentMessage?: boolean;

  /**
   * Whether a response is loading, this is when the LLM is thinking of a response but hasn't finished yet.
   */
  isLoading: boolean;

  /**
   * Whether a response is generating, this is when the LLM is actively generating and streaming content.
   */
  isGenerating: boolean;

  /**
   * Callback function to regenerate the assistant's response
   */
  onRegenerate?: () => void;

  /**
   * Callback function when the message is copied
   */
  onCopy?: (message: string) => void;

  /**
   * Callback function for thumbs up feedback
   */
  onThumbsUp?: (message: Message) => void;

  /**
   * Callback function for thumbs down feedback
   */
  onThumbsDown?: (message: Message) => void;

  /**
   * A list of markdown components to render in assistant message.
   * Useful when you want to render custom elements in the message (e.g a reference tag element)
   */
  markdownTagRenderers?: ComponentsMap;

  /**
<<<<<<< HEAD
   * Whether the assistant's response can be regenerated.
   */
  canRegenerate?: boolean;

  /**
   * Whether the message can be copied.
   */
  canCopy?: boolean;

  /**
   * Whether the first assistant message has its controls disabled.
   * The controls are the buttons for thumbs up, thumbs down, copy, and regenerate.
   */
  disableFirstMessageControls?: boolean;

  index?: number;
=======
   * A custom image rendering component to use instead of the default.
   */
  ImageRenderer?: React.ComponentType<ImageRendererProps>;
>>>>>>> 528b12d0
}

export interface RenderMessageProps {
  message: Message;
  inProgress: boolean;
  index: number;
  isCurrentMessage: boolean;
  actionResult?: string;
  AssistantMessage?: React.ComponentType<AssistantMessageProps>;
  UserMessage?: React.ComponentType<UserMessageProps>;
  ImageRenderer?: React.ComponentType<ImageRendererProps>;

  /**
   * Callback function to regenerate the assistant's response
   */
  onRegenerate?: (messageId: string) => void;

  /**
   * Callback function when the message is copied
   */
  onCopy?: (message: string) => void;

  /**
   * Callback function for thumbs up feedback
   */
  onThumbsUp?: (message: Message) => void;

  /**
   * Callback function for thumbs down feedback
   */
  onThumbsDown?: (message: Message) => void;

  /**
   * A list of markdown components to render in assistant message.
   * Useful when you want to render custom elements in the message (e.g a reference tag element)
   */
  markdownTagRenderers?: ComponentsMap;

  /**
   * Whether the assistant's response can be regenerated.
   */
  canRegenerateAssistantMessage?: AssistantMessageProps["canRegenerate"];

  /**
   * Whether the message can be copied.
   */
  canCopyAssistantMessage?: AssistantMessageProps["canCopy"];

  /**
   * Whether the first assistant message has its controls disabled.
   * The controls are the buttons for thumbs up, thumbs down, copy, and regenerate.
   */
  disableFirstAssistantMessageControls?: AssistantMessageProps["disableFirstMessageControls"];
}

export interface InputProps {
  inProgress: boolean;
  onSend: (text: string) => Promise<Message>;
  isVisible?: boolean;
  onStop?: () => void;
  onUpload?: () => void;
  hideStopButton?: boolean;
}

export interface RenderSuggestionsListProps {
  suggestions: CopilotChatSuggestion[];
  onSuggestionClick: (message: string) => void;
}

export interface ImageRendererProps {
  /**
   * The image data containing format and bytes
   */
  image: ImageData;

  /**
   * Optional content to display alongside the image
   */
  content?: string;

  /**
   * Additional CSS class name for styling
   */
  className?: string;
}<|MERGE_RESOLUTION|>--- conflicted
+++ resolved
@@ -3,7 +3,7 @@
 import { ReactNode } from "react";
 import { ImageData } from "@copilotkit/shared";
 
-export interface ButtonProps {}
+export interface ButtonProps { }
 
 export interface WindowProps {
   clickOutsideToClose: boolean;
@@ -12,7 +12,7 @@
   children?: React.ReactNode;
 }
 
-export interface HeaderProps {}
+export interface HeaderProps { }
 
 export interface SuggestionsProps {
   title: string;
@@ -123,7 +123,6 @@
   markdownTagRenderers?: ComponentsMap;
 
   /**
-<<<<<<< HEAD
    * Whether the assistant's response can be regenerated.
    */
   canRegenerate?: boolean;
@@ -140,11 +139,11 @@
   disableFirstMessageControls?: boolean;
 
   index?: number;
-=======
+
+  /**
    * A custom image rendering component to use instead of the default.
    */
   ImageRenderer?: React.ComponentType<ImageRendererProps>;
->>>>>>> 528b12d0
 }
 
 export interface RenderMessageProps {
