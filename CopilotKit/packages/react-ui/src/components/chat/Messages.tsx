--- conflicted
+++ resolved
@@ -30,95 +30,6 @@
       <div className="copilotKitMessagesContainer">
         {messages.map((message, index) => {
           const isCurrentMessage = index === messages.length - 1;
-<<<<<<< HEAD
-
-          if (message.isTextMessage()) {
-            return (
-              <RenderTextMessage
-                key={index}
-                message={message}
-                inProgress={inProgress}
-                index={index}
-                isCurrentMessage={isCurrentMessage}
-                AssistantMessage={AssistantMessage}
-                UserMessage={UserMessage}
-                onRegenerate={onRegenerate}
-                onCopy={onCopy}
-                onThumbsUp={onThumbsUp}
-                onThumbsDown={onThumbsDown}
-                markdownTagRenderers={markdownTagRenderers}
-                canRegenerateAssistantMessage={canRegenerateAssistantMessage}
-                canCopyAssistantMessage={canCopyAssistantMessage}
-                disableFirstAssistantMessageControls={disableFirstAssistantMessageControls}
-              />
-            );
-          } else if (message.isActionExecutionMessage()) {
-            return (
-              <RenderActionExecutionMessage
-                key={index}
-                message={message}
-                inProgress={inProgress}
-                index={index}
-                isCurrentMessage={isCurrentMessage}
-                actionResult={actionResults[message.id]}
-                AssistantMessage={AssistantMessage}
-                UserMessage={UserMessage}
-                canRegenerateAssistantMessage={canRegenerateAssistantMessage}
-                canCopyAssistantMessage={canCopyAssistantMessage}
-                disableFirstAssistantMessageControls={disableFirstAssistantMessageControls}
-              />
-            );
-          } else if (message.isAgentStateMessage()) {
-            return (
-              <RenderAgentStateMessage
-                key={index}
-                message={message}
-                inProgress={inProgress}
-                index={index}
-                isCurrentMessage={isCurrentMessage}
-                AssistantMessage={AssistantMessage}
-                UserMessage={UserMessage}
-                canRegenerateAssistantMessage={canRegenerateAssistantMessage}
-                canCopyAssistantMessage={canCopyAssistantMessage}
-                disableFirstAssistantMessageControls={disableFirstAssistantMessageControls}
-              />
-            );
-          } else if (message.isResultMessage()) {
-            return (
-              <RenderResultMessage
-                key={index}
-                message={message}
-                inProgress={inProgress}
-                index={index}
-                isCurrentMessage={isCurrentMessage}
-                AssistantMessage={AssistantMessage}
-                UserMessage={UserMessage}
-                canRegenerateAssistantMessage={canRegenerateAssistantMessage}
-                canCopyAssistantMessage={canCopyAssistantMessage}
-                disableFirstAssistantMessageControls={disableFirstAssistantMessageControls}
-              />
-            );
-          } else if (message.isImageMessage && message.isImageMessage()) {
-            return (
-              <RenderImageMessage
-                key={index}
-                message={message}
-                inProgress={inProgress}
-                index={index}
-                isCurrentMessage={isCurrentMessage}
-                AssistantMessage={AssistantMessage}
-                UserMessage={UserMessage}
-                onRegenerate={onRegenerate}
-                onCopy={onCopy}
-                onThumbsUp={onThumbsUp}
-                onThumbsDown={onThumbsDown}
-                canRegenerateAssistantMessage={canRegenerateAssistantMessage}
-                canCopyAssistantMessage={canCopyAssistantMessage}
-                disableFirstAssistantMessageControls={disableFirstAssistantMessageControls}
-              />
-            );
-          }
-=======
           return (
             <RenderMessage
               key={index}
@@ -133,9 +44,11 @@
               onThumbsUp={onThumbsUp}
               onThumbsDown={onThumbsDown}
               markdownTagRenderers={markdownTagRenderers}
+              canRegenerateAssistantMessage={canRegenerateAssistantMessage}
+              canCopyAssistantMessage={canCopyAssistantMessage}
+              disableFirstAssistantMessageControls={disableFirstAssistantMessageControls}
             />
           );
->>>>>>> 528b12d0
         })}
         {interrupt}
       </div>
