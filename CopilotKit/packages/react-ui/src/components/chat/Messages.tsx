import { useEffect, useMemo, useRef } from "react";
import { MessagesProps } from "./props";
import { useChatContext } from "./ChatContext";
import { Message } from "@copilotkit/shared";
import { useCopilotChatInternal as useCopilotChat } from "@copilotkit/react-core";
import { LegacyRenderMessage, LegacyRenderProps } from "./messages/LegacyRenderMessage";

export const Messages = ({
  inProgress,
  children,
  RenderMessage,
  AssistantMessage,
  UserMessage,
  ImageRenderer,
  onRegenerate,
  onCopy,
  onThumbsUp,
  onThumbsDown,
  markdownTagRenderers,
<<<<<<< HEAD
  canRegenerateAssistantMessage,
  canCopyAssistantMessage,
  disableFirstAssistantMessageControls,
=======

  // Legacy props
  RenderTextMessage,
  RenderActionExecutionMessage,
  RenderAgentStateMessage,
  RenderResultMessage,
  RenderImageMessage,
>>>>>>> 83139450
}: MessagesProps) => {
  const { labels } = useChatContext();
  const { messages: visibleMessages, interrupt } = useCopilotChat();
  const initialMessages = useMemo(() => makeInitialMessages(labels.initial), [labels.initial]);
  const messages = [...initialMessages, ...visibleMessages];
  const { messagesContainerRef, messagesEndRef } = useScrollToBottom(messages);

  // Check if any legacy props are provided
  const hasLegacyProps = !!(
    RenderTextMessage ||
    RenderActionExecutionMessage ||
    RenderAgentStateMessage ||
    RenderResultMessage ||
    RenderImageMessage
  );

  // Show deprecation warning if legacy props are used
  useEffect(() => {
    if (hasLegacyProps) {
      console.warn(
        "[CopilotKit] Legacy message render props (RenderTextMessage, RenderActionExecutionMessage, etc.) are deprecated. " +
          "Please use the unified 'RenderMessage' prop instead. " +
          "See migration guide: https://docs.copilotkit.ai/migration/render-message",
      );
    }
  }, [hasLegacyProps]);

  // Create legacy props object for the adapter
  const legacyProps: LegacyRenderProps = useMemo(
    () => ({
      RenderTextMessage,
      RenderActionExecutionMessage,
      RenderAgentStateMessage,
      RenderResultMessage,
      RenderImageMessage,
    }),
    [
      RenderTextMessage,
      RenderActionExecutionMessage,
      RenderAgentStateMessage,
      RenderResultMessage,
      RenderImageMessage,
    ],
  );

  // Determine which render component to use
  const MessageRenderer = hasLegacyProps
    ? (props: any) => <LegacyRenderMessage {...props} legacyProps={legacyProps} />
    : RenderMessage;

  return (
    <div className="copilotKitMessages" ref={messagesContainerRef}>
      <div className="copilotKitMessagesContainer">
        {messages.map((message, index) => {
          const isCurrentMessage = index === messages.length - 1;
          return (
            <MessageRenderer
              key={index}
              message={message}
              inProgress={inProgress}
              index={index}
              isCurrentMessage={isCurrentMessage}
              AssistantMessage={AssistantMessage}
              UserMessage={UserMessage}
              ImageRenderer={ImageRenderer}
              onRegenerate={onRegenerate}
              onCopy={onCopy}
              onThumbsUp={onThumbsUp}
              onThumbsDown={onThumbsDown}
              markdownTagRenderers={markdownTagRenderers}
              canRegenerateAssistantMessage={canRegenerateAssistantMessage}
              canCopyAssistantMessage={canCopyAssistantMessage}
              disableFirstAssistantMessageControls={disableFirstAssistantMessageControls}
            />
          );
        })}
        {interrupt}
      </div>
      <footer className="copilotKitMessagesFooter" ref={messagesEndRef}>
        {children}
      </footer>
    </div>
  );
};

function makeInitialMessages(initial: string | string[] | undefined): Message[] {
  if (!initial) return [];

  if (Array.isArray(initial)) {
    return initial.map((message) => {
      return {
        id: message,
        role: "assistant",
        content: message,
      };
    });
  }

  return [
    {
      id: initial,
      role: "assistant",
      content: initial,
    },
  ];
}

export function useScrollToBottom(messages: Message[]) {
  const messagesEndRef = useRef<HTMLDivElement>(null);
  const messagesContainerRef = useRef<HTMLDivElement | null>(null);
  const isProgrammaticScrollRef = useRef(false);
  const isUserScrollUpRef = useRef(false);

  const scrollToBottom = () => {
    if (messagesContainerRef.current && messagesEndRef.current) {
      isProgrammaticScrollRef.current = true;
      messagesContainerRef.current.scrollTop = messagesContainerRef.current.scrollHeight;
    }
  };

  const handleScroll = () => {
    if (isProgrammaticScrollRef.current) {
      isProgrammaticScrollRef.current = false;
      return;
    }

    if (messagesContainerRef.current) {
      const { scrollTop, scrollHeight, clientHeight } = messagesContainerRef.current;
      isUserScrollUpRef.current = scrollTop + clientHeight < scrollHeight;
    }
  };

  useEffect(() => {
    const container = messagesContainerRef.current;
    if (container) {
      container.addEventListener("scroll", handleScroll);
    }
    return () => {
      if (container) {
        container.removeEventListener("scroll", handleScroll);
      }
    };
  }, []);

  useEffect(() => {
    const container = messagesContainerRef.current;
    if (!container) {
      return;
    }

    const mutationObserver = new MutationObserver(() => {
      if (!isUserScrollUpRef.current) {
        scrollToBottom();
      }
    });

    mutationObserver.observe(container, {
      childList: true,
      subtree: true,
      characterData: true,
    });

    return () => {
      mutationObserver.disconnect();
    };
  }, []);

  useEffect(() => {
    isUserScrollUpRef.current = false;
    scrollToBottom();
  }, [messages.filter((m) => m.role === "user").length]);

  return { messagesEndRef, messagesContainerRef };
}<|MERGE_RESOLUTION|>--- conflicted
+++ resolved
@@ -17,11 +17,9 @@
   onThumbsUp,
   onThumbsDown,
   markdownTagRenderers,
-<<<<<<< HEAD
   canRegenerateAssistantMessage,
   canCopyAssistantMessage,
   disableFirstAssistantMessageControls,
-=======
 
   // Legacy props
   RenderTextMessage,
@@ -29,7 +27,6 @@
   RenderAgentStateMessage,
   RenderResultMessage,
   RenderImageMessage,
->>>>>>> 83139450
 }: MessagesProps) => {
   const { labels } = useChatContext();
   const { messages: visibleMessages, interrupt } = useCopilotChat();
