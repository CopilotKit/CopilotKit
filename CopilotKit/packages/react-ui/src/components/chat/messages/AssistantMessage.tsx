--- conflicted
+++ resolved
@@ -53,24 +53,11 @@
 
   return (
     <>
-<<<<<<< HEAD
-      {(message || isLoading) && (
-        <div
-          className="copilotKitMessage copilotKitAssistantMessage"
-          data-message-role="assistant"
-          data-message-index={index}
-        >
-          {message && <Markdown content={message || ""} components={markdownTagRenderers} />}
-          {isLoading && <LoadingIcon />}
-
-          {!disableFirstMessageControls && message && !isLoading && (
-=======
       {content && (
         <div className="copilotKitMessage copilotKitAssistantMessage">
           {content && <Markdown content={content} components={markdownTagRenderers} />}
 
-          {content && !isLoading && (
->>>>>>> 528b12d0
+          {!disableFirstMessageControls && content && !isLoading && (
             <div
               className={`copilotKitMessageControls ${isCurrentMessage ? "currentMessage" : ""}`}
             >
