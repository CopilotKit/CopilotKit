{
  "name": "@copilotkit/runtime-client-gql",
  "private": false,
  "homepage": "https://github.com/CopilotKit/CopilotKit",
  "repository": {
    "type": "git",
    "url": "https://github.com/CopilotKit/CopilotKit.git"
  },
  "publishConfig": {
    "access": "public"
  },
<<<<<<< HEAD
  "version": "1.4.1-pre.2",
=======
  "version": "1.4.1-pre.5",
>>>>>>> c58444fb
  "sideEffects": false,
  "main": "./dist/index.js",
  "module": "./dist/index.mjs",
  "exports": {
    ".": {
      "import": "./dist/index.mjs",
      "require": "./dist/index.js",
      "types": "./dist/index.d.ts"
    }
  },
  "types": "./dist/index.d.ts",
  "license": "MIT",
  "scripts": {
    "build": "tsup --clean",
    "dev": "tsup --watch --no-splitting",
    "test": "jest --passWithNoTests",
    "check-types": "tsc --noEmit",
    "clean": "rm -rf .turbo && rm -rf node_modules && rm -rf dist && rm -rf .next",
    "graphql-codegen": "graphql-codegen",
    "graphql-codegen:watch": "graphql-codegen --watch",
    "link:global": "pnpm link --global",
    "unlink:global": "pnpm unlink --global"
  },
  "peerDependencies": {
    "react": "^18 || ^19 || ^19.0.0-rc"
  },
  "devDependencies": {
    "@graphql-codegen/cli": "^5.0.2",
    "@graphql-codegen/client-preset": "^4.2.6",
    "@graphql-codegen/introspection": "^4.0.3",
    "@graphql-codegen/typescript": "^4.0.7",
    "@graphql-codegen/typescript-operations": "^4.2.1",
    "@graphql-codegen/typescript-urql": "^4.0.0",
    "@graphql-codegen/urql-introspection": "^3.0.0",
    "@graphql-typed-document-node/core": "^3.2.0",
    "@parcel/watcher": "^2.4.1",
    "@types/node": "^20.12.12",
    "esbuild": "^0.23.0",
    "jest": "^29.6.4",
    "ts-jest": "^29.1.1",
    "ts-node": "^10.9.2",
    "tsup": "^6.7.0",
    "typescript": "^5.4.5",
    "@copilotkit/runtime": "workspace:*",
    "graphql": "^16.8.1"
  },
  "dependencies": {
    "@copilotkit/shared": "workspace:*",
    "@urql/core": "^5.0.3",
    "untruncate-json": "^0.0.1",
    "urql": "^4.1.0"
  },
  "keywords": [
    "copilotkit",
    "copilot",
    "react",
    "nextjs",
    "nodejs",
    "ai",
    "assistant",
    "javascript",
    "automation",
    "textarea"
  ]
}<|MERGE_RESOLUTION|>--- conflicted
+++ resolved
@@ -9,11 +9,7 @@
   "publishConfig": {
     "access": "public"
   },
-<<<<<<< HEAD
-  "version": "1.4.1-pre.2",
-=======
   "version": "1.4.1-pre.5",
->>>>>>> c58444fb
   "sideEffects": false,
   "main": "./dist/index.js",
   "module": "./dist/index.mjs",
