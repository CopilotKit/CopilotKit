--- conflicted
+++ resolved
@@ -9,11 +9,7 @@
   "publishConfig": {
     "access": "public"
   },
-<<<<<<< HEAD
-  "version": "1.1.1-feat-runtime-remote-actions.5",
-=======
   "version": "1.1.2",
->>>>>>> fb619b8e
   "sideEffects": false,
   "main": "./dist/index.js",
   "module": "./dist/index.mjs",
