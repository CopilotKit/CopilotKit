# @copilotkit/runtime-client-gql

<<<<<<< HEAD
=======
## 1.10.5-next.5

### Patch Changes

- @copilotkit/shared@1.10.5-next.5

>>>>>>> 57bdfe7a
## 1.10.5-next.4

### Patch Changes

- @copilotkit/shared@1.10.5-next.4

## 1.10.5-next.3

### Patch Changes

- @copilotkit/shared@1.10.5-next.3

## 1.10.5-next.2

### Patch Changes

- @copilotkit/shared@1.10.5-next.2

## 1.10.5-next.1

### Patch Changes

- @copilotkit/shared@1.10.5-next.1

## 1.10.5-next.0

### Patch Changes

- @copilotkit/shared@1.10.5-next.0

## 1.10.4

### Patch Changes

- Updated dependencies [a640d8e]
  - @copilotkit/shared@1.10.4

## 1.10.4-next.3

### Patch Changes

- @copilotkit/shared@1.10.4-next.3

## 1.10.4-next.2

### Patch Changes

- @copilotkit/shared@1.10.4-next.2

## 1.10.4-next.1

### Patch Changes

- Updated dependencies [a640d8e]
  - @copilotkit/shared@1.10.4-next.1

## 1.10.4-next.0

### Patch Changes

- @copilotkit/shared@1.10.4-next.0

## 1.10.3

### Patch Changes

- Updated dependencies [ea74047]
  - @copilotkit/shared@1.10.3

## 1.10.3-next.3

### Patch Changes

- @copilotkit/shared@1.10.3-next.3

## 1.10.3-next.2

### Patch Changes

- @copilotkit/shared@1.10.3-next.2

## 1.10.3-next.1

### Patch Changes

- @copilotkit/shared@1.10.3-next.1

## 1.10.3-next.0

### Patch Changes

- Updated dependencies [ea74047]
  - @copilotkit/shared@1.10.3-next.0

## 1.10.2

### Patch Changes

- @copilotkit/shared@1.10.2

## 1.10.2-next.0

### Patch Changes

- @copilotkit/shared@1.10.2-next.0

## 1.10.1

### Patch Changes

- 76e2603: - fix: make tool call results be structured in generativeUI

  Signed-off-by: Tyler Slaton <tyler@copilotkit.ai>

- 7bf9dfa: - fix: address issue where catch-all tool renders don't work

  Signed-off-by: Tyler Slaton <tyler@copilotkit.ai>

  - @copilotkit/shared@1.10.1

## 1.10.1-next.2

### Patch Changes

- @copilotkit/shared@1.10.1-next.2

## 1.10.1-next.1

### Patch Changes

- 76e2603: - fix: make tool call results be structured in generativeUI

  Signed-off-by: Tyler Slaton <tyler@copilotkit.ai>

  - @copilotkit/shared@1.10.1-next.1

## 1.10.1-next.0

### Patch Changes

- 7bf9dfa: - fix: address issue where catch-all tool renders don't work

  Signed-off-by: Tyler Slaton <tyler@copilotkit.ai>

  - @copilotkit/shared@1.10.1-next.0

## 1.10.0

### Minor Changes

- 8674da1: - refactor(headless): completely overhaul headless ui to better support agentic features

  Headless UI has been in a bad state for a bit now. When we added support for different
  agentic runtimes we acquired tech-debt that, with this PR, is being alleviated.

  As such, the following features have been updated to be completely functional with Headless UI.

  - Generative UI
  - Suggestions
  - Agentic Generative UI
  - Interrupts

  In addition, a variety of QOL changes have been made.

  - New AG-UI based message types
  - Inline code rendering is fixed

  Signed-off-by: Tyler Slaton <tyler@copilotkit.ai>

### Patch Changes

- Updated dependencies [a8c0263]
- Updated dependencies [8674da1]
- Updated dependencies [6d1de58]
  - @copilotkit/shared@1.10.0

## 1.10.0-next.13

### Patch Changes

- @copilotkit/shared@1.10.0-next.13

## 1.10.0-next.12

### Patch Changes

- @copilotkit/shared@1.10.0-next.12

## 1.10.0-next.11

### Patch Changes

- @copilotkit/shared@1.10.0-next.11

## 1.10.0-next.10

### Patch Changes

- Updated dependencies [6d1de58]
  - @copilotkit/shared@1.10.0-next.10

## 1.10.0-next.9

### Patch Changes

- @copilotkit/shared@1.10.0-next.9

## 1.10.0-next.8

### Patch Changes

- @copilotkit/shared@1.10.0-next.8

## 1.10.0-next.7

### Patch Changes

- @copilotkit/shared@1.10.0-next.7

## 1.10.0-next.6

### Patch Changes

- @copilotkit/shared@1.10.0-next.6

## 1.10.0-next.5

### Patch Changes

- Updated dependencies [a8c0263]
  - @copilotkit/shared@1.10.0-next.5

## 1.10.0-next.4

### Patch Changes

- @copilotkit/shared@1.10.0-next.4

## 1.10.0-next.3

### Patch Changes

- @copilotkit/shared@1.10.0-next.3

## 1.10.0-next.2

### Patch Changes

- @copilotkit/shared@1.10.0-next.2

## 1.10.0-next.1

### Patch Changes

- @copilotkit/shared@1.10.0-next.1

## 1.10.0-next.0

### Minor Changes

- 8674da1: - refactor(headless): completely overhaul headless ui to better support agentic features

  Headless UI has been in a bad state for a bit now. When we added support for different
  agentic runtimes we acquired tech-debt that, with this PR, is being alleviated.

  As such, the following features have been updated to be completely functional with Headless UI.

  - Generative UI
  - Suggestions
  - Agentic Generative UI
  - Interrupts

  In addition, a variety of QOL changes have been made.

  - New AG-UI based message types
  - Inline code rendering is fixed

  Signed-off-by: Tyler Slaton <tyler@copilotkit.ai>

### Patch Changes

- Updated dependencies [8674da1]
  - @copilotkit/shared@1.10.0-next.0

## 1.9.3

### Patch Changes

- Updated dependencies [1bda332]
  - @copilotkit/shared@1.9.3

## 1.9.3-next.4

### Patch Changes

- @copilotkit/shared@1.9.3-next.4

## 1.9.3-next.3

### Patch Changes

- Updated dependencies [1bda332]
  - @copilotkit/shared@1.9.3-next.3

## 1.9.3-next.2

### Patch Changes

- @copilotkit/shared@1.9.3-next.2

## 1.9.3-next.1

### Patch Changes

- @copilotkit/shared@1.9.3-next.1

## 1.9.3-next.0

### Patch Changes

- @copilotkit/shared@1.9.3-next.0

## 1.9.2

### Patch Changes

- 1d1c51d: - feat: surface all errors in structured format
- 10345a5: - feat: structured error visibility system for streaming errors
- Updated dependencies [fac89c2]
- Updated dependencies [9169ad7]
- Updated dependencies [1d1c51d]
- Updated dependencies [10345a5]
- Updated dependencies [9169ad7]
  - @copilotkit/shared@1.9.2

## 1.9.2-next.26

### Patch Changes

- @copilotkit/shared@1.9.2-next.26

## 1.9.2-next.25

### Patch Changes

- @copilotkit/shared@1.9.2-next.25

## 1.9.2-next.24

### Patch Changes

- @copilotkit/shared@1.9.2-next.24

## 1.9.2-next.23

### Patch Changes

- @copilotkit/shared@1.9.2-next.23

## 1.9.2-next.22

### Patch Changes

- @copilotkit/shared@1.9.2-next.22

## 1.9.2-next.21

### Patch Changes

- @copilotkit/shared@1.9.2-next.21

## 1.9.2-next.20

### Patch Changes

- @copilotkit/shared@1.9.2-next.20

## 1.9.2-next.19

### Patch Changes

- @copilotkit/shared@1.9.2-next.19

## 1.9.2-next.18

### Patch Changes

- Updated dependencies [fac89c2]
  - @copilotkit/shared@1.9.2-next.18

## 1.9.2-next.17

### Patch Changes

- @copilotkit/shared@1.9.2-next.17

## 1.9.2-next.16

### Patch Changes

- @copilotkit/shared@1.9.2-next.16

## 1.9.2-next.15

### Patch Changes

- @copilotkit/shared@1.9.2-next.15

## 1.9.2-next.14

### Patch Changes

- @copilotkit/shared@1.9.2-next.14

## 1.9.2-next.13

### Patch Changes

- @copilotkit/shared@1.9.2-next.13

## 1.9.2-next.12

### Patch Changes

- @copilotkit/shared@1.9.2-next.12

## 1.9.2-next.11

### Patch Changes

- @copilotkit/shared@1.9.2-next.11

## 1.9.2-next.10

### Patch Changes

- @copilotkit/shared@1.9.2-next.10

## 1.9.2-next.9

### Patch Changes

- 1d1c51d: - feat: surface all errors in structured format
- Updated dependencies [1d1c51d]
  - @copilotkit/shared@1.9.2-next.9

## 1.9.2-next.8

### Patch Changes

- @copilotkit/shared@1.9.2-next.8

## 1.9.2-next.7

### Patch Changes

- @copilotkit/shared@1.9.2-next.7

## 1.9.2-next.6

### Patch Changes

- @copilotkit/shared@1.9.2-next.6

## 1.9.2-next.5

### Patch Changes

- @copilotkit/shared@1.9.2-next.5

## 1.9.2-next.4

### Patch Changes

- Updated dependencies [9169ad7]
- Updated dependencies [9169ad7]
  - @copilotkit/shared@1.9.2-next.4

## 1.9.2-next.3

### Patch Changes

- @copilotkit/shared@1.9.2-next.3

## 1.9.2-next.2

### Patch Changes

- @copilotkit/shared@1.9.2-next.2

## 1.9.2-next.1

### Patch Changes

- @copilotkit/shared@1.9.2-next.1

## 1.9.2-next.0

### Patch Changes

- 10345a5: - feat: structured error visibility system for streaming errors
- Updated dependencies [10345a5]
  - @copilotkit/shared@1.9.2-next.0

## 1.9.1

### Patch Changes

- Updated dependencies [deaeca0]
  - @copilotkit/shared@1.9.1

## 1.9.1-next.0

### Patch Changes

- Updated dependencies [deaeca0]
  - @copilotkit/shared@1.9.1-next.0

## 1.9.0

### Patch Changes

- @copilotkit/shared@1.9.0

## 1.9.0-next.2

### Patch Changes

- @copilotkit/shared@1.9.0-next.2

## 1.8.15-next.1

### Patch Changes

- @copilotkit/shared@1.8.15-next.1

## 1.8.15-next.0

### Patch Changes

- @copilotkit/shared@1.8.15-next.0

## 1.8.14

### Patch Changes

- Updated dependencies [34a78d8]
  - @copilotkit/shared@1.8.14

## 1.8.14-next.5

### Patch Changes

- @copilotkit/shared@1.8.14-next.5

## 1.8.14-next.4

### Patch Changes

- @copilotkit/shared@1.8.14-next.4

## 1.8.14-next.3

### Patch Changes

- @copilotkit/shared@1.8.14-next.3

## 1.8.14-next.2

### Patch Changes

- @copilotkit/shared@1.8.14-next.2

## 1.8.14-next.1

### Patch Changes

- Updated dependencies [34a78d8]
  - @copilotkit/shared@1.8.14-next.1

## 1.8.14-next.0

### Patch Changes

- @copilotkit/shared@1.8.14-next.0

## 1.8.13

### Patch Changes

- @copilotkit/shared@1.8.13

## 1.8.13-next.3

### Patch Changes

- @copilotkit/shared@1.8.13-next.3

## 1.8.13-next.2

### Patch Changes

- @copilotkit/shared@1.8.13-next.2

## 1.8.13-next.1

### Patch Changes

- @copilotkit/shared@1.8.13-next.1

## 1.8.13-next.0

### Patch Changes

- @copilotkit/shared@1.8.13-next.0

## 1.8.12

### Patch Changes

- @copilotkit/shared@1.8.12

## 1.8.12-next.6

### Patch Changes

- @copilotkit/shared@1.8.12-next.6

## 1.8.12-next.5

### Patch Changes

- @copilotkit/shared@1.8.12-next.5

## 1.8.12-next.4

### Patch Changes

- @copilotkit/shared@1.8.12-next.4

## 1.8.12-next.3

### Patch Changes

- @copilotkit/shared@1.8.12-next.3

## 1.8.12-next.2

### Patch Changes

- @copilotkit/shared@1.8.12-next.2

## 1.8.12-next.1

### Patch Changes

- @copilotkit/shared@1.8.12-next.1

## 1.8.12-next.0

### Patch Changes

- @copilotkit/shared@1.8.12-next.0

## 1.8.11

### Patch Changes

- @copilotkit/shared@1.8.11

## 1.8.11-next.1

### Patch Changes

- @copilotkit/shared@1.8.11-next.1

## 1.8.11-next.0

### Patch Changes

- @copilotkit/shared@1.8.11-next.0

## 1.8.10

### Patch Changes

- @copilotkit/shared@1.8.10

## 1.8.10-next.3

### Patch Changes

- @copilotkit/shared@1.8.10-next.3

## 1.8.10-next.2

### Patch Changes

- @copilotkit/shared@1.8.10-next.2

## 1.8.10-next.1

### Patch Changes

- @copilotkit/shared@1.8.10-next.1

## 1.8.10-next.0

### Patch Changes

- @copilotkit/shared@1.8.10-next.0

## 1.8.9

### Patch Changes

- @copilotkit/shared@1.8.9

## 1.8.9-next.0

### Patch Changes

- @copilotkit/shared@1.8.9-next.0

## 1.8.8

### Patch Changes

- @copilotkit/shared@1.8.8

## 1.8.8-next.1

### Patch Changes

- @copilotkit/shared@1.8.8-next.1

## 1.8.8-next.0

### Patch Changes

- @copilotkit/shared@1.8.8-next.0

## 1.8.7

### Patch Changes

- 8b8474f: - feat: add image input support with multi-model compatibility, pasting, and UX improvements
  - @copilotkit/shared@1.8.7

## 1.8.7-next.0

### Patch Changes

- 8b8474f: - feat: add image input support with multi-model compatibility, pasting, and UX improvements
  - @copilotkit/shared@1.8.7-next.0

## 1.8.6

### Patch Changes

- @copilotkit/shared@1.8.6

## 1.8.6-next.0

### Patch Changes

- @copilotkit/shared@1.8.6-next.0

## 1.8.5

### Patch Changes

- @copilotkit/shared@1.8.5

## 1.8.5-next.5

### Patch Changes

- @copilotkit/shared@1.8.5-next.5

## 1.8.5-next.4

### Patch Changes

- @copilotkit/shared@1.8.5-next.4

## 1.8.5-next.3

### Patch Changes

- @copilotkit/shared@1.8.5-next.3

## 1.8.5-next.2

### Patch Changes

- @copilotkit/shared@1.8.5-next.2

## 1.8.5-next.1

### Patch Changes

- @copilotkit/shared@1.8.5-next.1

## 1.8.5-next.0

### Patch Changes

- @copilotkit/shared@1.8.5-next.0

## 1.8.4

### Patch Changes

- Updated dependencies [f363760]
  - @copilotkit/shared@1.8.4

## 1.8.4-next.4

### Patch Changes

- @copilotkit/shared@1.8.4-next.4

## 1.8.4-next.3

### Patch Changes

- @copilotkit/shared@1.8.4-next.3

## 1.8.4-next.2

### Patch Changes

- @copilotkit/shared@1.8.4-next.2

## 1.8.4-next.1

### Patch Changes

- Updated dependencies [f363760]
  - @copilotkit/shared@1.8.4-next.1

## 1.8.4-next.0

### Patch Changes

- @copilotkit/shared@1.8.4-next.0

## 1.8.3

### Patch Changes

- @copilotkit/shared@1.8.3

## 1.8.3-next.0

### Patch Changes

- @copilotkit/shared@1.8.3-next.0

## 1.8.2-next.3

### Patch Changes

- @copilotkit/shared@1.8.2-next.3

## 1.8.2-next.2

### Patch Changes

- @copilotkit/shared@1.8.2-next.2

## 1.8.2-next.1

### Patch Changes

- @copilotkit/shared@1.8.2-next.1

## 1.8.2-next.0

### Patch Changes

- @copilotkit/shared@1.8.2-next.0

## 1.8.1

### Patch Changes

- @copilotkit/shared@1.8.1

## 1.8.1-next.1

### Patch Changes

- @copilotkit/shared@1.8.1-next.1

## 1.8.1-next.0

### Patch Changes

- @copilotkit/shared@1.8.1-next.0

## 1.8.0

### Patch Changes

- @copilotkit/shared@1.8.0

## 1.8.0-next.8

### Patch Changes

- @copilotkit/shared@1.8.0-next.8

## 1.8.0-next.7

### Patch Changes

- @copilotkit/shared@1.8.0-next.7

## 1.8.0-next.6

### Patch Changes

- @copilotkit/shared@1.8.0-next.6

## 1.8.0-next.5

### Patch Changes

- @copilotkit/shared@1.8.0-next.5

## 1.8.0-next.4

### Patch Changes

- @copilotkit/shared@1.8.0-next.4

## 1.8.0-next.3

### Patch Changes

- @copilotkit/shared@1.8.0-next.3

## 1.7.2-next.2

### Patch Changes

- @copilotkit/shared@1.7.2-next.2

## 1.7.2-next.1

### Patch Changes

- @copilotkit/shared@1.7.2-next.1

## 1.7.2-next.0

### Patch Changes

- @copilotkit/shared@1.7.2-next.0

## 1.7.1

### Patch Changes

- @copilotkit/shared@1.7.1

## 1.7.1-next.0

### Patch Changes

- @copilotkit/shared@1.7.1-next.0

## 1.7.0

### Patch Changes

- @copilotkit/shared@1.7.0

## 1.7.0-next.1

### Patch Changes

- @copilotkit/shared@1.7.0-next.1

## 1.7.0-next.0

### Patch Changes

- @copilotkit/shared@1.7.0-next.0

## 1.6.0

### Patch Changes

- d833f4c: - fix: provide the ability to type interrupt event value
- Updated dependencies [090203d]
  - @copilotkit/shared@1.6.0

## 1.6.0-next.12

### Patch Changes

- @copilotkit/shared@1.6.0-next.12

## 1.6.0-next.11

### Patch Changes

- @copilotkit/shared@1.6.0-next.11

## 1.6.0-next.10

### Patch Changes

- @copilotkit/shared@1.6.0-next.10

## 1.6.0-next.9

### Patch Changes

- @copilotkit/shared@1.6.0-next.9

## 1.6.0-next.8

### Patch Changes

- @copilotkit/shared@1.6.0-next.8

## 1.6.0-next.7

### Patch Changes

- @copilotkit/shared@1.6.0-next.7

## 1.6.0-next.6

### Patch Changes

- @copilotkit/shared@1.6.0-next.6

## 1.6.0-next.5

### Patch Changes

- Updated dependencies [090203d]
  - @copilotkit/shared@1.6.0-next.5

## 1.6.0-next.4

### Patch Changes

- @copilotkit/shared@1.6.0-next.4

## 1.6.0-next.3

### Patch Changes

- @copilotkit/shared@1.6.0-next.3

## 1.6.0-next.2

### Patch Changes

- @copilotkit/shared@1.6.0-next.2

## 1.6.0-next.1

### Patch Changes

- d833f4c: - fix: provide the ability to type interrupt event value
  - @copilotkit/shared@1.6.0-next.1

## 1.6.0-next.0

### Patch Changes

- @copilotkit/shared@1.6.0-next.0

## 1.5.20

### Patch Changes

- Updated dependencies [51f0d66]
  - @copilotkit/shared@1.5.20

## 1.5.20-next.0

### Patch Changes

- Updated dependencies [51f0d66]
  - @copilotkit/shared@1.5.20-next.0

## 1.5.19

### Patch Changes

- Updated dependencies [0dd1ab9]
  - @copilotkit/shared@1.5.19

## 1.5.19-next.1

### Patch Changes

- Updated dependencies [0dd1ab9]
  - @copilotkit/shared@1.5.19-next.1

## 1.5.19-next.0

### Patch Changes

- @copilotkit/shared@1.5.19-next.0

## 1.5.18

### Patch Changes

- d47cd26: - fix: detect and alert on version mismatch
- f77a7b9: - fix: use warning when version mismatch is not expected to error out
- Updated dependencies [d47cd26]
- Updated dependencies [f77a7b9]
- Updated dependencies [38d3ac2]
  - @copilotkit/shared@1.5.18

## 1.5.18-next.3

### Patch Changes

- f77a7b9: - fix: use warning when version mismatch is not expected to error out
- Updated dependencies [f77a7b9]
  - @copilotkit/shared@1.5.18-next.3

## 1.5.18-next.2

### Patch Changes

- Updated dependencies [38d3ac2]
  - @copilotkit/shared@1.5.18-next.2

## 1.5.18-next.1

### Patch Changes

- @copilotkit/shared@1.5.18-next.1

## 1.5.18-next.0

### Patch Changes

- d47cd26: - fix: detect and alert on version mismatch
- Updated dependencies [d47cd26]
  - @copilotkit/shared@1.5.18-next.0

## 1.5.17

### Patch Changes

- 1fc3902: - Revert "fix: detect and alert on version mismatch (#1333)"

  This reverts commit 48b7c7b1bd48ced82ffb9a00d6eddc1f7581e0c1.

- Updated dependencies [1fc3902]
  - @copilotkit/shared@1.5.17

## 1.5.17-next.0

### Patch Changes

- 1fc3902: - Revert "fix: detect and alert on version mismatch (#1333)"

  This reverts commit 48b7c7b1bd48ced82ffb9a00d6eddc1f7581e0c1.

- Updated dependencies [1fc3902]
  - @copilotkit/shared@1.5.17-next.0

## 1.5.16

### Patch Changes

- 48b7c7b: - fix: detect and alert on version mismatch
- Updated dependencies [48b7c7b]
  - @copilotkit/shared@1.5.16

## 1.5.16-next.2

### Patch Changes

- @copilotkit/shared@1.5.16-next.2

## 1.5.16-next.1

### Patch Changes

- 48b7c7b: - fix: detect and alert on version mismatch
- Updated dependencies [48b7c7b]
  - @copilotkit/shared@1.5.16-next.1

## 1.5.16-next.0

### Patch Changes

- @copilotkit/shared@1.5.16-next.0

## 1.5.15

### Patch Changes

- 0dc0f43: - fix(runtime-client-gql): call controller.close() after suppressing abort errors

  Signed-off-by: Tyler Slaton <tyler@copilotkit.ai>

- 06f9f35: - feat(interrupt): add copilotkit interrupt as messages with copilotkit interrupt convenience fn
  - chore(deps): update dependencies for demos
  - chore(interrupt-as-message): add e2e test for interrupt as message
- 7b3141d: - feat(interrupt): support LG interrupt with useLangGraphInterrupt hook
  - chore(interrupt): add e2e test to interrupt functionality
  - feat(interrupt): add support for multiple interrupts and conditions
- 0bbb4ab: - fix: allow abort errors to pass further down to handler
- Updated dependencies [7b3141d]
  - @copilotkit/shared@1.5.15

## 1.5.15-next.8

### Patch Changes

- 06f9f35: - feat(interrupt): add copilotkit interrupt as messages with copilotkit interrupt convenience fn
  - chore(deps): update dependencies for demos
  - chore(interrupt-as-message): add e2e test for interrupt as message
  - @copilotkit/shared@1.5.15-next.8

## 1.5.15-next.7

### Patch Changes

- @copilotkit/shared@1.5.15-next.7

## 1.5.15-next.6

### Patch Changes

- @copilotkit/shared@1.5.15-next.6

## 1.5.15-next.5

### Patch Changes

- 0dc0f43: - fix(runtime-client-gql): call controller.close() after suppressing abort errors

  Signed-off-by: Tyler Slaton <tyler@copilotkit.ai>

  - @copilotkit/shared@1.5.15-next.5

## 1.5.15-next.4

### Patch Changes

- 7b3141d: - feat(interrupt): support LG interrupt with useLangGraphInterrupt hook
  - chore(interrupt): add e2e test to interrupt functionality
  - feat(interrupt): add support for multiple interrupts and conditions
- Updated dependencies [7b3141d]
  - @copilotkit/shared@1.5.15-next.4

## 1.5.15-next.3

### Patch Changes

- @copilotkit/shared@1.5.15-next.3

## 1.5.15-next.2

### Patch Changes

- @copilotkit/shared@1.5.15-next.2

## 1.5.15-next.1

### Patch Changes

- 0bbb4ab: - fix: allow abort errors to pass further down to handler
  - @copilotkit/shared@1.5.15-next.1

## 1.5.15-next.0

### Patch Changes

- @copilotkit/shared@1.5.15-next.0

## 1.5.14

### Patch Changes

- Updated dependencies [0061f65]
  - @copilotkit/shared@1.5.14

## 1.5.14-next.0

### Patch Changes

- Updated dependencies [0061f65]
  - @copilotkit/shared@1.5.14-next.0

## 1.5.13

### Patch Changes

- @copilotkit/shared@1.5.13

## 1.5.13-next.0

### Patch Changes

- @copilotkit/shared@1.5.13-next.0

## 1.5.12

### Patch Changes

- fb87bcf: - fix: silence abort controller cancellation throwing an error
- 926499b: - Load the previous state of an agent if `threadId` is provided to CopilotKit, including all messages
- 6136a57: - fix(errors): add custom error classes to better describe library errors
  - fix(errors): use new errors in error handling
  - chore: add documentation and links to respective errors
- Updated dependencies [6136a57]
  - @copilotkit/shared@1.5.12

## 1.5.12-next.7

### Patch Changes

- 926499b: - Load the previous state of an agent if `threadId` is provided to CopilotKit, including all messages
  - @copilotkit/shared@1.5.12-next.7

## 1.5.12-next.6

### Patch Changes

- 6136a57: - fix(errors): add custom error classes to better describe library errors
  - fix(errors): use new errors in error handling
  - chore: add documentation and links to respective errors
- Updated dependencies [6136a57]
  - @copilotkit/shared@1.5.12-next.6

## 1.5.12-next.5

### Patch Changes

- @copilotkit/shared@1.5.12-next.5

## 1.5.12-next.4

### Patch Changes

- @copilotkit/shared@1.5.12-next.4

## 1.5.12-next.3

### Patch Changes

- @copilotkit/shared@1.5.12-next.3

## 1.5.12-next.2

### Patch Changes

- fb87bcf: - fix: silence abort controller cancellation throwing an error
  - @copilotkit/shared@1.5.12-next.2

## 1.5.12-next.1

### Patch Changes

- @copilotkit/shared@1.5.12-next.1

## 1.5.12-next.0

### Patch Changes

- @copilotkit/shared@1.5.12-next.0

## 1.5.11

### Patch Changes

- 72f9e58: test release notes
- aecb6f4: Fix build script
- 0a2e07e: Test changelog
- 9b3bdc2: test release notes
  - @copilotkit/shared@1.5.11

## 1.5.11-next.0

### Patch Changes

- 72f9e58: test release notes
- aecb6f4: Fix build script
- 0a2e07e: Test changelog
- 9b3bdc2: test release notes
  - @copilotkit/shared@1.5.11-next.0

## 1.5.10

### Patch Changes

- 72f9e58: test release notes
- aecb6f4: Fix build script
- 9b3bdc2: test release notes
  - @copilotkit/shared@1.5.10

## 1.5.10-next.0

### Patch Changes

- 72f9e58: test release notes
- aecb6f4: Fix build script
- 9b3bdc2: test release notes
  - @copilotkit/shared@1.5.10-next.0

## 1.5.9

### Patch Changes

- 72f9e58: test release notes
- 9b3bdc2: test release notes
  - @copilotkit/shared@1.5.9

## 1.5.8

### Patch Changes

- 72f9e58: test release notes
- 9b3bdc2: test release notes
  - @copilotkit/shared@1.5.8

## 1.5.6-next.0

### Patch Changes

- @copilotkit/shared@1.5.6-next.0

## 1.5.5-next.5

### Patch Changes

- @copilotkit/shared@1.5.5-next.5

## 1.5.5-next.3

### Patch Changes

- @copilotkit/shared@1.5.5-next.3

## 1.5.5-next.2

### Patch Changes

- 72f9e58: test release notes
- 9b3bdc2: test release notes
  - @copilotkit/shared@1.5.5-next.2

## 1.5.4

### Patch Changes

- @copilotkit/shared@1.5.4

## 1.5.3

### Patch Changes

- @copilotkit/shared@1.5.3

## 1.5.2

### Patch Changes

- b0192c1: This is a test release
  - @copilotkit/shared@1.5.2

## 1.5.1

### Patch Changes

- 5c01e9e: test prerelease #4
- da280ed: Test prerelease script
- 27e42d7: testing a prerelease
- 05240a9: test pre #2
- 33218fe: test prerelease #3
- 03f3d6f: Test next prerelease
- 649ebcc: - fix: add warning when using agents that are not available on agent related hooks
- Updated dependencies [5c01e9e]
- Updated dependencies [da280ed]
- Updated dependencies [27e42d7]
- Updated dependencies [05240a9]
- Updated dependencies [33218fe]
- Updated dependencies [03f3d6f]
  - @copilotkit/shared@1.5.1

## 1.5.1-next.3

### Patch Changes

- 33218fe: test prerelease #3
- Updated dependencies [33218fe]
  - @copilotkit/shared@1.5.1-next.3

## 1.5.1-next.2

### Patch Changes

- da280ed: Test prerelease script
- 649ebcc: - fix: add warning when using agents that are not available on agent related hooks
- Updated dependencies [da280ed]
  - @copilotkit/shared@1.5.1-next.2

## 1.5.1-next.1

### Patch Changes

- 03f3d6f: Test next prerelease
- Updated dependencies [03f3d6f]
  - @copilotkit/shared@1.5.1-next.1

## 1.5.1-next.0

### Patch Changes

- 27e42d7: testing a prerelease
- Updated dependencies [27e42d7]
  - @copilotkit/shared@1.5.1-next.0

## 1.5.0

### Minor Changes

- 1b47092: Synchronize LangGraph messages with CopilotKit

### Patch Changes

- 1b47092: CoAgents v0.3 prerelease
- Updated dependencies [1b47092]
- Updated dependencies [1b47092]
  - @copilotkit/shared@1.5.0

## 1.5.0-coagents-v0-3.0

### Minor Changes

- Synchronize LangGraph messages with CopilotKit

### Patch Changes

- e66bce4: CoAgents v0.3 prerelease
- Updated dependencies
- Updated dependencies [e66bce4]
  - @copilotkit/shared@1.5.0-coagents-v0-3.0

## 1.4.8

### Patch Changes

- - Better error handling
  - Introduce new "EmptyLLMAdapter" for when using CoAgents
  - Improve dev console help options
  - Allow CopilotKit remote endpoint without agents
- Updated dependencies
  - @copilotkit/shared@1.4.8

## 1.4.8-next.0

### Patch Changes

- @copilotkit/shared@1.4.8-next.0

## 1.4.7

### Patch Changes

- Fix broken build script before release
- Updated dependencies
  - @copilotkit/shared@1.4.7

## 1.4.6

### Patch Changes

- .

## 1.4.5

### Patch Changes

- testing release workflow
- Updated dependencies
  - @copilotkit/shared@1.4.5

## 1.4.5-next.0

### Patch Changes

- testing release workflow
- Updated dependencies
  - @copilotkit/shared@1.4.5-next.0

## 1.4.4

### Patch Changes

- @copilotkit/shared@1.4.4

## 1.4.4-next.4

### Patch Changes

- @copilotkit/shared@1.4.4-next.4

## 1.4.4-next.3

### Patch Changes

- @copilotkit/shared@1.4.4-next.3

## 1.4.4-next.2

### Patch Changes

- @copilotkit/shared@1.4.4-next.2

## 1.4.4-next.1

### Patch Changes

- @copilotkit/shared@1.4.4-next.1

## 1.4.4-next.0

### Patch Changes

- @copilotkit/shared@1.4.4-next.0

## 1.4.3

### Patch Changes

- c296282: - Better error surfacing when using LangGraph Platform streaming
  - Ensure state is immediately set without using flushSync
- - Better error surfacing when using LangGraph Platform streaming
  - Ensure state is immediately set without using flushSync
- Updated dependencies [c296282]
- Updated dependencies
  - @copilotkit/shared@1.4.3

## 1.4.3-pre.0

### Patch Changes

- - Better error surfacing when using LangGraph Platform streaming
  - Ensure state is immediately set without using flushSync
- Updated dependencies
  - @copilotkit/shared@1.4.3-pre.0

## 1.4.2

### Patch Changes

- - Make sure agent state is set immediately (#1077)
  - Support running an agent without messages (#1075)
- Updated dependencies
  - @copilotkit/shared@1.4.2

## 1.4.1

### Patch Changes

- 1721cbd: lower case copilotkit property
- 1721cbd: add zod conversion
- 8d0144f: bump
- 8d0144f: bump
- 8d0144f: bump
- e16d95e: New prerelease
- 1721cbd: Add convertActionsToDynamicStructuredTools to sdk-js
- CopilotKit Core:

  - Improved error messages and overall logs
  - `useCopilotAction.renderAndAwait` renamed to `.renderAndAwaitForResponse` (backwards compatible, will be deprecated in the future)
  - Improved scrolling behavior. It is now possible to scroll up during LLM response generation
  - Added Azure OpenAI integration
  - Updated interfaces for better developer ergonomics

  CoAgents:

  - Renamed `remoteActions` to `remoteEndpoints` (backwards compatible, will be deprecated in the future)
  - Support for LangGraph Platform in Remote Endpoints
  - LangGraph JS Support for CoAgents (locally via `langgraph dev`, `langgraph up` or deployed to LangGraph Platform)
  - Improved LangSmith integration - requests made through CoAgents will now surface in LangSmith
  - Enhanced state management and message handling

  CopilotKid Back-end SDK:

  - Released a whole-new `@copilotkit/sdk-js` for building agents with LangGraph JS Support

- 8d0144f: bump
- 8d0144f: bump
- fef1b74: fix assistant message CSS and propagate actions to LG JS
- Updated dependencies [1721cbd]
- Updated dependencies [1721cbd]
- Updated dependencies [8d0144f]
- Updated dependencies [8d0144f]
- Updated dependencies [8d0144f]
- Updated dependencies [e16d95e]
- Updated dependencies [1721cbd]
- Updated dependencies
- Updated dependencies [8d0144f]
- Updated dependencies [8d0144f]
- Updated dependencies [fef1b74]
  - @copilotkit/shared@1.4.1

## 1.4.1-pre.6

### Patch Changes

- 1721cbd: lower case copilotkit property
- 1721cbd: add zod conversion
- 1721cbd: Add convertActionsToDynamicStructuredTools to sdk-js
- fix assistant message CSS and propagate actions to LG JS
- Updated dependencies [1721cbd]
- Updated dependencies [1721cbd]
- Updated dependencies [1721cbd]
- Updated dependencies
  - @copilotkit/shared@1.4.1-pre.6

## 1.4.1-pre.5

### Patch Changes

- bump
- Updated dependencies
  - @copilotkit/shared@1.4.1-pre.5

## 1.4.1-pre.4

### Patch Changes

- bump
- Updated dependencies
  - @copilotkit/shared@1.4.1-pre.4

## 1.4.1-pre.3

### Patch Changes

- bump
- Updated dependencies
  - @copilotkit/shared@1.4.1-pre.3

## 1.4.1-pre.2

### Patch Changes

- bump
- Updated dependencies
  - @copilotkit/shared@1.4.1-pre.2

## 1.4.1-pre.1

### Patch Changes

- bump
- Updated dependencies
  - @copilotkit/shared@1.4.1-pre.1

## 1.4.1-pre.0

### Patch Changes

- New prerelease
- Updated dependencies
  - @copilotkit/shared@1.4.1-pre.0

## 1.4.0

### Minor Changes

CopilotKit Core:

- Improved error messages and overall logs
- `useCopilotAction.renderAndAwait` renamed to `.renderAndAwaitForResponse` (backwards compatible, will be deprecated in the future)
- Improved scrolling behavior. It is now possible to scroll up during LLM response generation
- Added Azure OpenAI integration
- Updated interfaces for better developer ergonomics

CoAgents:

- Renamed `remoteActions` to `remoteEndpoints` (backwards compatible, will be deprecated in the future)
- Support for LangGraph Platform in Remote Endpoints
- LangGraph JS Support for CoAgents (locally via `langgraph dev`, `langgraph up` or deployed to LangGraph Platform)
- Improved LangSmith integration - requests made through CoAgents will now surface in LangSmith
- Enhanced state management and message handling

CopilotKid Back-end SDK:

- Released a whole-new `@copilotkit/sdk-js` for building agents with LangGraph JS Support

### Patch Changes

- f6fab28: update tsup config
- f6fab28: update entry
- f6fab28: export langchain module
- 8a77944: Improve LangSmith support
- f6fab28: Ensure intermediate state config is sent as snake case
- f6fab28: update entry in tsup config
- 8a77944: Ensure the last message is sent to LangSmith
- a5efccd: Revert rxjs changes
- f6fab28: update entry
- f6fab28: Update exports
- f6fab28: Update exports
- 332d744: Add support for Azure OpenAI
- f6fab28: Export LangGraph functions
- f6fab28: Update lockfile
- Updated dependencies [f6fab28]
- Updated dependencies [f6fab28]
- Updated dependencies
- Updated dependencies [f6fab28]
- Updated dependencies [8a77944]
- Updated dependencies [f6fab28]
- Updated dependencies [f6fab28]
- Updated dependencies [8a77944]
- Updated dependencies [a5efccd]
- Updated dependencies [f6fab28]
- Updated dependencies [f6fab28]
- Updated dependencies [f6fab28]
- Updated dependencies [332d744]
- Updated dependencies [f6fab28]
- Updated dependencies [f6fab28]
  - @copilotkit/runtime@1.4.0
  - @copilotkit/shared@1.4.0

## 1.3.16-mme-revert-rxjs-changes.10

### Patch Changes

- f6fab28: update tsup config
- f6fab28: update entry
- f6fab28: export langchain module
- 8a77944: Improve LangSmith support
- f6fab28: Ensure intermediate state config is sent as snake case
- f6fab28: update entry in tsup config
- 8a77944: Ensure the last message is sent to LangSmith
- Revert rxjs changes
- f6fab28: update entry
- f6fab28: Update exports
- f6fab28: Update exports
- 332d744: Add support for Azure OpenAI
- f6fab28: Export LangGraph functions
- f6fab28: Update lockfile
- Updated dependencies [f6fab28]
- Updated dependencies [f6fab28]
- Updated dependencies [f6fab28]
- Updated dependencies [8a77944]
- Updated dependencies [f6fab28]
- Updated dependencies [f6fab28]
- Updated dependencies [8a77944]
- Updated dependencies
- Updated dependencies [f6fab28]
- Updated dependencies [f6fab28]
- Updated dependencies [f6fab28]
- Updated dependencies [332d744]
- Updated dependencies [f6fab28]
- Updated dependencies [f6fab28]
  - @copilotkit/runtime@1.3.16-mme-revert-rxjs-changes.10
  - @copilotkit/shared@1.3.16-mme-revert-rxjs-changes.10

## 1.3.15

### Patch Changes

- pass description for array and object action parameters in langchain adapter
- Updated dependencies
  - @copilotkit/runtime@1.3.15
  - @copilotkit/shared@1.3.15

## 1.3.14

### Patch Changes

- Add data-test-id to some elements for testing
- Updated dependencies
  - @copilotkit/runtime@1.3.14
  - @copilotkit/shared@1.3.14

## 1.3.13

### Patch Changes

- fix usage of one-at-a-time tool when called multiple times
- Updated dependencies
  - @copilotkit/runtime@1.3.13
  - @copilotkit/shared@1.3.13

## 1.3.12

### Patch Changes

- - enable dynamic parameters in langchain adapter tool call
  - fix unparsable action arguments causing tool call crashes
- Updated dependencies
  - @copilotkit/runtime@1.3.12
  - @copilotkit/shared@1.3.12

## 1.3.11

### Patch Changes

- 08e8956: Fix duplicate messages
- Fix duplicate messages
- Updated dependencies [08e8956]
- Updated dependencies
  - @copilotkit/runtime@1.3.11
  - @copilotkit/shared@1.3.11

## 1.3.11-mme-fix-duplicate-messages.0

### Patch Changes

- Fix duplicate messages
- Updated dependencies
  - @copilotkit/runtime@1.3.11-mme-fix-duplicate-messages.0
  - @copilotkit/shared@1.3.11-mme-fix-duplicate-messages.0

## 1.3.10

### Patch Changes

- change how message chunk type is resolved (fixed langchain adapters)
- Updated dependencies
  - @copilotkit/runtime@1.3.10
  - @copilotkit/shared@1.3.10

## 1.3.9

### Patch Changes

- Fix message id issues
- Updated dependencies
  - @copilotkit/runtime@1.3.9
  - @copilotkit/shared@1.3.9

## 1.3.8

### Patch Changes

- fix textarea on multiple llm providers and memoize react ui context
- Updated dependencies
  - @copilotkit/runtime@1.3.8
  - @copilotkit/shared@1.3.8

## 1.3.7

### Patch Changes

- Fix libraries for React 19 and Next.js 15 support
- Updated dependencies
  - @copilotkit/runtime@1.3.7
  - @copilotkit/shared@1.3.7

## 1.3.6

### Patch Changes

- 1. Removes the usage of the `crypto` Node pacakge, instaed uses `uuid`. This ensures that non-Next.js React apps can use CopilotKit.
  2. Fixes Nest.js runtime docs

- Updated dependencies
  - @copilotkit/runtime@1.3.6
  - @copilotkit/shared@1.3.6

## 1.3.5

### Patch Changes

- Improve CoAgent state render
- Updated dependencies
  - @copilotkit/runtime@1.3.5
  - @copilotkit/shared@1.3.5

## 1.3.4

### Patch Changes

- Add followUp property to useCopilotAction
- Updated dependencies
  - @copilotkit/runtime@1.3.4
  - @copilotkit/shared@1.3.4

## 1.3.3

### Patch Changes

- Impvovements to error handling and CoAgent protocol
- Updated dependencies
  - @copilotkit/runtime@1.3.3
  - @copilotkit/shared@1.3.3

## 1.3.2

### Patch Changes

- Features and bug fixes
- 30232c0: Ensure actions can be discovered on state change
- Updated dependencies
- Updated dependencies [30232c0]
  - @copilotkit/runtime@1.3.2
  - @copilotkit/shared@1.3.2

## 1.3.2-mme-discover-actions.0

### Patch Changes

- Ensure actions can be discovered on state change
- Updated dependencies
  - @copilotkit/runtime@1.3.2-mme-discover-actions.0
  - @copilotkit/shared@1.3.2-mme-discover-actions.0

## 1.3.1

### Patch Changes

- Revert CSS injection
- Updated dependencies
  - @copilotkit/runtime@1.3.1
  - @copilotkit/shared@1.3.1

## 1.3.0

### Minor Changes

- CoAgents and remote actions

### Patch Changes

- 5b63f55: stream intermediate state
- b6fd3d8: Better message grouping
- 89420c6: Rename hooks and bugfixes
- b6e8824: useCoAgent/useCoAgentAction
- 91c35b9: useAgentState
- 00be203: Remote actions preview
- fb15f72: Reduce request size by skipping intermediate state
- 8ecc3e4: Fix useCoAgent start/stop bug
- Updated dependencies
- Updated dependencies [5b63f55]
- Updated dependencies [b6fd3d8]
- Updated dependencies [89420c6]
- Updated dependencies [b6e8824]
- Updated dependencies [91c35b9]
- Updated dependencies [00be203]
- Updated dependencies [fb15f72]
- Updated dependencies [8ecc3e4]
  - @copilotkit/runtime@1.3.0
  - @copilotkit/shared@1.3.0

## 1.2.1

### Patch Changes

- inject minified css in bundle

  - removes the need to import `styles.css` manually
  - empty `styles.css` included in the build for backwards compatibility
  - uses tsup's `injectStyles` with `postcss` to bundle and minify the CSS, then inject it as a style tag
  - currently uses my fork of `tsup` where I added support for async function in `injectStyles` (must-have for postcss), a PR from my fork to the main library will follow shortly
  - remove material-ui, and use `react-icons` for icons (same icons as before)
  - remove unused `IncludedFilesPreview` component
  - updated docs

- Updated dependencies
  - @copilotkit/runtime@1.2.1
  - @copilotkit/shared@1.2.1

## 1.2.0

### Minor Changes

- Fix errors related to crypto not being found, and other bug fixes

### Patch Changes

- 638d51d: appendMessage fix 1
- faccbe1: state-abuse resistance for useCopilotChat
- b0cf700: remove unnecessary logging
- Updated dependencies
- Updated dependencies [638d51d]
- Updated dependencies [faccbe1]
- Updated dependencies [b0cf700]
  - @copilotkit/runtime@1.2.0
  - @copilotkit/shared@1.2.0

## 1.1.2

### Patch Changes

- Pin headless-ui/react version to v2.1.1
- Updated dependencies
  - @copilotkit/runtime@1.1.2
  - @copilotkit/shared@1.1.2

## 1.1.1

### Patch Changes

- - improved documentation
  - center textarea popup
  - show/hide dev console
  - forward maxTokens, stop and force function calling
- Updated dependencies
  - @copilotkit/runtime@1.1.1
  - @copilotkit/shared@1.1.1

## 1.1.0

### Minor Changes

- Official support for Groq (`GroqAdapter`)

### Patch Changes

- Updated dependencies
  - @copilotkit/runtime@1.1.0
  - @copilotkit/shared@1.1.0

## 1.0.9

### Patch Changes

- Dev console, bugfixes
- Updated dependencies
  - @copilotkit/runtime@1.0.9
  - @copilotkit/shared@1.0.9

## 1.0.8

### Patch Changes

- Remove redundant console logs
- Updated dependencies
  - @copilotkit/runtime@1.0.8
  - @copilotkit/shared@1.0.8

## 1.0.7

### Patch Changes

- Add \_copilotkit internal properties to runtime
- Updated dependencies
  - @copilotkit/runtime@1.0.7
  - @copilotkit/shared@1.0.7

## 1.0.6

### Patch Changes

- - Proactively prevent race conditions
  - Improve token counting performance
- Updated dependencies
  - @copilotkit/runtime@1.0.6
  - @copilotkit/shared@1.0.6

## 1.0.5

### Patch Changes

- Include @copilotkit/runtime-client-gql NPM package version in request to Runtime
- Updated dependencies
  - @copilotkit/runtime@1.0.5
  - @copilotkit/shared@1.0.5

## 1.0.4

### Patch Changes

- Remove nanoid
- Updated dependencies
  - @copilotkit/runtime@1.0.4
  - @copilotkit/shared@1.0.4

## 1.0.3

### Patch Changes

- Add README.md to published packages and add keywords to package.json
- Updated dependencies
  - @copilotkit/runtime@1.0.3
  - @copilotkit/shared@1.0.3

## 1.0.2

### Patch Changes

- Add README.md and homepage/url to published packages
- Updated dependencies
  - @copilotkit/runtime@1.0.2
  - @copilotkit/shared@1.0.2

## 1.0.1

### Patch Changes

- Remove PostHog, use Segment Anonymous Telemetry instead
- Updated dependencies
  - @copilotkit/runtime@1.0.1
  - @copilotkit/shared@1.0.1

## 1.0.0

### Major Changes

- b6a4b6eb: V1.0 Release Candidate

  - A robust new protocol between the frontend and the Copilot Runtime
  - Support for Copilot Cloud
  - Generative UI
  - Support for LangChain universal tool calling
  - OpenAI assistant API streaming

- V1.0 Release

  - A robust new protocol between the frontend and the Copilot Runtime
  - Support for Copilot Cloud
  - Generative UI
  - Support for LangChain universal tool calling
  - OpenAI assistant API streaming

### Patch Changes

- b6a4b6eb: Introduce anonymous telemetry
- b6a4b6eb: Set default Copilot Cloud runtime URL to versioned URL (v1)
- Updated dependencies [b6a4b6eb]
- Updated dependencies [b6a4b6eb]
- Updated dependencies [b6a4b6eb]
- Updated dependencies
  - @copilotkit/runtime@1.0.0
  - @copilotkit/shared@1.0.0

## 1.0.0-beta.2

### Patch Changes

- Set default Copilot Cloud runtime URL to versioned URL (v1)
- Updated dependencies
  - @copilotkit/runtime@1.0.0-beta.2
  - @copilotkit/shared@1.0.0-beta.2

## 1.0.0-beta.1

### Patch Changes

- Introduce anonymous telemetry
- Updated dependencies
  - @copilotkit/runtime@1.0.0-beta.1
  - @copilotkit/shared@1.0.0-beta.1

## 1.0.0-beta.0

### Major Changes

- V1.0 Release Candidate

  - A robust new protocol between the frontend and the Copilot Runtime
  - Support for Copilot Cloud
  - Generative UI
  - Support for LangChain universal tool calling
  - OpenAI assistant API streaming

### Patch Changes

- Updated dependencies
  - @copilotkit/runtime@1.0.0-beta.0
  - @copilotkit/shared@1.0.0-beta.0<|MERGE_RESOLUTION|>--- conflicted
+++ resolved
@@ -1,14 +1,11 @@
 # @copilotkit/runtime-client-gql
 
-<<<<<<< HEAD
-=======
 ## 1.10.5-next.5
 
 ### Patch Changes
 
 - @copilotkit/shared@1.10.5-next.5
 
->>>>>>> 57bdfe7a
 ## 1.10.5-next.4
 
 ### Patch Changes
