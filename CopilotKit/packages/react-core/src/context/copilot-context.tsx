--- conflicted
+++ resolved
@@ -218,23 +218,15 @@
   setCoagentStates: () => {},
   coagentStatesRef: { current: {} },
   setCoagentStatesWithRef: () => {},
-
   agentSession: null,
   setAgentSession: () => {},
-
-<<<<<<< HEAD
   forwardedParameters: {},
-=======
   agentLock: null,
-
   threadId: null,
   setThreadId: () => {},
-
   runId: null,
   setRunId: () => {},
-
   chatAbortControllerRef: { current: null },
->>>>>>> 75e11f53
 };
 
 export const CopilotContext = React.createContext<CopilotContextParams>(emptyCopilotContext);
