<<<<<<< HEAD
=======
/**
 * A hook for accessing Copilot's chat API.
 *
 * `useCopilotChat` is a React hook that lets you directly interact with the
 * Copilot instance. Use to implement a fully custom UI (headless UI) or to
 * programmatically interact with the Copilot instance managed by the default
 * UI.
 *
 * <RequestExample>
 *   ```jsx useCopilotChat Example
 *   import { useCopilotChat }
 *     from "@copilotkit/react-core";
 *
 *   const { appendMessage } = useCopilotChat();
 *   appendMessage({ content: "Hello, world!", role: "user", id: "1" });
 *   ```
 * </RequestExample>
 *
 * useCopilotChat returns an object with the following properties:
 * - `visibleMessages`: An array of messages that are currently visible in the chat.
 * - `appendMessage`: A function to append a message to the chat.
 * - `setMessages`: A function to set the messages in the chat.
 * - `deleteMessage`: A function to delete a message from the chat.
 * - `reloadMessages`: A function to reload the messages from the API.
 * - `stopGeneration`: A function to stop the generation of the next message.
 * - `isLoading`: A boolean indicating if the chat is loading.
 *
 */
>>>>>>> f771353d
import { useMemo, useContext, useRef, useEffect, useCallback } from "react";
import { CopilotContext } from "../context/copilot-context";
import { Message, ToolDefinition } from "@copilotkit/shared";
import { SystemMessageFunction } from "../types";
import { useChat } from "./use-chat";
import { defaultCopilotContextCategories } from "../components";

export interface UseCopilotChatOptions {
  /**
   * A unique identifier for the chat. If not provided, a random one will be
   * generated. When provided, the `useChat` hook with the same `id` will
   * have shared states across components.
   */
  id?: string;

  /**
   * HTTP headers to be sent with the API request.
   */
  headers?: Record<string, string> | Headers;

  /**
   * Extra body object to be sent with the API request.
   * @example
   * Send a `sessionId` to the API along with the messages.
   * ```js
   * useChat({
   *   body: {
   *     sessionId: '123',
   *   }
   * })
   * ```
   */
  body?: object;
  /**
   * System messages of the chat. Defaults to an empty array.
   */
  initialMessages?: Message[];

  /**
   * A function to generate the system message. Defaults to `defaultSystemMessage`.
   */
  makeSystemMessage?: SystemMessageFunction;
}

export interface UseCopilotChatReturn {
  visibleMessages: Message[];
  appendMessage: (message: Message) => Promise<void>;
  setMessages: (messages: Message[]) => void;
  deleteMessage: (messageId: string) => void;
  reloadMessages: () => Promise<void>;
  stopGeneration: () => void;
  isLoading: boolean;
}

export function useCopilotChat({
  makeSystemMessage,
  ...options
}: UseCopilotChatOptions = {}): UseCopilotChatReturn {
  const {
    getContextString,
    getChatCompletionFunctionDescriptions,
    getFunctionCallHandler,
    copilotApiConfig,
    messages,
    setMessages,
    isLoading,
    setIsLoading,
    chatInstructions,
  } = useContext(CopilotContext);

<<<<<<< HEAD
  // We need to ensure that makeSystemMessageCallback always uses the latest
  // useCopilotReadable data.
  const latestGetContextString = useUpdatedRef(getContextString);
=======
  const deleteMessage = useCallback(
    (messageId: string) => {
      setMessages((prev) => prev.filter((message) => message.id !== messageId));
    },
    [setMessages],
  );

  // To ensure that useChat always has the latest readables, we store `getContextString` in a ref and update
  // it whenever it changes.
  const latestGetContextString = useRef(getContextString);
  useEffect(() => {
    latestGetContextString.current = getContextString;
  }, [getContextString]);
>>>>>>> f771353d

  const makeSystemMessageCallback = useCallback(() => {
    const systemMessageMaker = makeSystemMessage || defaultSystemMessage;
    // this always gets the latest context string
    const contextString = latestGetContextString.current([], defaultCopilotContextCategories); // TODO: make the context categories configurable

    return {
      id: "system",
      content: systemMessageMaker(contextString, chatInstructions),
      role: "system",
    } as Message;
<<<<<<< HEAD
  }, [getContextString, makeSystemMessage, additionalInstructions]);
=======
  }, [getContextString, makeSystemMessage, chatInstructions]);
>>>>>>> f771353d

  const functionDescriptions: ToolDefinition[] = useMemo(() => {
    return getChatCompletionFunctionDescriptions();
  }, [getChatCompletionFunctionDescriptions]);

  const { append, reload, stop } = useChat({
    ...options,
    copilotConfig: copilotApiConfig,
    id: options.id,
    initialMessages: options.initialMessages || [],
    tools: functionDescriptions,
    onFunctionCall: getFunctionCallHandler(),
    headers: { ...options.headers },
    body: {
      ...options.body,
    },
    messages,
    setMessages,
    makeSystemMessageCallback,
<<<<<<< HEAD
=======
    isLoading,
    setIsLoading,
>>>>>>> f771353d
  });

  const visibleMessages = messages.filter(
    (message) =>
      message.role === "user" || message.role === "assistant" || message.role === "function",
  );

  return {
    visibleMessages,
    appendMessage: append,
    setMessages,
    reloadMessages: reload,
    stopGeneration: stop,
    deleteMessage,
    isLoading,
  };
}

// store `value` in a ref and update
// it whenever it changes.
function useUpdatedRef<T>(value: T) {
  const ref = useRef(value);

  useEffect(() => {
    ref.current = value;
  }, [value]);

  return ref;
}

export function defaultSystemMessage(
  contextString: string,
  additionalInstructions?: string,
): string {
  return (
    `
Please act as an efficient, competent, conscientious, and industrious professional assistant.

Help the user achieve their goals, and you do so in a way that is as efficient as possible, without unnecessary fluff, but also without sacrificing professionalism.
Always be polite and respectful, and prefer brevity over verbosity.

The user has provided you with the following context:
\`\`\`
${contextString}
\`\`\`

They have also provided you with functions you can call to initiate actions on their behalf, or functions you can call to receive more information.

Please assist them as best you can.

You can ask them for clarifying questions if needed, but don't be annoying about it. If you can reasonably 'fill in the blanks' yourself, do so.

If you would like to call a function, call it without saying anything else.
` + (additionalInstructions ? `\n\n${additionalInstructions}` : "")
  );
}<|MERGE_RESOLUTION|>--- conflicted
+++ resolved
@@ -1,5 +1,3 @@
-<<<<<<< HEAD
-=======
 /**
  * A hook for accessing Copilot's chat API.
  *
@@ -28,7 +26,6 @@
  * - `isLoading`: A boolean indicating if the chat is loading.
  *
  */
->>>>>>> f771353d
 import { useMemo, useContext, useRef, useEffect, useCallback } from "react";
 import { CopilotContext } from "../context/copilot-context";
 import { Message, ToolDefinition } from "@copilotkit/shared";
@@ -99,25 +96,15 @@
     chatInstructions,
   } = useContext(CopilotContext);
 
-<<<<<<< HEAD
   // We need to ensure that makeSystemMessageCallback always uses the latest
   // useCopilotReadable data.
   const latestGetContextString = useUpdatedRef(getContextString);
-=======
   const deleteMessage = useCallback(
     (messageId: string) => {
       setMessages((prev) => prev.filter((message) => message.id !== messageId));
     },
     [setMessages],
   );
-
-  // To ensure that useChat always has the latest readables, we store `getContextString` in a ref and update
-  // it whenever it changes.
-  const latestGetContextString = useRef(getContextString);
-  useEffect(() => {
-    latestGetContextString.current = getContextString;
-  }, [getContextString]);
->>>>>>> f771353d
 
   const makeSystemMessageCallback = useCallback(() => {
     const systemMessageMaker = makeSystemMessage || defaultSystemMessage;
@@ -129,11 +116,7 @@
       content: systemMessageMaker(contextString, chatInstructions),
       role: "system",
     } as Message;
-<<<<<<< HEAD
-  }, [getContextString, makeSystemMessage, additionalInstructions]);
-=======
   }, [getContextString, makeSystemMessage, chatInstructions]);
->>>>>>> f771353d
 
   const functionDescriptions: ToolDefinition[] = useMemo(() => {
     return getChatCompletionFunctionDescriptions();
@@ -153,11 +136,8 @@
     messages,
     setMessages,
     makeSystemMessageCallback,
-<<<<<<< HEAD
-=======
     isLoading,
     setIsLoading,
->>>>>>> f771353d
   });
 
   const visibleMessages = messages.filter(
