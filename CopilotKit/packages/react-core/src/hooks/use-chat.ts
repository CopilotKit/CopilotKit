import { useRef } from "react";
import {
  FunctionCallHandler,
  COPILOT_CLOUD_PUBLIC_API_KEY_HEADER,
  actionParametersToJsonSchema,
  CoAgentStateRenderHandler,
} from "@copilotkit/shared";
import {
  Message,
  TextMessage,
  ResultMessage,
  convertMessagesToGqlInput,
  filterAdjacentAgentStateMessages,
  filterAgentStateMessages,
  convertGqlOutputToMessages,
  MessageStatusCode,
  MessageRole,
  Role,
  CopilotRequestType,
  ActionInputAvailability,
<<<<<<< HEAD
  ForwardedParametersInput,
=======
  loadMessagesFromJsonRepresentation,
>>>>>>> 75e11f53
} from "@copilotkit/runtime-client-gql";

import { CopilotApiConfig } from "../context";
import { FrontendAction, processActionsForRuntimeRequest } from "../types/frontend-action";
import { CoagentState } from "../types/coagent-state";
import { AgentSession } from "../context/copilot-context";
import { useToast } from "../components/toast/toast-provider";
import { useCopilotRuntimeClient } from "./use-copilot-runtime-client";
import { useAsyncCallback } from "../components/error-boundary/error-utils";

export type UseChatOptions = {
  /**
   * System messages of the chat. Defaults to an empty array.
   */
  initialMessages?: Message[];
  /**
   * Callback function to be called when a function call is received.
   * If the function returns a `ChatRequest` object, the request will be sent
   * automatically to the API and will be used to update the chat.
   */
  onFunctionCall?: FunctionCallHandler;

  /**
   * Callback function to be called when a coagent action is received.
   */
  onCoAgentStateRender?: CoAgentStateRenderHandler;

  /**
   * Function definitions to be sent to the API.
   */
  actions: FrontendAction<any>[];

  /**
   * The CopilotKit API configuration.
   */
  copilotConfig: CopilotApiConfig;

  /**
   * The current list of messages in the chat.
   */
  messages: Message[];
  /**
   * The setState-powered method to update the chat messages.
   */
  setMessages: React.Dispatch<React.SetStateAction<Message[]>>;

  /**
   * A callback to get the latest system message.
   */
  makeSystemMessageCallback: () => TextMessage;

  /**
   * Whether the API request is in progress
   */
  isLoading: boolean;

  /**
   * setState-powered method to update the isChatLoading value
   */
  setIsLoading: React.Dispatch<React.SetStateAction<boolean>>;

  /**
   * The current list of coagent states.
   */
  coagentStatesRef: React.RefObject<Record<string, CoagentState>>;

  /**
   * setState-powered method to update the agent states
   */
  setCoagentStatesWithRef: React.Dispatch<React.SetStateAction<Record<string, CoagentState>>>;

  /**
   * The current agent session.
   */
  agentSession: AgentSession | null;

  /**
   * setState-powered method to update the agent session
   */
  setAgentSession: React.Dispatch<React.SetStateAction<AgentSession | null>>;

  /**
<<<<<<< HEAD
   * The forwarded parameters.
   */
  forwardedParameters?: Pick<ForwardedParametersInput, "temperature">;
=======
   * The current thread ID.
   */
  threadId: string | null;
  /**
   * set the current thread ID
   */
  setThreadId: (threadId: string | null) => void;
  /**
   * The current run ID.
   */
  runId: string | null;
  /**
   * set the current run ID
   */
  setRunId: (runId: string | null) => void;
  /**
   * The global chat abort controller.
   */
  chatAbortControllerRef: React.MutableRefObject<AbortController | null>;
>>>>>>> 75e11f53
};

export type UseChatHelpers = {
  /**
   * Append a user message to the chat list. This triggers the API call to fetch
   * the assistant's response.
   * @param message The message to append
   */
  append: (message: Message) => Promise<void>;
  /**
   * Reload the last AI chat response for the given chat history. If the last
   * message isn't from the assistant, it will request the API to generate a
   * new response.
   */
  reload: () => Promise<void>;
  /**
   * Abort the current request immediately, keep the generated tokens if any.
   */
  stop: () => void;

  /**
   * Run the chat completion.
   */
  runChatCompletion: () => Promise<Message[]>;
};

export function useChat(options: UseChatOptions): UseChatHelpers {
  const {
    messages,
    setMessages,
    makeSystemMessageCallback,
    copilotConfig,
    setIsLoading,
    initialMessages,
    isLoading,
    actions,
    onFunctionCall,
    onCoAgentStateRender,
    setCoagentStatesWithRef,
    coagentStatesRef,
    agentSession,
    setAgentSession,
    threadId,
    setThreadId,
    runId,
    setRunId,
    chatAbortControllerRef,
  } = options;
  const { addGraphQLErrorsToast } = useToast();
  const runChatCompletionRef = useRef<(previousMessages: Message[]) => Promise<Message[]>>();
  // We need to keep a ref of coagent states and session because of renderAndWait - making sure
  // the latest state is sent to the API
  // This is a workaround and needs to be addressed in the future
  const agentSessionRef = useRef<AgentSession | null>(agentSession);
  agentSessionRef.current = agentSession;
  const threadIdRef = useRef<string | null>(threadId);
  threadIdRef.current = threadId;
  const runIdRef = useRef<string | null>(runId);
  runIdRef.current = runId;

  const publicApiKey = copilotConfig.publicApiKey;

  const headers = {
    ...(copilotConfig.headers || {}),
    ...(publicApiKey ? { [COPILOT_CLOUD_PUBLIC_API_KEY_HEADER]: publicApiKey } : {}),
  };

  const runtimeClient = useCopilotRuntimeClient({
    url: copilotConfig.chatApiEndpoint,
    publicApiKey: copilotConfig.publicApiKey,
    headers,
    credentials: copilotConfig.credentials,
  });

  const runChatCompletion = useAsyncCallback(
    async (previousMessages: Message[]): Promise<Message[]> => {
      setIsLoading(true);

      // this message is just a placeholder. It will disappear once the first real message
      // is received
      let newMessages: Message[] = [
        new TextMessage({
          content: "",
          role: Role.Assistant,
        }),
      ];

      chatAbortControllerRef.current = new AbortController();

      setMessages([...previousMessages, ...newMessages]);

      const systemMessage = makeSystemMessageCallback();

      const messagesWithContext = [systemMessage, ...(initialMessages || []), ...previousMessages];

      const isAgentRun = agentSessionRef.current !== null;

      const stream = runtimeClient.asStream(
        runtimeClient.generateCopilotResponse({
          data: {
            frontend: {
              actions: processActionsForRuntimeRequest(actions),
              url: window.location.href,
            },
            threadId: threadIdRef.current,
            runId: runIdRef.current,
            messages: convertMessagesToGqlInput(filterAgentStateMessages(messagesWithContext)),
            ...(copilotConfig.cloud
              ? {
                  cloud: {
                    ...(copilotConfig.cloud.guardrails?.input?.restrictToTopic?.enabled
                      ? {
                          guardrails: {
                            inputValidationRules: {
                              allowList:
                                copilotConfig.cloud.guardrails.input.restrictToTopic.validTopics,
                              denyList:
                                copilotConfig.cloud.guardrails.input.restrictToTopic.invalidTopics,
                            },
                          },
                        }
                      : {}),
                  },
                }
              : {}),
            metadata: {
              requestType: CopilotRequestType.Chat,
            },
            ...(agentSessionRef.current
              ? {
                  agentSession: agentSessionRef.current,
                }
              : {}),
            agentStates: Object.values(coagentStatesRef.current!).map((state) => ({
              agentName: state.name,
              state: JSON.stringify(state.state),
            })),
            forwardedParameters: options.forwardedParameters || {},
          },
          properties: copilotConfig.properties,
          signal: chatAbortControllerRef.current?.signal,
        }),
      );

      const guardrailsEnabled =
        copilotConfig.cloud?.guardrails?.input?.restrictToTopic.enabled || false;

      const reader = stream.getReader();

      let executedCoAgentStateRenders: string[] = [];
      let followUp: FrontendAction["followUp"] = undefined;

      let messages: Message[] = [];
      let syncedMessages: Message[] = [];

      try {
        while (true) {
          let done, value;

          try {
            const readResult = await reader.read();
            done = readResult.done;
            value = readResult.value;
          } catch (readError) {
            break;
          }

          if (done) {
            if (chatAbortControllerRef.current.signal.aborted) {
              return [];
            }
            break;
          }

          if (!value?.generateCopilotResponse) {
            continue;
          }

          threadIdRef.current = value.generateCopilotResponse.threadId || null;
          runIdRef.current = value.generateCopilotResponse.runId || null;

          setThreadId(threadIdRef.current);
          setRunId(runIdRef.current);

          messages = convertGqlOutputToMessages(
            filterAdjacentAgentStateMessages(value.generateCopilotResponse.messages),
          );

          if (messages.length === 0) {
            continue;
          }

          newMessages = [];

          // request failed, display error message and quit
          if (
            value.generateCopilotResponse.status?.__typename === "FailedResponseStatus" &&
            value.generateCopilotResponse.status.reason === "GUARDRAILS_VALIDATION_FAILED"
          ) {
            newMessages = [
              new TextMessage({
                role: MessageRole.Assistant,
                content: value.generateCopilotResponse.status.details?.guardrailsReason || "",
              }),
            ];
            setMessages([...previousMessages, ...newMessages]);
            break;
          }

          // add messages to the chat
          else {
            newMessages = [...messages];

            for (const message of messages) {
              // execute onCoAgentStateRender handler
              if (
                message.isAgentStateMessage() &&
                !message.active &&
                !executedCoAgentStateRenders.includes(message.id) &&
                onCoAgentStateRender
              ) {
                // Do not execute a coagent action if guardrails are enabled but the status is not known
                if (guardrailsEnabled && value.generateCopilotResponse.status === undefined) {
                  break;
                }
                // execute coagent action
                await onCoAgentStateRender({
                  name: message.agentName,
                  nodeName: message.nodeName,
                  state: message.state,
                });
                executedCoAgentStateRenders.push(message.id);
              }
            }

            const lastAgentStateMessage = [...messages]
              .reverse()
              .find((message) => message.isAgentStateMessage());

            if (lastAgentStateMessage) {
              if (
                lastAgentStateMessage.state.messages &&
                lastAgentStateMessage.state.messages.length > 0
              ) {
                syncedMessages = loadMessagesFromJsonRepresentation(
                  lastAgentStateMessage.state.messages,
                );
              }
              setCoagentStatesWithRef((prevAgentStates) => ({
                ...prevAgentStates,
                [lastAgentStateMessage.agentName]: {
                  name: lastAgentStateMessage.agentName,
                  state: lastAgentStateMessage.state,
                  running: lastAgentStateMessage.running,
                  active: lastAgentStateMessage.active,
                  threadId: lastAgentStateMessage.threadId,
                  nodeName: lastAgentStateMessage.nodeName,
                  runId: lastAgentStateMessage.runId,
                },
              }));
              if (lastAgentStateMessage.running) {
                setAgentSession({
                  threadId: lastAgentStateMessage.threadId,
                  agentName: lastAgentStateMessage.agentName,
                  nodeName: lastAgentStateMessage.nodeName,
                });
              } else {
                setAgentSession(null);
              }
            }
          }

          if (newMessages.length > 0) {
            // Update message state
            setMessages([...previousMessages, ...newMessages]);
          }
        }
        const finalMessages = constructFinalMessages(syncedMessages, previousMessages, newMessages);

        let didExecuteAction = false;

        // execute regular action executions that are specific to the frontend (last actions)
        if (onFunctionCall) {
          // Find consecutive action execution messages at the end
          const lastMessages = [];
          for (let i = finalMessages.length - 1; i >= 0; i--) {
            const message = finalMessages[i];
            if (
              message.isActionExecutionMessage() &&
              message.status.code !== MessageStatusCode.Pending
            ) {
              lastMessages.unshift(message);
            } else {
              break;
            }
          }

          for (const message of lastMessages) {
            // We update the message state before calling the handler so that the render
            // function can be called with `executing` state
            setMessages(finalMessages);

            const action = actions.find((action) => action.name === message.name);

            if (action) {
              followUp = action.followUp;
              let result: any;
              try {
                result = await Promise.race([
                  onFunctionCall({
                    messages: previousMessages,
                    name: message.name,
                    args: message.arguments,
                  }),
                  new Promise((resolve) =>
                    chatAbortControllerRef.current?.signal.addEventListener("abort", () =>
                      resolve("Operation was aborted by the user"),
                    ),
                  ),
                  // if the user stopped generation, we also abort consecutive actions
                  new Promise((resolve) => {
                    if (chatAbortControllerRef.current?.signal.aborted) {
                      resolve("Operation was aborted by the user");
                    }
                  }),
                ]);
              } catch (e) {
                result = `Failed to execute action ${message.name}`;
                console.error(`Failed to execute action ${message.name}: ${e}`);
              }
              didExecuteAction = true;
              const messageIndex = finalMessages.findIndex((msg) => msg.id === message.id);
              finalMessages.splice(
                messageIndex + 1,
                0,
                new ResultMessage({
                  id: "result-" + message.id,
                  result: ResultMessage.encodeResult(result),
                  actionExecutionId: message.id,
                  actionName: message.name,
                }),
              );
            }
          }

          setMessages(finalMessages);
        }

        if (
          // if followUp is not explicitly false
          followUp !== false &&
          // and we executed an action
          (didExecuteAction ||
            // the last message is a server side result
            (!isAgentRun &&
              finalMessages.length &&
              finalMessages[finalMessages.length - 1].isResultMessage())) &&
          // the user did not stop generation
          !chatAbortControllerRef.current?.signal.aborted
        ) {
          // run the completion again and return the result

          // wait for next tick to make sure all the react state updates
          // - tried using react-dom's flushSync, but it did not work
          await new Promise((resolve) => setTimeout(resolve, 10));

          return await runChatCompletionRef.current!(finalMessages);
        } else if (chatAbortControllerRef.current?.signal.aborted) {
          // filter out all the action execution messages that do not have a consecutive matching result message
          const repairedMessages = finalMessages.filter((message, actionExecutionIndex) => {
            if (message.isActionExecutionMessage()) {
              return finalMessages.find(
                (msg, resultIndex) =>
                  msg.isResultMessage() &&
                  msg.actionExecutionId === message.id &&
                  resultIndex === actionExecutionIndex + 1,
              );
            }
            return true;
          });
          const repairedMessageIds = repairedMessages.map((message) => message.id);
          setMessages(repairedMessages);

          // LangGraph needs two pieces of information to continue execution:
          // 1. The threadId
          // 2. The nodeName it came from
          // When stopping the agent, we don't know the nodeName the agent would have ended with
          // Therefore, we set the nodeName to the most reasonable thing we can guess, which
          // is "__end__"
          if (agentSessionRef.current?.nodeName) {
            setAgentSession({
              threadId: agentSessionRef.current.threadId,
              agentName: agentSessionRef.current.agentName,
              nodeName: "__end__",
            });
          }
          // only return new messages that were not filtered out
          return newMessages.filter((message) => repairedMessageIds.includes(message.id));
        } else {
          return newMessages.slice();
        }
      } finally {
        setIsLoading(false);
      }
    },
    [
      messages,
      setMessages,
      makeSystemMessageCallback,
      copilotConfig,
      setIsLoading,
      initialMessages,
      isLoading,
      actions,
      onFunctionCall,
      onCoAgentStateRender,
      setCoagentStatesWithRef,
      coagentStatesRef,
      agentSession,
      setAgentSession,
    ],
  );

  runChatCompletionRef.current = runChatCompletion;

  const runChatCompletionAndHandleFunctionCall = useAsyncCallback(
    async (messages: Message[]): Promise<void> => {
      await runChatCompletionRef.current!(messages);
    },
    [messages],
  );

  const append = useAsyncCallback(
    async (message: Message): Promise<void> => {
      if (isLoading) {
        return;
      }

      const newMessages = [...messages, message];
      setMessages(newMessages);
      return runChatCompletionAndHandleFunctionCall(newMessages);
    },
    [isLoading, messages, setMessages, runChatCompletionAndHandleFunctionCall],
  );

  const reload = useAsyncCallback(async (): Promise<void> => {
    if (isLoading || messages.length === 0) {
      return;
    }
    let newMessages = [...messages];
    const lastMessage = messages[messages.length - 1];

    if (lastMessage.isTextMessage() && lastMessage.role === "assistant") {
      newMessages = newMessages.slice(0, -1);
    }

    setMessages(newMessages);

    return runChatCompletionAndHandleFunctionCall(newMessages);
  }, [isLoading, messages, setMessages, runChatCompletionAndHandleFunctionCall]);

  const stop = (): void => {
    chatAbortControllerRef.current?.abort("Stop was called");
  };

  return {
    append,
    reload,
    stop,
    runChatCompletion: () => runChatCompletionRef.current!(messages),
  };
}

function constructFinalMessages(
  syncedMessages: Message[],
  previousMessages: Message[],
  newMessages: Message[],
): Message[] {
  const finalMessages =
    syncedMessages.length > 0 ? [...syncedMessages] : [...previousMessages, ...newMessages];

  if (syncedMessages.length > 0) {
    const messagesWithAgentState = [...previousMessages, ...newMessages];

    let previousMessageId: string | undefined = undefined;

    for (const message of messagesWithAgentState) {
      if (message.isAgentStateMessage()) {
        // insert this message into finalMessages after the position of previousMessageId
        const index = finalMessages.findIndex((msg) => msg.id === previousMessageId);
        if (index !== -1) {
          finalMessages.splice(index + 1, 0, message);
        }
      }

      previousMessageId = message.id;
    }
  }

  return finalMessages;
}<|MERGE_RESOLUTION|>--- conflicted
+++ resolved
@@ -18,11 +18,8 @@
   Role,
   CopilotRequestType,
   ActionInputAvailability,
-<<<<<<< HEAD
   ForwardedParametersInput,
-=======
   loadMessagesFromJsonRepresentation,
->>>>>>> 75e11f53
 } from "@copilotkit/runtime-client-gql";
 
 import { CopilotApiConfig } from "../context";
@@ -105,11 +102,11 @@
   setAgentSession: React.Dispatch<React.SetStateAction<AgentSession | null>>;
 
   /**
-<<<<<<< HEAD
    * The forwarded parameters.
    */
   forwardedParameters?: Pick<ForwardedParametersInput, "temperature">;
-=======
+  
+  /**
    * The current thread ID.
    */
   threadId: string | null;
@@ -129,7 +126,6 @@
    * The global chat abort controller.
    */
   chatAbortControllerRef: React.MutableRefObject<AbortController | null>;
->>>>>>> 75e11f53
 };
 
 export type UseChatHelpers = {
