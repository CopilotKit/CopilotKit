--- conflicted
+++ resolved
@@ -1,4 +1,3 @@
-<<<<<<< HEAD
 /**
  * Provides the Copilot context to its children.
  * 
@@ -35,9 +34,6 @@
  * </CopilotKit>
 ```
  */
-
-=======
->>>>>>> dde0fa25
 import { Ref, useCallback, useRef, useState } from "react";
 import {
   CopilotContext,
@@ -71,19 +67,12 @@
   const chatApiEndpoint = props.runtimeUrl || props.url || COPILOT_CLOUD_CHAT_URL;
 
   const [entryPoints, setEntryPoints] = useState<Record<string, FrontendAction<any>>>({});
-<<<<<<< HEAD
   const chatComponentsCache = useRef<Record<string, InChatRenderFunction | string>>({});
   const { addElement, removeElement, printTree } = useTree();
   const [messages, setMessages] = useState<Message[]>([]);
-=======
-  const chatComponentsCache = useRef<Record<string, Function | string>>({});
-  const { addElement, removeElement, printTree, addMessageElement,getMessagesElement } = useTree();
->>>>>>> dde0fa25
 
   const {
     addElement: addDocument,
-    addMessageElement: addMessage,
-    getMessagesElement: getMessages,
     removeElement: removeDocument,
     allElements: allDocuments,
   } = useFlatCategoryStore<DocumentPointer>();
@@ -138,34 +127,6 @@
     [removeElement],
   );
 
-  const addMessageContext = useCallback(
-    (threadId: string, messages: any[]) => {
-      addMessageElement(threadId, messages);
-    },
-    [addMessageElement],
-  );
-
-  const getMessagesContext = useCallback(
-    (threadId: string) => {
-      return getMessagesElement(threadId);
-    },
-    [getMessagesElement],
-  );
-
-  const messageContext = useCallback(
-    (threadId: string, messages: any[]) => {
-      addMessage(threadId, messages);
-    },
-    [addMessage],
-  );
-
-  const messagesContext = useCallback(
-    (threadId: string) => {
-      return getMessages(threadId);
-    },
-    [getMessages],
-  );
-
   const getChatCompletionFunctionDescriptions = useCallback(
     (customEntryPoints?: Record<string, FrontendAction<any>>) => {
       return entryPointsToChatCompletionFunctions(Object.values(customEntryPoints || entryPoints));
@@ -201,7 +162,6 @@
     [removeDocument],
   );
 
-<<<<<<< HEAD
   if (!props.publicApiKey) {
     if (props.cloudRestrictToTopic) {
       throw new Error(
@@ -224,8 +184,6 @@
       },
     };
   }
-=======
->>>>>>> dde0fa25
 
   // get the appropriate CopilotApiConfig from the props
   const copilotApiConfig: CopilotApiConfig = {
@@ -254,11 +212,7 @@
         removeContext,
         getDocumentsContext,
         addDocumentContext,
-        addMessageContext,
-        getMessagesContext,
         removeDocumentContext,
-        messageContext,
-        messagesContext,
         copilotApiConfig: copilotApiConfig,
         messages,
         setMessages,
