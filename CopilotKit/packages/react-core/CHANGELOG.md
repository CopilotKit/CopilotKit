# ui

<<<<<<< HEAD
=======
## 1.10.5-next.5

### Patch Changes

- 6112a67: - fix: consider edge cases when regenerate button is used
  - @copilotkit/runtime-client-gql@1.10.5-next.5
  - @copilotkit/shared@1.10.5-next.5

>>>>>>> 57bdfe7a
## 1.10.5-next.4

### Patch Changes

- @copilotkit/runtime-client-gql@1.10.5-next.4
- @copilotkit/shared@1.10.5-next.4

## 1.10.5-next.3

### Patch Changes

- @copilotkit/runtime-client-gql@1.10.5-next.3
- @copilotkit/shared@1.10.5-next.3

## 1.10.5-next.2

### Patch Changes

- @copilotkit/runtime-client-gql@1.10.5-next.2
- @copilotkit/shared@1.10.5-next.2

## 1.10.5-next.1

### Patch Changes

- b7bc3a0: - feat: pass copilot readable context to agui agents
  - @copilotkit/runtime-client-gql@1.10.5-next.1
  - @copilotkit/shared@1.10.5-next.1

## 1.10.5-next.0

### Patch Changes

- 32c163e: - inspector visibility toggle in ConsoleTrigger component
  - @copilotkit/runtime-client-gql@1.10.5-next.0
  - @copilotkit/shared@1.10.5-next.0

## 1.10.4

### Patch Changes

- ef98963: - feat: add platform-wide error surfacing for custom error rendering
  - feat: add error as a message option and a component level onError
- 052d54d: - fix: enable erasing chat state on new thread creation
- Updated dependencies [a640d8e]
  - @copilotkit/shared@1.10.4
  - @copilotkit/runtime-client-gql@1.10.4

## 1.10.4-next.3

### Patch Changes

- @copilotkit/runtime-client-gql@1.10.4-next.3
- @copilotkit/shared@1.10.4-next.3

## 1.10.4-next.2

### Patch Changes

- ef98963: - feat: add platform-wide error surfacing for custom error rendering
  - feat: add error as a message option and a component level onError
  - @copilotkit/runtime-client-gql@1.10.4-next.2
  - @copilotkit/shared@1.10.4-next.2

## 1.10.4-next.1

### Patch Changes

- Updated dependencies [a640d8e]
  - @copilotkit/shared@1.10.4-next.1
  - @copilotkit/runtime-client-gql@1.10.4-next.1

## 1.10.4-next.0

### Patch Changes

- 052d54d: - fix: enable erasing chat state on new thread creation
  - @copilotkit/runtime-client-gql@1.10.4-next.0
  - @copilotkit/shared@1.10.4-next.0

## 1.10.3

### Patch Changes

- Updated dependencies [ea74047]
  - @copilotkit/shared@1.10.3
  - @copilotkit/runtime-client-gql@1.10.3

## 1.10.3-next.3

### Patch Changes

- @copilotkit/runtime-client-gql@1.10.3-next.3
- @copilotkit/shared@1.10.3-next.3

## 1.10.3-next.2

### Patch Changes

- @copilotkit/runtime-client-gql@1.10.3-next.2
- @copilotkit/shared@1.10.3-next.2

## 1.10.3-next.1

### Patch Changes

- @copilotkit/runtime-client-gql@1.10.3-next.1
- @copilotkit/shared@1.10.3-next.1

## 1.10.3-next.0

### Patch Changes

- Updated dependencies [ea74047]
  - @copilotkit/shared@1.10.3-next.0
  - @copilotkit/runtime-client-gql@1.10.3-next.0

## 1.10.2

### Patch Changes

- db5bbda: - fix: allow disabling of default cpk system message
  - chore: set up direct fastapi usage on coagents starter poetry demo
  - @copilotkit/runtime-client-gql@1.10.2
  - @copilotkit/shared@1.10.2

## 1.10.2-next.0

### Patch Changes

- db5bbda: - fix: allow disabling of default cpk system message
  - chore: set up direct fastapi usage on coagents starter poetry demo
  - @copilotkit/runtime-client-gql@1.10.2-next.0
  - @copilotkit/shared@1.10.2-next.0

## 1.10.1

### Patch Changes

- Updated dependencies [76e2603]
- Updated dependencies [7bf9dfa]
  - @copilotkit/runtime-client-gql@1.10.1
  - @copilotkit/shared@1.10.1

## 1.10.1-next.2

### Patch Changes

- @copilotkit/runtime-client-gql@1.10.1-next.2
- @copilotkit/shared@1.10.1-next.2

## 1.10.1-next.1

### Patch Changes

- Updated dependencies [76e2603]
  - @copilotkit/runtime-client-gql@1.10.1-next.1
  - @copilotkit/shared@1.10.1-next.1

## 1.10.1-next.0

### Patch Changes

- Updated dependencies [7bf9dfa]
  - @copilotkit/runtime-client-gql@1.10.1-next.0
  - @copilotkit/shared@1.10.1-next.0

## 1.10.0

### Minor Changes

- 8674da1: - refactor(headless): completely overhaul headless ui to better support agentic features

  Headless UI has been in a bad state for a bit now. When we added support for different
  agentic runtimes we acquired tech-debt that, with this PR, is being alleviated.

  As such, the following features have been updated to be completely functional with Headless UI.

  - Generative UI
  - Suggestions
  - Agentic Generative UI
  - Interrupts

  In addition, a variety of QOL changes have been made.

  - New AG-UI based message types
  - Inline code rendering is fixed

  Signed-off-by: Tyler Slaton <tyler@copilotkit.ai>

### Patch Changes

- 967d0ab: - refactor(chat): separate useCopilotChat into internal implementation and public API
- 6d1de58: - fix: address issues that would cause headless UI breaking changes in the next release

  Signed-off-by: Tyler Slaton <tyler@copilotkit.ai>

  - fix: more fixes addressing breaking changes in new Headless UI

  Signed-off-by: Tyler Slaton <tyler@copilotkit.ai>

  - chore: address linting issues

  Signed-off-by: Tyler Slaton <tyler@copilotkit.ai>

  - chore: fixing branding and docs

  Signed-off-by: Tyler Slaton <tyler@copilotkit.ai>

  - chore: more docs fixing

  Signed-off-by: Tyler Slaton <tyler@copilotkit.ai>

- 6de24ce: - fix rerender issues by moving suggestions to the messages context
- b64555d: - feat: adds dev console
- Updated dependencies [a8c0263]
- Updated dependencies [8674da1]
- Updated dependencies [6d1de58]
  - @copilotkit/shared@1.10.0
  - @copilotkit/runtime-client-gql@1.10.0

## 1.10.0-next.13

### Patch Changes

- @copilotkit/runtime-client-gql@1.10.0-next.13
- @copilotkit/shared@1.10.0-next.13

## 1.10.0-next.12

### Patch Changes

- b64555d: - feat: adds dev console
  - @copilotkit/runtime-client-gql@1.10.0-next.12
  - @copilotkit/shared@1.10.0-next.12

## 1.10.0-next.11

### Patch Changes

- @copilotkit/runtime-client-gql@1.10.0-next.11
- @copilotkit/shared@1.10.0-next.11

## 1.10.0-next.10

### Patch Changes

- 6d1de58: - fix: address issues that would cause headless UI breaking changes in the next release

  Signed-off-by: Tyler Slaton <tyler@copilotkit.ai>

  - fix: more fixes addressing breaking changes in new Headless UI

  Signed-off-by: Tyler Slaton <tyler@copilotkit.ai>

  - chore: address linting issues

  Signed-off-by: Tyler Slaton <tyler@copilotkit.ai>

  - chore: fixing branding and docs

  Signed-off-by: Tyler Slaton <tyler@copilotkit.ai>

  - chore: more docs fixing

  Signed-off-by: Tyler Slaton <tyler@copilotkit.ai>

- Updated dependencies [6d1de58]
  - @copilotkit/shared@1.10.0-next.10
  - @copilotkit/runtime-client-gql@1.10.0-next.10

## 1.10.0-next.9

### Patch Changes

- @copilotkit/runtime-client-gql@1.10.0-next.9
- @copilotkit/shared@1.10.0-next.9

## 1.10.0-next.8

### Patch Changes

- 6de24ce: - fix rerender issues by moving suggestions to the messages context
  - @copilotkit/runtime-client-gql@1.10.0-next.8
  - @copilotkit/shared@1.10.0-next.8

## 1.10.0-next.7

### Patch Changes

- @copilotkit/runtime-client-gql@1.10.0-next.7
- @copilotkit/shared@1.10.0-next.7

## 1.10.0-next.6

### Patch Changes

- @copilotkit/runtime-client-gql@1.10.0-next.6
- @copilotkit/shared@1.10.0-next.6

## 1.10.0-next.5

### Patch Changes

- Updated dependencies [a8c0263]
  - @copilotkit/shared@1.10.0-next.5
  - @copilotkit/runtime-client-gql@1.10.0-next.5

## 1.10.0-next.4

### Patch Changes

- 967d0ab: - refactor(chat): separate useCopilotChat into internal implementation and public API
  - @copilotkit/runtime-client-gql@1.10.0-next.4
  - @copilotkit/shared@1.10.0-next.4

## 1.10.0-next.3

### Patch Changes

- @copilotkit/runtime-client-gql@1.10.0-next.3
- @copilotkit/shared@1.10.0-next.3

## 1.10.0-next.2

### Patch Changes

- @copilotkit/runtime-client-gql@1.10.0-next.2
- @copilotkit/shared@1.10.0-next.2

## 1.10.0-next.1

### Patch Changes

- @copilotkit/runtime-client-gql@1.10.0-next.1
- @copilotkit/shared@1.10.0-next.1

## 1.10.0-next.0

### Minor Changes

- 8674da1: - refactor(headless): completely overhaul headless ui to better support agentic features

  Headless UI has been in a bad state for a bit now. When we added support for different
  agentic runtimes we acquired tech-debt that, with this PR, is being alleviated.

  As such, the following features have been updated to be completely functional with Headless UI.

  - Generative UI
  - Suggestions
  - Agentic Generative UI
  - Interrupts

  In addition, a variety of QOL changes have been made.

  - New AG-UI based message types
  - Inline code rendering is fixed

  Signed-off-by: Tyler Slaton <tyler@copilotkit.ai>

### Patch Changes

- Updated dependencies [8674da1]
  - @copilotkit/shared@1.10.0-next.0
  - @copilotkit/runtime-client-gql@1.10.0-next.0

## 1.9.3

### Patch Changes

- f83bda0: Fix: remote actions should never be executed to avoid duplicate result messages
- Updated dependencies [1bda332]
  - @copilotkit/shared@1.9.3
  - @copilotkit/runtime-client-gql@1.9.3

## 1.9.3-next.4

### Patch Changes

- f83bda0: Fix: remote actions should never be executed to avoid duplicate result messages
  - @copilotkit/runtime-client-gql@1.9.3-next.4
  - @copilotkit/shared@1.9.3-next.4

## 1.9.3-next.3

### Patch Changes

- Updated dependencies [1bda332]
  - @copilotkit/shared@1.9.3-next.3
  - @copilotkit/runtime-client-gql@1.9.3-next.3

## 1.9.3-next.2

### Patch Changes

- @copilotkit/runtime-client-gql@1.9.3-next.2
- @copilotkit/shared@1.9.3-next.2

## 1.9.3-next.1

### Patch Changes

- @copilotkit/runtime-client-gql@1.9.3-next.1
- @copilotkit/shared@1.9.3-next.1

## 1.9.3-next.0

### Patch Changes

- @copilotkit/runtime-client-gql@1.9.3-next.0
- @copilotkit/shared@1.9.3-next.0

## 1.9.2

### Patch Changes

- cbeccb5: - fix: refrain repeated api calls by memoizing state
- 3f8c575: - fix: use time travel for regeneration of messages
  - fix: use a better cutoff for regeneration request
- fac89c2: - refactor: rename onTrace to onError throughout codebase

  - Rename CopilotTraceEvent to CopilotErrorEvent and CopilotTraceHandler to CopilotErrorHandler

- e1de032: - fix: synchronously execute renderAndWaitForResponse

  Previously, it was impossible to execute multiple human-in-the-loop (renderAndWaitForResponse)
  calls in a row. Ultimately this was due to an issue with how CopilotKit was rendering the updates
  when multiple renderAndWaitForResponse actions appeared on screen due to a reference based approach.

  With this change, actions will be executed in a synchronous way appearing almost queue like. This
  works with any combination of action given much more freedom when asking for user input.

  Signed-off-by: Tyler Slaton <tyler@copilotkit.ai>

- 92e8d1c: - fix infinite loop
- 9169ad7: - feat: add onTrace handler for runtime and UI error/event tracking
- c75a04f: - Fix dynamic runtime configuration updates in useCoAgent
  - In use-chat.ts, agent state updates from AgentStateMessage now preserve existing config property
- c75a04f: - Fix dynamic runtime configuration updates in useCoAgent
- fe9009c: - feat(langgraph): new thread metadata
- 1d1c51d: - feat: surface all errors in structured format
- 10345a5: - feat: structured error visibility system for streaming errors
- 9169ad7: - feat: add onTrace handler for comprehensive debugging and observability - Add CopilotTraceEvent interfaces with rich debugging context, implement runtime-side tracing with publicApiKey gating, add UI-side error tracing, include comprehensive test coverage, and fix tsup build config to exclude test files
  - fix: extract publicApiKey for all requests + trace GraphQL errors
- 35537f1: - fix: memoize nested components to not rerender when content changes
- Updated dependencies [fac89c2]
- Updated dependencies [9169ad7]
- Updated dependencies [1d1c51d]
- Updated dependencies [10345a5]
- Updated dependencies [9169ad7]
  - @copilotkit/shared@1.9.2
  - @copilotkit/runtime-client-gql@1.9.2

## 1.9.2-next.26

### Patch Changes

- @copilotkit/runtime-client-gql@1.9.2-next.26
- @copilotkit/shared@1.9.2-next.26

## 1.9.2-next.25

### Patch Changes

- @copilotkit/runtime-client-gql@1.9.2-next.25
- @copilotkit/shared@1.9.2-next.25

## 1.9.2-next.24

### Patch Changes

- @copilotkit/runtime-client-gql@1.9.2-next.24
- @copilotkit/shared@1.9.2-next.24

## 1.9.2-next.23

### Patch Changes

- @copilotkit/runtime-client-gql@1.9.2-next.23
- @copilotkit/shared@1.9.2-next.23

## 1.9.2-next.22

### Patch Changes

- c75a04f: - Fix dynamic runtime configuration updates in useCoAgent
  - In use-chat.ts, agent state updates from AgentStateMessage now preserve existing config property
- c75a04f: - Fix dynamic runtime configuration updates in useCoAgent
  - @copilotkit/runtime-client-gql@1.9.2-next.22
  - @copilotkit/shared@1.9.2-next.22

## 1.9.2-next.21

### Patch Changes

- 92e8d1c: - fix infinite loop
  - @copilotkit/runtime-client-gql@1.9.2-next.21
  - @copilotkit/shared@1.9.2-next.21

## 1.9.2-next.20

### Patch Changes

- e1de032: - fix: synchronously execute renderAndWaitForResponse

  Previously, it was impossible to execute multiple human-in-the-loop (renderAndWaitForResponse)
  calls in a row. Ultimately this was due to an issue with how CopilotKit was rendering the updates
  when multiple renderAndWaitForResponse actions appeared on screen due to a reference based approach.

  With this change, actions will be executed in a synchronous way appearing almost queue like. This
  works with any combination of action given much more freedom when asking for user input.

  Signed-off-by: Tyler Slaton <tyler@copilotkit.ai>

  - @copilotkit/runtime-client-gql@1.9.2-next.20
  - @copilotkit/shared@1.9.2-next.20

## 1.9.2-next.19

### Patch Changes

- @copilotkit/runtime-client-gql@1.9.2-next.19
- @copilotkit/shared@1.9.2-next.19

## 1.9.2-next.18

### Patch Changes

- fac89c2: - refactor: rename onTrace to onError throughout codebase

  - Rename CopilotTraceEvent to CopilotErrorEvent and CopilotTraceHandler to CopilotErrorHandler

- Updated dependencies [fac89c2]
  - @copilotkit/shared@1.9.2-next.18
  - @copilotkit/runtime-client-gql@1.9.2-next.18

## 1.9.2-next.17

### Patch Changes

- @copilotkit/runtime-client-gql@1.9.2-next.17
- @copilotkit/shared@1.9.2-next.17

## 1.9.2-next.16

### Patch Changes

- fe9009c: - feat(langgraph): new thread metadata
  - @copilotkit/runtime-client-gql@1.9.2-next.16
  - @copilotkit/shared@1.9.2-next.16

## 1.9.2-next.15

### Patch Changes

- cbeccb5: - fix: refrain repeated api calls by memoizing state
  - @copilotkit/runtime-client-gql@1.9.2-next.15
  - @copilotkit/shared@1.9.2-next.15

## 1.9.2-next.14

### Patch Changes

- @copilotkit/runtime-client-gql@1.9.2-next.14
- @copilotkit/shared@1.9.2-next.14

## 1.9.2-next.13

### Patch Changes

- @copilotkit/runtime-client-gql@1.9.2-next.13
- @copilotkit/shared@1.9.2-next.13

## 1.9.2-next.12

### Patch Changes

- 3f8c575: - fix: use time travel for regeneration of messages
  - fix: use a better cutoff for regeneration request
  - @copilotkit/runtime-client-gql@1.9.2-next.12
  - @copilotkit/shared@1.9.2-next.12

## 1.9.2-next.11

### Patch Changes

- @copilotkit/runtime-client-gql@1.9.2-next.11
- @copilotkit/shared@1.9.2-next.11

## 1.9.2-next.10

### Patch Changes

- @copilotkit/runtime-client-gql@1.9.2-next.10
- @copilotkit/shared@1.9.2-next.10

## 1.9.2-next.9

### Patch Changes

- 1d1c51d: - feat: surface all errors in structured format
- Updated dependencies [1d1c51d]
  - @copilotkit/runtime-client-gql@1.9.2-next.9
  - @copilotkit/shared@1.9.2-next.9

## 1.9.2-next.8

### Patch Changes

- @copilotkit/runtime-client-gql@1.9.2-next.8
- @copilotkit/shared@1.9.2-next.8

## 1.9.2-next.7

### Patch Changes

- @copilotkit/runtime-client-gql@1.9.2-next.7
- @copilotkit/shared@1.9.2-next.7

## 1.9.2-next.6

### Patch Changes

- @copilotkit/runtime-client-gql@1.9.2-next.6
- @copilotkit/shared@1.9.2-next.6

## 1.9.2-next.5

### Patch Changes

- @copilotkit/runtime-client-gql@1.9.2-next.5
- @copilotkit/shared@1.9.2-next.5

## 1.9.2-next.4

### Patch Changes

- 9169ad7: - feat: add onTrace handler for runtime and UI error/event tracking
- 9169ad7: - feat: add onTrace handler for comprehensive debugging and observability - Add CopilotTraceEvent interfaces with rich debugging context, implement runtime-side tracing with publicApiKey gating, add UI-side error tracing, include comprehensive test coverage, and fix tsup build config to exclude test files
  - fix: extract publicApiKey for all requests + trace GraphQL errors
- Updated dependencies [9169ad7]
- Updated dependencies [9169ad7]
  - @copilotkit/shared@1.9.2-next.4
  - @copilotkit/runtime-client-gql@1.9.2-next.4

## 1.9.2-next.3

### Patch Changes

- 35537f1: - fix: memoize nested components to not rerender when content changes
  - @copilotkit/runtime-client-gql@1.9.2-next.3
  - @copilotkit/shared@1.9.2-next.3

## 1.9.2-next.2

### Patch Changes

- @copilotkit/runtime-client-gql@1.9.2-next.2
- @copilotkit/shared@1.9.2-next.2

## 1.9.2-next.1

### Patch Changes

- @copilotkit/runtime-client-gql@1.9.2-next.1
- @copilotkit/shared@1.9.2-next.1

## 1.9.2-next.0

### Patch Changes

- 10345a5: - feat: structured error visibility system for streaming errors
- Updated dependencies [10345a5]
  - @copilotkit/runtime-client-gql@1.9.2-next.0
  - @copilotkit/shared@1.9.2-next.0

## 1.9.1

### Patch Changes

- Updated dependencies [deaeca0]
  - @copilotkit/shared@1.9.1
  - @copilotkit/runtime-client-gql@1.9.1

## 1.9.1-next.0

### Patch Changes

- Updated dependencies [deaeca0]
  - @copilotkit/shared@1.9.1-next.0
  - @copilotkit/runtime-client-gql@1.9.1-next.0

## 1.9.0

### Patch Changes

- 54cae30: - fix(react-core): allow custom toolChoice in forwardedParameters to override default
  - fix: move react-dom to peerDependencies in @copilotkit/react-textarea
  - feat: add amazon bedrock adapter support
  - @copilotkit/runtime-client-gql@1.9.0
  - @copilotkit/shared@1.9.0

## 1.9.0-next.2

### Patch Changes

- @copilotkit/runtime-client-gql@1.9.0-next.2
- @copilotkit/shared@1.9.0-next.2

## 1.8.15-next.1

### Patch Changes

- 54cae30: - fix(react-core): allow custom toolChoice in forwardedParameters to override default
  - fix: move react-dom to peerDependencies in @copilotkit/react-textarea
  - feat: add amazon bedrock adapter support
  - @copilotkit/runtime-client-gql@1.8.15-next.1
  - @copilotkit/shared@1.8.15-next.1

## 1.8.15-next.0

### Patch Changes

- @copilotkit/runtime-client-gql@1.8.15-next.0
- @copilotkit/shared@1.8.15-next.0

## 1.8.14

### Patch Changes

- 9cf1fda: - fix append follow-up when actions disable followUp
  - Create stupid-nails-travel.md
  - fixup
- 9cf1fda: - fix append follow-up when actions disable followUp
- Updated dependencies [34a78d8]
  - @copilotkit/shared@1.8.14
  - @copilotkit/runtime-client-gql@1.8.14

## 1.8.14-next.5

### Patch Changes

- @copilotkit/runtime-client-gql@1.8.14-next.5
- @copilotkit/shared@1.8.14-next.5

## 1.8.14-next.4

### Patch Changes

- @copilotkit/runtime-client-gql@1.8.14-next.4
- @copilotkit/shared@1.8.14-next.4

## 1.8.14-next.3

### Patch Changes

- @copilotkit/runtime-client-gql@1.8.14-next.3
- @copilotkit/shared@1.8.14-next.3

## 1.8.14-next.2

### Patch Changes

- @copilotkit/runtime-client-gql@1.8.14-next.2
- @copilotkit/shared@1.8.14-next.2

## 1.8.14-next.1

### Patch Changes

- Updated dependencies [34a78d8]
  - @copilotkit/shared@1.8.14-next.1
  - @copilotkit/runtime-client-gql@1.8.14-next.1

## 1.8.14-next.0

### Patch Changes

- 9cf1fda: - fix append follow-up when actions disable followUp
  - Create stupid-nails-travel.md
  - fixup
- 9cf1fda: - fix append follow-up when actions disable followUp
  - @copilotkit/runtime-client-gql@1.8.14-next.0
  - @copilotkit/shared@1.8.14-next.0

## 1.8.13

### Patch Changes

- 7fcf5c4: - fix followUp check
  - @copilotkit/runtime-client-gql@1.8.13
  - @copilotkit/shared@1.8.13

## 1.8.13-next.3

### Patch Changes

- @copilotkit/runtime-client-gql@1.8.13-next.3
- @copilotkit/shared@1.8.13-next.3

## 1.8.13-next.2

### Patch Changes

- @copilotkit/runtime-client-gql@1.8.13-next.2
- @copilotkit/shared@1.8.13-next.2

## 1.8.13-next.1

### Patch Changes

- 7fcf5c4: - fix followUp check
  - @copilotkit/runtime-client-gql@1.8.13-next.1
  - @copilotkit/shared@1.8.13-next.1

## 1.8.13-next.0

### Patch Changes

- @copilotkit/runtime-client-gql@1.8.13-next.0
- @copilotkit/shared@1.8.13-next.0

## 1.8.12

### Patch Changes

- 3e09584: - fix: stop passing config if not exists
- 33ba021: - partial revert of potentially breaking check
  - wip
  - @copilotkit/runtime-client-gql@1.8.12
  - @copilotkit/shared@1.8.12

## 1.8.12-next.6

### Patch Changes

- 3e09584: - fix: stop passing config if not exists
  - @copilotkit/runtime-client-gql@1.8.12-next.6
  - @copilotkit/shared@1.8.12-next.6

## 1.8.12-next.5

### Patch Changes

- @copilotkit/runtime-client-gql@1.8.12-next.5
- @copilotkit/shared@1.8.12-next.5

## 1.8.12-next.4

### Patch Changes

- @copilotkit/runtime-client-gql@1.8.12-next.4
- @copilotkit/shared@1.8.12-next.4

## 1.8.12-next.3

### Patch Changes

- @copilotkit/runtime-client-gql@1.8.12-next.3
- @copilotkit/shared@1.8.12-next.3

## 1.8.12-next.2

### Patch Changes

- 33ba021: - partial revert of potentially breaking check
  - wip
  - @copilotkit/runtime-client-gql@1.8.12-next.2
  - @copilotkit/shared@1.8.12-next.2

## 1.8.12-next.1

### Patch Changes

- @copilotkit/runtime-client-gql@1.8.12-next.1
- @copilotkit/shared@1.8.12-next.1

## 1.8.12-next.0

### Patch Changes

- @copilotkit/runtime-client-gql@1.8.12-next.0
- @copilotkit/shared@1.8.12-next.0

## 1.8.11

### Patch Changes

- @copilotkit/runtime-client-gql@1.8.11
- @copilotkit/shared@1.8.11

## 1.8.11-next.1

### Patch Changes

- @copilotkit/runtime-client-gql@1.8.11-next.1
- @copilotkit/shared@1.8.11-next.1

## 1.8.11-next.0

### Patch Changes

- @copilotkit/runtime-client-gql@1.8.11-next.0
- @copilotkit/shared@1.8.11-next.0

## 1.8.10

### Patch Changes

- 742efbb: - feat: enable setting langgraph config from ui
  - chore: document usage of new config
  - @copilotkit/runtime-client-gql@1.8.10
  - @copilotkit/shared@1.8.10

## 1.8.10-next.3

### Patch Changes

- @copilotkit/runtime-client-gql@1.8.10-next.3
- @copilotkit/shared@1.8.10-next.3

## 1.8.10-next.2

### Patch Changes

- @copilotkit/runtime-client-gql@1.8.10-next.2
- @copilotkit/shared@1.8.10-next.2

## 1.8.10-next.1

### Patch Changes

- @copilotkit/runtime-client-gql@1.8.10-next.1
- @copilotkit/shared@1.8.10-next.1

## 1.8.10-next.0

### Patch Changes

- 742efbb: - feat: enable setting langgraph config from ui
  - chore: document usage of new config
  - @copilotkit/runtime-client-gql@1.8.10-next.0
  - @copilotkit/shared@1.8.10-next.0

## 1.8.9

### Patch Changes

- @copilotkit/runtime-client-gql@1.8.9
- @copilotkit/shared@1.8.9

## 1.8.9-next.0

### Patch Changes

- @copilotkit/runtime-client-gql@1.8.9-next.0
- @copilotkit/shared@1.8.9-next.0

## 1.8.8

### Patch Changes

- dfb67c3: - refactor: rename mcpEndpoints to mcpServers for naming consistency
  - doc changes
  - @copilotkit/runtime-client-gql@1.8.8
  - @copilotkit/shared@1.8.8

## 1.8.8-next.1

### Patch Changes

- @copilotkit/runtime-client-gql@1.8.8-next.1
- @copilotkit/shared@1.8.8-next.1

## 1.8.8-next.0

### Patch Changes

- dfb67c3: - refactor: rename mcpEndpoints to mcpServers for naming consistency
  - doc changes
  - @copilotkit/runtime-client-gql@1.8.8-next.0
  - @copilotkit/shared@1.8.8-next.0

## 1.8.7

### Patch Changes

- Updated dependencies [8b8474f]
  - @copilotkit/runtime-client-gql@1.8.7
  - @copilotkit/shared@1.8.7

## 1.8.7-next.0

### Patch Changes

- Updated dependencies [8b8474f]
  - @copilotkit/runtime-client-gql@1.8.7-next.0
  - @copilotkit/shared@1.8.7-next.0

## 1.8.6

### Patch Changes

- 7a04bd1: - fix: fix how results are communicated back on interrupt
  - fix: do not allow followup for interrupt actions
  - chore: improve TS docs for interrupt
  - @copilotkit/runtime-client-gql@1.8.6
  - @copilotkit/shared@1.8.6

## 1.8.6-next.0

### Patch Changes

- 7a04bd1: - fix: fix how results are communicated back on interrupt
  - fix: do not allow followup for interrupt actions
  - chore: improve TS docs for interrupt
  - @copilotkit/runtime-client-gql@1.8.6-next.0
  - @copilotkit/shared@1.8.6-next.0

## 1.8.5

### Patch Changes

- c0d3261: - full AWP support

  Signed-off-by: Tyler Slaton <tyler@copilotkit.ai>

  - refactor: address linter issues with the new pages

  Signed-off-by: Tyler Slaton <tyler@copilotkit.ai>

  - Merge branch 'mme/acp' into mme/mastra
  - add sse example
  - Create small-turkeys-agree.md
  - upgrade AWP
  - Merge branch 'mme/mastra' of github.com:CopilotKit/CopilotKit into mme/mastra
  - make agents a dict
  - update docs
  - send tools
  - update to latest packages
  - fix problem where state sync are preventing tool calls
  - set possibly undefined toolCalls to an empty array
  - fix missing tool call ids

- 77a7457: - feat: Add Model Context Protocol (MCP) support
- d0e8a1e: - fix: fix duplicate messages on regenerate
  - @copilotkit/runtime-client-gql@1.8.5
  - @copilotkit/shared@1.8.5

## 1.8.5-next.5

### Patch Changes

- c0d3261: - full AWP support

  Signed-off-by: Tyler Slaton <tyler@copilotkit.ai>

  - refactor: address linter issues with the new pages

  Signed-off-by: Tyler Slaton <tyler@copilotkit.ai>

  - Merge branch 'mme/acp' into mme/mastra
  - add sse example
  - Create small-turkeys-agree.md
  - upgrade AWP
  - Merge branch 'mme/mastra' of github.com:CopilotKit/CopilotKit into mme/mastra
  - make agents a dict
  - update docs
  - send tools
  - update to latest packages
  - fix problem where state sync are preventing tool calls
  - set possibly undefined toolCalls to an empty array
  - fix missing tool call ids
  - @copilotkit/runtime-client-gql@1.8.5-next.5
  - @copilotkit/shared@1.8.5-next.5

## 1.8.5-next.4

### Patch Changes

- @copilotkit/runtime-client-gql@1.8.5-next.4
- @copilotkit/shared@1.8.5-next.4

## 1.8.5-next.3

### Patch Changes

- 77a7457: - feat: Add Model Context Protocol (MCP) support
  - @copilotkit/runtime-client-gql@1.8.5-next.3
  - @copilotkit/shared@1.8.5-next.3

## 1.8.5-next.2

### Patch Changes

- @copilotkit/runtime-client-gql@1.8.5-next.2
- @copilotkit/shared@1.8.5-next.2

## 1.8.5-next.1

### Patch Changes

- d0e8a1e: - fix: fix duplicate messages on regenerate
  - @copilotkit/runtime-client-gql@1.8.5-next.1
  - @copilotkit/shared@1.8.5-next.1

## 1.8.5-next.0

### Patch Changes

- @copilotkit/runtime-client-gql@1.8.5-next.0
- @copilotkit/shared@1.8.5-next.0

## 1.8.4

### Patch Changes

- 4e28414: - use new interface properly
- Updated dependencies [f363760]
  - @copilotkit/shared@1.8.4
  - @copilotkit/runtime-client-gql@1.8.4

## 1.8.4-next.4

### Patch Changes

- 4e28414: - use new interface properly
  - @copilotkit/runtime-client-gql@1.8.4-next.4
  - @copilotkit/shared@1.8.4-next.4

## 1.8.4-next.3

### Patch Changes

- @copilotkit/runtime-client-gql@1.8.4-next.3
- @copilotkit/shared@1.8.4-next.3

## 1.8.4-next.2

### Patch Changes

- @copilotkit/runtime-client-gql@1.8.4-next.2
- @copilotkit/shared@1.8.4-next.2

## 1.8.4-next.1

### Patch Changes

- Updated dependencies [f363760]
  - @copilotkit/shared@1.8.4-next.1
  - @copilotkit/runtime-client-gql@1.8.4-next.1

## 1.8.4-next.0

### Patch Changes

- @copilotkit/runtime-client-gql@1.8.4-next.0
- @copilotkit/shared@1.8.4-next.0

## 1.8.3

### Patch Changes

- @copilotkit/runtime-client-gql@1.8.3
- @copilotkit/shared@1.8.3

## 1.8.3-next.0

### Patch Changes

- @copilotkit/runtime-client-gql@1.8.3-next.0
- @copilotkit/shared@1.8.3-next.0

## 1.8.2-next.3

### Patch Changes

- @copilotkit/runtime-client-gql@1.8.2-next.3
- @copilotkit/shared@1.8.2-next.3

## 1.8.2-next.2

### Patch Changes

- @copilotkit/runtime-client-gql@1.8.2-next.2
- @copilotkit/shared@1.8.2-next.2

## 1.8.2-next.1

### Patch Changes

- @copilotkit/runtime-client-gql@1.8.2-next.1
- @copilotkit/shared@1.8.2-next.1

## 1.8.2-next.0

### Patch Changes

- @copilotkit/runtime-client-gql@1.8.2-next.0
- @copilotkit/shared@1.8.2-next.0

## 1.8.1

### Patch Changes

- 7a42944: - fix(react-core): update agentSession when agent props change #1497
  - @copilotkit/runtime-client-gql@1.8.1
  - @copilotkit/shared@1.8.1

## 1.8.1-next.1

### Patch Changes

- @copilotkit/runtime-client-gql@1.8.1-next.1
- @copilotkit/shared@1.8.1-next.1

## 1.8.1-next.0

### Patch Changes

- 7a42944: - fix(react-core): update agentSession when agent props change #1497
  - @copilotkit/runtime-client-gql@1.8.1-next.0
  - @copilotkit/shared@1.8.1-next.0

## 1.8.0

### Patch Changes

- 73f5eaa: - fix(react-core): export missing action-related types for public API
- a50f4c1: - move default components out of ui
  - @copilotkit/runtime-client-gql@1.8.0
  - @copilotkit/shared@1.8.0

## 1.8.0-next.8

### Patch Changes

- @copilotkit/runtime-client-gql@1.8.0-next.8
- @copilotkit/shared@1.8.0-next.8

## 1.8.0-next.7

### Patch Changes

- @copilotkit/runtime-client-gql@1.8.0-next.7
- @copilotkit/shared@1.8.0-next.7

## 1.8.0-next.6

### Patch Changes

- @copilotkit/runtime-client-gql@1.8.0-next.6
- @copilotkit/shared@1.8.0-next.6

## 1.8.0-next.5

### Patch Changes

- a50f4c1: - move default components out of ui
  - @copilotkit/runtime-client-gql@1.8.0-next.5
  - @copilotkit/shared@1.8.0-next.5

## 1.8.0-next.4

### Patch Changes

- @copilotkit/runtime-client-gql@1.8.0-next.4
- @copilotkit/shared@1.8.0-next.4

## 1.8.0-next.3

### Patch Changes

- @copilotkit/runtime-client-gql@1.8.0-next.3
- @copilotkit/shared@1.8.0-next.3

## 1.7.2-next.2

### Patch Changes

- @copilotkit/runtime-client-gql@1.7.2-next.2
- @copilotkit/shared@1.7.2-next.2

## 1.7.2-next.1

### Patch Changes

- 73f5eaa: - fix(react-core): export missing action-related types for public API
  - @copilotkit/runtime-client-gql@1.7.2-next.1
  - @copilotkit/shared@1.7.2-next.1

## 1.7.2-next.0

### Patch Changes

- @copilotkit/runtime-client-gql@1.7.2-next.0
- @copilotkit/shared@1.7.2-next.0

## 1.7.1

### Patch Changes

- @copilotkit/runtime-client-gql@1.7.1
- @copilotkit/shared@1.7.1

## 1.7.1-next.0

### Patch Changes

- @copilotkit/runtime-client-gql@1.7.1-next.0
- @copilotkit/shared@1.7.1-next.0

## 1.7.0

### Patch Changes

- @copilotkit/runtime-client-gql@1.7.0
- @copilotkit/shared@1.7.0

## 1.7.0-next.1

### Patch Changes

- @copilotkit/runtime-client-gql@1.7.0-next.1
- @copilotkit/shared@1.7.0-next.1

## 1.7.0-next.0

### Patch Changes

- @copilotkit/runtime-client-gql@1.7.0-next.0
- @copilotkit/shared@1.7.0-next.0

## 1.6.0

### Minor Changes

- 7d061d9: - feat(configurable): execute langgraph with user config

### Patch Changes

- d833f4c: - fix: provide the ability to type interrupt event value
- d800f03: - fix: use memoization in useCoAgent internal functions
- 85753b3: - feat(actions): enable restricting actions to frontend only
- b454827: - fix: simplify condition options for langgraph interrupts
  - chore: add new enabled to e2e tests
  - fix: refine argument types
  - chore: document hook API reference
- c1cc77f: - feat: new useCopilotAdditionalInstructions hook and available property on useCopilotReadable
- Updated dependencies [d833f4c]
- Updated dependencies [090203d]
  - @copilotkit/runtime-client-gql@1.6.0
  - @copilotkit/shared@1.6.0

## 1.6.0-next.12

### Patch Changes

- @copilotkit/runtime-client-gql@1.6.0-next.12
- @copilotkit/shared@1.6.0-next.12

## 1.6.0-next.11

### Patch Changes

- 85753b3: - feat(actions): enable restricting actions to frontend only
  - @copilotkit/runtime-client-gql@1.6.0-next.11
  - @copilotkit/shared@1.6.0-next.11

## 1.6.0-next.10

### Patch Changes

- @copilotkit/runtime-client-gql@1.6.0-next.10
- @copilotkit/shared@1.6.0-next.10

## 1.6.0-next.9

### Patch Changes

- @copilotkit/runtime-client-gql@1.6.0-next.9
- @copilotkit/shared@1.6.0-next.9

## 1.6.0-next.8

### Patch Changes

- @copilotkit/runtime-client-gql@1.6.0-next.8
- @copilotkit/shared@1.6.0-next.8

## 1.6.0-next.7

### Patch Changes

- d800f03: - fix: use memoization in useCoAgent internal functions
  - @copilotkit/runtime-client-gql@1.6.0-next.7
  - @copilotkit/shared@1.6.0-next.7

## 1.6.0-next.6

### Patch Changes

- @copilotkit/runtime-client-gql@1.6.0-next.6
- @copilotkit/shared@1.6.0-next.6

## 1.6.0-next.5

### Patch Changes

- Updated dependencies [090203d]
  - @copilotkit/shared@1.6.0-next.5
  - @copilotkit/runtime-client-gql@1.6.0-next.5

## 1.6.0-next.4

### Patch Changes

- @copilotkit/runtime-client-gql@1.6.0-next.4
- @copilotkit/shared@1.6.0-next.4

## 1.6.0-next.3

### Patch Changes

- @copilotkit/runtime-client-gql@1.6.0-next.3
- @copilotkit/shared@1.6.0-next.3

## 1.6.0-next.2

### Patch Changes

- b454827: - fix: simplify condition options for langgraph interrupts
  - chore: add new enabled to e2e tests
  - fix: refine argument types
  - chore: document hook API reference
  - @copilotkit/runtime-client-gql@1.6.0-next.2
  - @copilotkit/shared@1.6.0-next.2

## 1.6.0-next.1

### Patch Changes

- d833f4c: - fix: provide the ability to type interrupt event value
- Updated dependencies [d833f4c]
  - @copilotkit/runtime-client-gql@1.6.0-next.1
  - @copilotkit/shared@1.6.0-next.1

## 1.6.0-next.0

### Minor Changes

- 7d061d9: - feat(configurable): execute langgraph with user config

### Patch Changes

- @copilotkit/runtime-client-gql@1.6.0-next.0
- @copilotkit/shared@1.6.0-next.0

## 1.5.20

### Patch Changes

- Updated dependencies [51f0d66]
  - @copilotkit/shared@1.5.20
  - @copilotkit/runtime-client-gql@1.5.20

## 1.5.20-next.0

### Patch Changes

- Updated dependencies [51f0d66]
  - @copilotkit/shared@1.5.20-next.0
  - @copilotkit/runtime-client-gql@1.5.20-next.0

## 1.5.19

### Patch Changes

- 0dd1ab9: - fix(errors): allow non copilotkit errors to pass to consumer app error boundary
- 5bc68f8: - fix(actions): warn on action duplication
  - fix(actions): warn on coagent state render duplication
- Updated dependencies [0dd1ab9]
  - @copilotkit/shared@1.5.19
  - @copilotkit/runtime-client-gql@1.5.19

## 1.5.19-next.1

### Patch Changes

- 0dd1ab9: - fix(errors): allow non copilotkit errors to pass to consumer app error boundary
- Updated dependencies [0dd1ab9]
  - @copilotkit/shared@1.5.19-next.1
  - @copilotkit/runtime-client-gql@1.5.19-next.1

## 1.5.19-next.0

### Patch Changes

- 5bc68f8: - fix(actions): warn on action duplication
  - fix(actions): warn on coagent state render duplication
  - @copilotkit/runtime-client-gql@1.5.19-next.0
  - @copilotkit/shared@1.5.19-next.0

## 1.5.18

### Patch Changes

- f77a7b9: - fix: use warning when version mismatch is not expected to error out
- Updated dependencies [d47cd26]
- Updated dependencies [f77a7b9]
- Updated dependencies [38d3ac2]
  - @copilotkit/runtime-client-gql@1.5.18
  - @copilotkit/shared@1.5.18

## 1.5.18-next.3

### Patch Changes

- f77a7b9: - fix: use warning when version mismatch is not expected to error out
- Updated dependencies [f77a7b9]
  - @copilotkit/runtime-client-gql@1.5.18-next.3
  - @copilotkit/shared@1.5.18-next.3

## 1.5.18-next.2

### Patch Changes

- Updated dependencies [38d3ac2]
  - @copilotkit/shared@1.5.18-next.2
  - @copilotkit/runtime-client-gql@1.5.18-next.2

## 1.5.18-next.1

### Patch Changes

- @copilotkit/runtime-client-gql@1.5.18-next.1
- @copilotkit/shared@1.5.18-next.1

## 1.5.18-next.0

### Patch Changes

- Updated dependencies [d47cd26]
  - @copilotkit/runtime-client-gql@1.5.18-next.0
  - @copilotkit/shared@1.5.18-next.0

## 1.5.17

### Patch Changes

- Updated dependencies [1fc3902]
  - @copilotkit/runtime-client-gql@1.5.17
  - @copilotkit/shared@1.5.17

## 1.5.17-next.0

### Patch Changes

- Updated dependencies [1fc3902]
  - @copilotkit/runtime-client-gql@1.5.17-next.0
  - @copilotkit/shared@1.5.17-next.0

## 1.5.16

### Patch Changes

- 07be5ca: - fix: disable error toasts if dev console is disabled
- Updated dependencies [48b7c7b]
  - @copilotkit/runtime-client-gql@1.5.16
  - @copilotkit/shared@1.5.16

## 1.5.16-next.2

### Patch Changes

- @copilotkit/runtime-client-gql@1.5.16-next.2
- @copilotkit/shared@1.5.16-next.2

## 1.5.16-next.1

### Patch Changes

- Updated dependencies [48b7c7b]
  - @copilotkit/runtime-client-gql@1.5.16-next.1
  - @copilotkit/shared@1.5.16-next.1

## 1.5.16-next.0

### Patch Changes

- 07be5ca: - fix: disable error toasts if dev console is disabled
  - @copilotkit/runtime-client-gql@1.5.16-next.0
  - @copilotkit/shared@1.5.16-next.0

## 1.5.15

### Patch Changes

- 06f9f35: - feat(interrupt): add copilotkit interrupt as messages with copilotkit interrupt convenience fn
  - chore(deps): update dependencies for demos
  - chore(interrupt-as-message): add e2e test for interrupt as message
- 7b3141d: - feat(interrupt): support LG interrupt with useLangGraphInterrupt hook
  - chore(interrupt): add e2e test to interrupt functionality
  - feat(interrupt): add support for multiple interrupts and conditions
- c9ae305: - perf: prevent redundant API calls
- Updated dependencies [0dc0f43]
- Updated dependencies [06f9f35]
- Updated dependencies [7b3141d]
- Updated dependencies [0bbb4ab]
  - @copilotkit/runtime-client-gql@1.5.15
  - @copilotkit/shared@1.5.15

## 1.5.15-next.8

### Patch Changes

- 06f9f35: - feat(interrupt): add copilotkit interrupt as messages with copilotkit interrupt convenience fn
  - chore(deps): update dependencies for demos
  - chore(interrupt-as-message): add e2e test for interrupt as message
- Updated dependencies [06f9f35]
  - @copilotkit/runtime-client-gql@1.5.15-next.8
  - @copilotkit/shared@1.5.15-next.8

## 1.5.15-next.7

### Patch Changes

- @copilotkit/runtime-client-gql@1.5.15-next.7
- @copilotkit/shared@1.5.15-next.7

## 1.5.15-next.6

### Patch Changes

- c9ae305: - perf: prevent redundant API calls
  - @copilotkit/runtime-client-gql@1.5.15-next.6
  - @copilotkit/shared@1.5.15-next.6

## 1.5.15-next.5

### Patch Changes

- Updated dependencies [0dc0f43]
  - @copilotkit/runtime-client-gql@1.5.15-next.5
  - @copilotkit/shared@1.5.15-next.5

## 1.5.15-next.4

### Patch Changes

- 7b3141d: - feat(interrupt): support LG interrupt with useLangGraphInterrupt hook
  - chore(interrupt): add e2e test to interrupt functionality
  - feat(interrupt): add support for multiple interrupts and conditions
- Updated dependencies [7b3141d]
  - @copilotkit/runtime-client-gql@1.5.15-next.4
  - @copilotkit/shared@1.5.15-next.4

## 1.5.15-next.3

### Patch Changes

- @copilotkit/runtime-client-gql@1.5.15-next.3
- @copilotkit/shared@1.5.15-next.3

## 1.5.15-next.2

### Patch Changes

- @copilotkit/runtime-client-gql@1.5.15-next.2
- @copilotkit/shared@1.5.15-next.2

## 1.5.15-next.1

### Patch Changes

- Updated dependencies [0bbb4ab]
  - @copilotkit/runtime-client-gql@1.5.15-next.1
  - @copilotkit/shared@1.5.15-next.1

## 1.5.15-next.0

### Patch Changes

- @copilotkit/runtime-client-gql@1.5.15-next.0
- @copilotkit/shared@1.5.15-next.0

## 1.5.14

### Patch Changes

- 0061f65: - feat: allows dev mode for cloud onboarding flow
- Updated dependencies [0061f65]
  - @copilotkit/shared@1.5.14
  - @copilotkit/runtime-client-gql@1.5.14

## 1.5.14-next.0

### Patch Changes

- 0061f65: - feat: allows dev mode for cloud onboarding flow
- Updated dependencies [0061f65]
  - @copilotkit/shared@1.5.14-next.0
  - @copilotkit/runtime-client-gql@1.5.14-next.0

## 1.5.13

### Patch Changes

- @copilotkit/runtime-client-gql@1.5.13
- @copilotkit/shared@1.5.13

## 1.5.13-next.0

### Patch Changes

- @copilotkit/runtime-client-gql@1.5.13-next.0
- @copilotkit/shared@1.5.13-next.0

## 1.5.12

### Patch Changes

- 926499b: - Load the previous state of an agent if `threadId` is provided to CopilotKit, including all messages
- 6136a57: - fix(errors): add custom error classes to better describe library errors
  - fix(errors): use new errors in error handling
  - chore: add documentation and links to respective errors
- cb43c05: - fix: set up managed LLM retries and report error to render method
- Updated dependencies [fb87bcf]
- Updated dependencies [926499b]
- Updated dependencies [6136a57]
  - @copilotkit/runtime-client-gql@1.5.12
  - @copilotkit/shared@1.5.12

## 1.5.12-next.7

### Patch Changes

- 926499b: - Load the previous state of an agent if `threadId` is provided to CopilotKit, including all messages
- Updated dependencies [926499b]
  - @copilotkit/runtime-client-gql@1.5.12-next.7
  - @copilotkit/shared@1.5.12-next.7

## 1.5.12-next.6

### Patch Changes

- 6136a57: - fix(errors): add custom error classes to better describe library errors
  - fix(errors): use new errors in error handling
  - chore: add documentation and links to respective errors
- Updated dependencies [6136a57]
  - @copilotkit/runtime-client-gql@1.5.12-next.6
  - @copilotkit/shared@1.5.12-next.6

## 1.5.12-next.5

### Patch Changes

- @copilotkit/runtime-client-gql@1.5.12-next.5
- @copilotkit/shared@1.5.12-next.5

## 1.5.12-next.4

### Patch Changes

- @copilotkit/runtime-client-gql@1.5.12-next.4
- @copilotkit/shared@1.5.12-next.4

## 1.5.12-next.3

### Patch Changes

- cb43c05: - fix: set up managed LLM retries and report error to render method
  - @copilotkit/runtime-client-gql@1.5.12-next.3
  - @copilotkit/shared@1.5.12-next.3

## 1.5.12-next.2

### Patch Changes

- Updated dependencies [fb87bcf]
  - @copilotkit/runtime-client-gql@1.5.12-next.2
  - @copilotkit/shared@1.5.12-next.2

## 1.5.12-next.1

### Patch Changes

- @copilotkit/runtime-client-gql@1.5.12-next.1
- @copilotkit/shared@1.5.12-next.1

## 1.5.12-next.0

### Patch Changes

- @copilotkit/runtime-client-gql@1.5.12-next.0
- @copilotkit/shared@1.5.12-next.0

## 1.5.11

### Patch Changes

- db3d539: test release notes
- e5d588d: test changelog
- 4211318: test changelog
- d431537: Test release notes
- Updated dependencies [72f9e58]
- Updated dependencies [aecb6f4]
- Updated dependencies [0a2e07e]
- Updated dependencies [9b3bdc2]
  - @copilotkit/runtime-client-gql@1.5.11
  - @copilotkit/shared@1.5.11

## 1.5.11-next.0

### Patch Changes

- db3d539: test release notes
- e5d588d: test changelog
- 4211318: test changelog
- d431537: Test release notes
- Updated dependencies [72f9e58]
- Updated dependencies [aecb6f4]
- Updated dependencies [0a2e07e]
- Updated dependencies [9b3bdc2]
  - @copilotkit/runtime-client-gql@1.5.11-next.0
  - @copilotkit/shared@1.5.11-next.0

## 1.5.10

### Patch Changes

- db3d539: test release notes
- e5d588d: test changelog
- 4211318: test changelog
- d431537: Test release notes
- Updated dependencies [72f9e58]
- Updated dependencies [aecb6f4]
- Updated dependencies [9b3bdc2]
  - @copilotkit/runtime-client-gql@1.5.10
  - @copilotkit/shared@1.5.10

## 1.5.10-next.0

### Patch Changes

- db3d539: test release notes
- e5d588d: test changelog
- 4211318: test changelog
- d431537: Test release notes
- Updated dependencies [72f9e58]
- Updated dependencies [aecb6f4]
- Updated dependencies [9b3bdc2]
  - @copilotkit/runtime-client-gql@1.5.10-next.0
  - @copilotkit/shared@1.5.10-next.0

## 1.5.9

### Patch Changes

- db3d539: test release notes
- e5d588d: test changelog
- 4211318: test changelog
- d431537: Test release notes
- Updated dependencies [72f9e58]
- Updated dependencies [9b3bdc2]
  - @copilotkit/runtime-client-gql@1.5.9
  - @copilotkit/shared@1.5.9

## 1.5.8

### Patch Changes

- db3d539: test release notes
- e5d588d: test changelog
- 4211318: test changelog
- d431537: Test release notes
- Updated dependencies [72f9e58]
- Updated dependencies [9b3bdc2]
  - @copilotkit/runtime-client-gql@1.5.8
  - @copilotkit/shared@1.5.8

## 1.5.6-next.0

### Patch Changes

- @copilotkit/runtime-client-gql@1.5.6-next.0
- @copilotkit/shared@1.5.6-next.0

## 1.5.5-next.5

### Patch Changes

- db3d539: test release notes
  - @copilotkit/runtime-client-gql@1.5.5-next.5
  - @copilotkit/shared@1.5.5-next.5

## 1.5.5-next.3

### Patch Changes

- @copilotkit/runtime-client-gql@1.5.5-next.3
- @copilotkit/shared@1.5.5-next.3

## 1.5.5-next.2

### Patch Changes

- Updated dependencies [72f9e58]
- Updated dependencies [9b3bdc2]
  - @copilotkit/runtime-client-gql@1.5.5-next.2
  - @copilotkit/shared@1.5.5-next.2

## 1.5.4

### Patch Changes

- @copilotkit/runtime-client-gql@1.5.4
- @copilotkit/shared@1.5.4

## 1.5.3

### Patch Changes

- @copilotkit/runtime-client-gql@1.5.3
- @copilotkit/shared@1.5.3

## 1.5.2

### Patch Changes

- Updated dependencies [b0192c1]
  - @copilotkit/runtime-client-gql@1.5.2
  - @copilotkit/shared@1.5.2

## 1.5.1

### Patch Changes

- 5c01e9e: test prerelease #4
- ed39d40: - [CPK-1034] adds `useCopilotAuthenticatedAction`
- da280ed: Test prerelease script
- 27e42d7: testing a prerelease
- 05240a9: test pre #2
- 33218fe: test prerelease #3
- 03f3d6f: Test next prerelease
- 649ebcc: - fix: add warning when using agents that are not available on agent related hooks
- 6dfa0d2: - feat: add temperature parameter support for LLM completions
- Updated dependencies [5c01e9e]
- Updated dependencies [da280ed]
- Updated dependencies [27e42d7]
- Updated dependencies [05240a9]
- Updated dependencies [33218fe]
- Updated dependencies [03f3d6f]
- Updated dependencies [649ebcc]
  - @copilotkit/runtime-client-gql@1.5.1
  - @copilotkit/shared@1.5.1

## 1.5.1-next.3

### Patch Changes

- 33218fe: test prerelease #3
- Updated dependencies [33218fe]
  - @copilotkit/runtime-client-gql@1.5.1-next.3
  - @copilotkit/shared@1.5.1-next.3

## 1.5.1-next.2

### Patch Changes

- ed39d40: - [CPK-1034] adds `useCopilotAuthenticatedAction`
- da280ed: Test prerelease script
- 649ebcc: - fix: add warning when using agents that are not available on agent related hooks
- Updated dependencies [da280ed]
- Updated dependencies [649ebcc]
  - @copilotkit/runtime-client-gql@1.5.1-next.2
  - @copilotkit/shared@1.5.1-next.2

## 1.5.1-next.1

### Patch Changes

- 03f3d6f: Test next prerelease
- Updated dependencies [03f3d6f]
  - @copilotkit/runtime-client-gql@1.5.1-next.1
  - @copilotkit/shared@1.5.1-next.1

## 1.5.1-next.0

### Patch Changes

- 27e42d7: testing a prerelease
- 6dfa0d2: - feat: add temperature parameter support for LLM completions
- Updated dependencies [27e42d7]
  - @copilotkit/runtime-client-gql@1.5.1-next.0
  - @copilotkit/shared@1.5.1-next.0

## 1.5.0

### Minor Changes

- 1b47092: Synchronize LangGraph messages with CopilotKit

### Patch Changes

- 00e9488: - fix: wait for renderAndWaitForResponse handler to be ready before rendering
- 1b47092: CoAgents v0.3 prerelease
- Updated dependencies [1b47092]
- Updated dependencies [1b47092]
  - @copilotkit/runtime-client-gql@1.5.0
  - @copilotkit/shared@1.5.0

## 1.5.0-coagents-v0-3.0

### Minor Changes

- Synchronize LangGraph messages with CopilotKit

### Patch Changes

- e66bce4: CoAgents v0.3 prerelease
- Updated dependencies
- Updated dependencies [e66bce4]
  - @copilotkit/runtime-client-gql@1.5.0-coagents-v0-3.0
  - @copilotkit/shared@1.5.0-coagents-v0-3.0

## 1.4.8

### Patch Changes

- - Better error handling
  - Introduce new "EmptyLLMAdapter" for when using CoAgents
  - Improve dev console help options
  - Allow CopilotKit remote endpoint without agents
- Updated dependencies
  - @copilotkit/runtime-client-gql@1.4.8
  - @copilotkit/shared@1.4.8

## 1.4.8-next.0

### Patch Changes

- @copilotkit/runtime-client-gql@1.4.8-next.0
- @copilotkit/shared@1.4.8-next.0

## 1.4.7

### Patch Changes

- Fix broken build script before release
- Updated dependencies
  - @copilotkit/runtime-client-gql@1.4.7
  - @copilotkit/shared@1.4.7

## 1.4.6

### Patch Changes

- .

## 1.4.5

### Patch Changes

- testing release workflow
- Updated dependencies
  - @copilotkit/runtime-client-gql@1.4.5
  - @copilotkit/shared@1.4.5

## 1.4.5-next.0

### Patch Changes

- testing release workflow
- Updated dependencies
  - @copilotkit/runtime-client-gql@1.4.5-next.0
  - @copilotkit/shared@1.4.5-next.0

## 1.4.4

### Patch Changes

- e35e6ad: - test
  - update config.json
  - Merge remote-tracking branch 'origin/main' into feat/test-changeset-bot-1
  - test
  - test
  - @copilotkit/runtime-client-gql@1.4.4
  - @copilotkit/shared@1.4.4

## 1.4.4-next.4

### Patch Changes

- @copilotkit/runtime-client-gql@1.4.4-next.4
- @copilotkit/shared@1.4.4-next.4

## 1.4.4-next.3

### Patch Changes

- @copilotkit/runtime-client-gql@1.4.4-next.3
- @copilotkit/shared@1.4.4-next.3

## 1.4.4-next.2

### Patch Changes

- @copilotkit/runtime-client-gql@1.4.4-next.2
- @copilotkit/shared@1.4.4-next.2

## 1.4.4-next.1

### Patch Changes

- @copilotkit/runtime-client-gql@1.4.4-next.1
- @copilotkit/shared@1.4.4-next.1

## 1.4.4-next.0

### Patch Changes

- e35e6ad: - test
  - update config.json
  - Merge remote-tracking branch 'origin/main' into feat/test-changeset-bot-1
  - test
  - test
  - @copilotkit/runtime-client-gql@1.4.4-next.0
  - @copilotkit/shared@1.4.4-next.0

## 1.4.3

### Patch Changes

- c296282: - Better error surfacing when using LangGraph Platform streaming
  - Ensure state is immediately set without using flushSync
- - Better error surfacing when using LangGraph Platform streaming
  - Ensure state is immediately set without using flushSync
- Updated dependencies [c296282]
- Updated dependencies
  - @copilotkit/runtime-client-gql@1.4.3
  - @copilotkit/shared@1.4.3

## 1.4.3-pre.0

### Patch Changes

- - Better error surfacing when using LangGraph Platform streaming
  - Ensure state is immediately set without using flushSync
- Updated dependencies
  - @copilotkit/runtime-client-gql@1.4.3-pre.0
  - @copilotkit/shared@1.4.3-pre.0

## 1.4.2

### Patch Changes

- - Make sure agent state is set immediately (#1077)
  - Support running an agent without messages (#1075)
- Updated dependencies
  - @copilotkit/runtime-client-gql@1.4.2
  - @copilotkit/shared@1.4.2

## 1.4.1

### Patch Changes

- 1721cbd: lower case copilotkit property
- 1721cbd: add zod conversion
- 8d0144f: bump
- 8d0144f: bump
- 8d0144f: bump
- e16d95e: New prerelease
- 1721cbd: Add convertActionsToDynamicStructuredTools to sdk-js
- CopilotKit Core:

  - Improved error messages and overall logs
  - `useCopilotAction.renderAndAwait` renamed to `.renderAndAwaitForResponse` (backwards compatible, will be deprecated in the future)
  - Improved scrolling behavior. It is now possible to scroll up during LLM response generation
  - Added Azure OpenAI integration
  - Updated interfaces for better developer ergonomics

  CoAgents:

  - Renamed `remoteActions` to `remoteEndpoints` (backwards compatible, will be deprecated in the future)
  - Support for LangGraph Platform in Remote Endpoints
  - LangGraph JS Support for CoAgents (locally via `langgraph dev`, `langgraph up` or deployed to LangGraph Platform)
  - Improved LangSmith integration - requests made through CoAgents will now surface in LangSmith
  - Enhanced state management and message handling

  CopilotKid Back-end SDK:

  - Released a whole-new `@copilotkit/sdk-js` for building agents with LangGraph JS Support

- 8d0144f: bump
- 8d0144f: bump
- fef1b74: fix assistant message CSS and propagate actions to LG JS
- Updated dependencies [1721cbd]
- Updated dependencies [1721cbd]
- Updated dependencies [8d0144f]
- Updated dependencies [8d0144f]
- Updated dependencies [8d0144f]
- Updated dependencies [e16d95e]
- Updated dependencies [1721cbd]
- Updated dependencies
- Updated dependencies [8d0144f]
- Updated dependencies [8d0144f]
- Updated dependencies [fef1b74]
  - @copilotkit/runtime-client-gql@1.4.1
  - @copilotkit/shared@1.4.1

## 1.4.1-pre.6

### Patch Changes

- 1721cbd: lower case copilotkit property
- 1721cbd: add zod conversion
- 1721cbd: Add convertActionsToDynamicStructuredTools to sdk-js
- fix assistant message CSS and propagate actions to LG JS
- Updated dependencies [1721cbd]
- Updated dependencies [1721cbd]
- Updated dependencies [1721cbd]
- Updated dependencies
  - @copilotkit/runtime-client-gql@1.4.1-pre.6
  - @copilotkit/shared@1.4.1-pre.6

## 1.4.1-pre.5

### Patch Changes

- bump
- Updated dependencies
  - @copilotkit/runtime-client-gql@1.4.1-pre.5
  - @copilotkit/shared@1.4.1-pre.5

## 1.4.1-pre.4

### Patch Changes

- bump
- Updated dependencies
  - @copilotkit/runtime-client-gql@1.4.1-pre.4
  - @copilotkit/shared@1.4.1-pre.4

## 1.4.1-pre.3

### Patch Changes

- bump
- Updated dependencies
  - @copilotkit/runtime-client-gql@1.4.1-pre.3
  - @copilotkit/shared@1.4.1-pre.3

## 1.4.1-pre.2

### Patch Changes

- bump
- Updated dependencies
  - @copilotkit/runtime-client-gql@1.4.1-pre.2
  - @copilotkit/shared@1.4.1-pre.2

## 1.4.1-pre.1

### Patch Changes

- bump
- Updated dependencies
  - @copilotkit/runtime-client-gql@1.4.1-pre.1
  - @copilotkit/shared@1.4.1-pre.1

## 1.4.1-pre.0

### Patch Changes

- New prerelease
- Updated dependencies
  - @copilotkit/runtime-client-gql@1.4.1-pre.0
  - @copilotkit/shared@1.4.1-pre.0

## 1.4.0

### Minor Changes

CopilotKit Core:

- Improved error messages and overall logs
- `useCopilotAction.renderAndAwait` renamed to `.renderAndAwaitForResponse` (backwards compatible, will be deprecated in the future)
- Improved scrolling behavior. It is now possible to scroll up during LLM response generation
- Added Azure OpenAI integration
- Updated interfaces for better developer ergonomics

CoAgents:

- Renamed `remoteActions` to `remoteEndpoints` (backwards compatible, will be deprecated in the future)
- Support for LangGraph Platform in Remote Endpoints
- LangGraph JS Support for CoAgents (locally via `langgraph dev`, `langgraph up` or deployed to LangGraph Platform)
- Improved LangSmith integration - requests made through CoAgents will now surface in LangSmith
- Enhanced state management and message handling

CopilotKid Back-end SDK:

- Released a whole-new `@copilotkit/sdk-js` for building agents with LangGraph JS Support

### Patch Changes

- f6fab28: update tsup config
- f6fab28: update entry
- f6fab28: export langchain module
- 8a77944: Improve LangSmith support
- f6fab28: Ensure intermediate state config is sent as snake case
- f6fab28: update entry in tsup config
- 8a77944: Ensure the last message is sent to LangSmith
- a5efccd: Revert rxjs changes
- f6fab28: update entry
- f6fab28: Update exports
- f6fab28: Update exports
- 332d744: Add support for Azure OpenAI
- f6fab28: Export LangGraph functions
- f6fab28: Update lockfile
- Updated dependencies [f6fab28]
- Updated dependencies [f6fab28]
- Updated dependencies
- Updated dependencies [f6fab28]
- Updated dependencies [8a77944]
- Updated dependencies [f6fab28]
- Updated dependencies [f6fab28]
- Updated dependencies [8a77944]
- Updated dependencies [a5efccd]
- Updated dependencies [f6fab28]
- Updated dependencies [f6fab28]
- Updated dependencies [f6fab28]
- Updated dependencies [332d744]
- Updated dependencies [f6fab28]
- Updated dependencies [f6fab28]
  - @copilotkit/runtime-client-gql@1.4.0
  - @copilotkit/shared@1.4.0

## 1.3.16-mme-revert-rxjs-changes.10

### Patch Changes

- f6fab28: update tsup config
- f6fab28: update entry
- f6fab28: export langchain module
- 8a77944: Improve LangSmith support
- f6fab28: Ensure intermediate state config is sent as snake case
- f6fab28: update entry in tsup config
- 8a77944: Ensure the last message is sent to LangSmith
- Revert rxjs changes
- f6fab28: update entry
- f6fab28: Update exports
- f6fab28: Update exports
- 332d744: Add support for Azure OpenAI
- f6fab28: Export LangGraph functions
- f6fab28: Update lockfile
- Updated dependencies [f6fab28]
- Updated dependencies [f6fab28]
- Updated dependencies [f6fab28]
- Updated dependencies [8a77944]
- Updated dependencies [f6fab28]
- Updated dependencies [f6fab28]
- Updated dependencies [8a77944]
- Updated dependencies
- Updated dependencies [f6fab28]
- Updated dependencies [f6fab28]
- Updated dependencies [f6fab28]
- Updated dependencies [332d744]
- Updated dependencies [f6fab28]
- Updated dependencies [f6fab28]
  - @copilotkit/runtime-client-gql@1.3.16-mme-revert-rxjs-changes.10
  - @copilotkit/shared@1.3.16-mme-revert-rxjs-changes.10

## 1.3.15

### Patch Changes

- pass description for array and object action parameters in langchain adapter
- Updated dependencies
  - @copilotkit/runtime-client-gql@1.3.15
  - @copilotkit/shared@1.3.15

## 1.3.14

### Patch Changes

- Add data-test-id to some elements for testing
- Updated dependencies
  - @copilotkit/runtime-client-gql@1.3.14
  - @copilotkit/shared@1.3.14

## 1.3.13

### Patch Changes

- fix usage of one-at-a-time tool when called multiple times
- Updated dependencies
  - @copilotkit/runtime-client-gql@1.3.13
  - @copilotkit/shared@1.3.13

## 1.3.12

### Patch Changes

- - enable dynamic parameters in langchain adapter tool call
  - fix unparsable action arguments causing tool call crashes
- Updated dependencies
  - @copilotkit/runtime-client-gql@1.3.12
  - @copilotkit/shared@1.3.12

## 1.3.11

### Patch Changes

- 08e8956: Fix duplicate messages
- Fix duplicate messages
- Updated dependencies [08e8956]
- Updated dependencies
  - @copilotkit/runtime-client-gql@1.3.11
  - @copilotkit/shared@1.3.11

## 1.3.11-mme-fix-duplicate-messages.0

### Patch Changes

- Fix duplicate messages
- Updated dependencies
  - @copilotkit/runtime-client-gql@1.3.11-mme-fix-duplicate-messages.0
  - @copilotkit/shared@1.3.11-mme-fix-duplicate-messages.0

## 1.3.10

### Patch Changes

- change how message chunk type is resolved (fixed langchain adapters)
- Updated dependencies
  - @copilotkit/runtime-client-gql@1.3.10
  - @copilotkit/shared@1.3.10

## 1.3.9

### Patch Changes

- Fix message id issues
- Updated dependencies
  - @copilotkit/runtime-client-gql@1.3.9
  - @copilotkit/shared@1.3.9

## 1.3.8

### Patch Changes

- fix textarea on multiple llm providers and memoize react ui context
- Updated dependencies
  - @copilotkit/runtime-client-gql@1.3.8
  - @copilotkit/shared@1.3.8

## 1.3.7

### Patch Changes

- Fix libraries for React 19 and Next.js 15 support
- Updated dependencies
  - @copilotkit/runtime-client-gql@1.3.7
  - @copilotkit/shared@1.3.7

## 1.3.6

### Patch Changes

- 1. Removes the usage of the `crypto` Node pacakge, instaed uses `uuid`. This ensures that non-Next.js React apps can use CopilotKit.
  2. Fixes Nest.js runtime docs

- Updated dependencies
  - @copilotkit/runtime-client-gql@1.3.6
  - @copilotkit/shared@1.3.6

## 1.3.5

### Patch Changes

- Improve CoAgent state render
- Updated dependencies
  - @copilotkit/runtime-client-gql@1.3.5
  - @copilotkit/shared@1.3.5

## 1.3.4

### Patch Changes

- Add followUp property to useCopilotAction
- Updated dependencies
  - @copilotkit/runtime-client-gql@1.3.4
  - @copilotkit/shared@1.3.4

## 1.3.3

### Patch Changes

- Impvovements to error handling and CoAgent protocol
- Updated dependencies
  - @copilotkit/runtime-client-gql@1.3.3
  - @copilotkit/shared@1.3.3

## 1.3.2

### Patch Changes

- Features and bug fixes
- 30232c0: Ensure actions can be discovered on state change
- Updated dependencies
- Updated dependencies [30232c0]
  - @copilotkit/runtime-client-gql@1.3.2
  - @copilotkit/shared@1.3.2

## 1.3.2-mme-discover-actions.0

### Patch Changes

- Ensure actions can be discovered on state change
- Updated dependencies
  - @copilotkit/runtime-client-gql@1.3.2-mme-discover-actions.0
  - @copilotkit/shared@1.3.2-mme-discover-actions.0

## 1.3.1

### Patch Changes

- Revert CSS injection
- Updated dependencies
  - @copilotkit/runtime-client-gql@1.3.1
  - @copilotkit/shared@1.3.1

## 1.3.0

### Minor Changes

- CoAgents and remote actions

### Patch Changes

- 5b63f55: stream intermediate state
- b6fd3d8: Better message grouping
- 89420c6: Rename hooks and bugfixes
- b6e8824: useCoAgent/useCoAgentAction
- 91c35b9: useAgentState
- 00be203: Remote actions preview
- fb15f72: Reduce request size by skipping intermediate state
- 8ecc3e4: Fix useCoAgent start/stop bug
- Updated dependencies
- Updated dependencies [5b63f55]
- Updated dependencies [b6fd3d8]
- Updated dependencies [89420c6]
- Updated dependencies [b6e8824]
- Updated dependencies [91c35b9]
- Updated dependencies [00be203]
- Updated dependencies [fb15f72]
- Updated dependencies [8ecc3e4]
  - @copilotkit/runtime-client-gql@1.3.0
  - @copilotkit/shared@1.3.0

## 1.2.1

### Patch Changes

- inject minified css in bundle

  - removes the need to import `styles.css` manually
  - empty `styles.css` included in the build for backwards compatibility
  - uses tsup's `injectStyles` with `postcss` to bundle and minify the CSS, then inject it as a style tag
  - currently uses my fork of `tsup` where I added support for async function in `injectStyles` (must-have for postcss), a PR from my fork to the main library will follow shortly
  - remove material-ui, and use `react-icons` for icons (same icons as before)
  - remove unused `IncludedFilesPreview` component
  - updated docs

- Updated dependencies
  - @copilotkit/runtime-client-gql@1.2.1
  - @copilotkit/shared@1.2.1

## 1.2.0

### Minor Changes

- Fix errors related to crypto not being found, and other bug fixes

### Patch Changes

- 638d51d: appendMessage fix 1
- faccbe1: state-abuse resistance for useCopilotChat
- b0cf700: remove unnecessary logging
- Updated dependencies
- Updated dependencies [638d51d]
- Updated dependencies [faccbe1]
- Updated dependencies [b0cf700]
  - @copilotkit/runtime-client-gql@1.2.0
  - @copilotkit/shared@1.2.0

## 1.1.2

### Patch Changes

- Pin headless-ui/react version to v2.1.1
- Updated dependencies
  - @copilotkit/runtime-client-gql@1.1.2
  - @copilotkit/shared@1.1.2

## 1.1.1

### Patch Changes

- - improved documentation
  - center textarea popup
  - show/hide dev console
  - forward maxTokens, stop and force function calling
- Updated dependencies
  - @copilotkit/runtime-client-gql@1.1.1
  - @copilotkit/shared@1.1.1

## 1.1.0

### Minor Changes

- Official support for Groq (`GroqAdapter`)

### Patch Changes

- Updated dependencies
  - @copilotkit/runtime-client-gql@1.1.0
  - @copilotkit/shared@1.1.0

## 1.0.9

### Patch Changes

- Dev console, bugfixes
- Updated dependencies
  - @copilotkit/runtime-client-gql@1.0.9
  - @copilotkit/shared@1.0.9

## 1.0.8

### Patch Changes

- Remove redundant console logs
- Updated dependencies
  - @copilotkit/runtime-client-gql@1.0.8
  - @copilotkit/shared@1.0.8

## 1.0.7

### Patch Changes

- Add \_copilotkit internal properties to runtime
- Updated dependencies
  - @copilotkit/runtime-client-gql@1.0.7
  - @copilotkit/shared@1.0.7

## 1.0.6

### Patch Changes

- - Proactively prevent race conditions
  - Improve token counting performance
- Updated dependencies
  - @copilotkit/runtime-client-gql@1.0.6
  - @copilotkit/shared@1.0.6

## 1.0.5

### Patch Changes

- Include @copilotkit/runtime-client-gql NPM package version in request to Runtime
- Updated dependencies
  - @copilotkit/runtime-client-gql@1.0.5
  - @copilotkit/shared@1.0.5

## 1.0.4

### Patch Changes

- Remove nanoid
- Updated dependencies
  - @copilotkit/runtime-client-gql@1.0.4
  - @copilotkit/shared@1.0.4

## 1.0.3

### Patch Changes

- Add README.md to published packages and add keywords to package.json
- Updated dependencies
  - @copilotkit/runtime-client-gql@1.0.3
  - @copilotkit/shared@1.0.3

## 1.0.2

### Patch Changes

- Add README.md and homepage/url to published packages
- Updated dependencies
  - @copilotkit/runtime-client-gql@1.0.2
  - @copilotkit/shared@1.0.2

## 1.0.1

### Patch Changes

- Remove PostHog, use Segment Anonymous Telemetry instead
- Updated dependencies
  - @copilotkit/runtime-client-gql@1.0.1
  - @copilotkit/shared@1.0.1

## 1.0.0

### Major Changes

- b6a4b6eb: V1.0 Release Candidate

  - A robust new protocol between the frontend and the Copilot Runtime
  - Support for Copilot Cloud
  - Generative UI
  - Support for LangChain universal tool calling
  - OpenAI assistant API streaming

- V1.0 Release

  - A robust new protocol between the frontend and the Copilot Runtime
  - Support for Copilot Cloud
  - Generative UI
  - Support for LangChain universal tool calling
  - OpenAI assistant API streaming

### Patch Changes

- b6a4b6eb: Introduce anonymous telemetry
- b6a4b6eb: Set default Copilot Cloud runtime URL to versioned URL (v1)
- Updated dependencies [b6a4b6eb]
- Updated dependencies [b6a4b6eb]
- Updated dependencies [b6a4b6eb]
- Updated dependencies
  - @copilotkit/runtime-client-gql@1.0.0
  - @copilotkit/shared@1.0.0

## 1.0.0-beta.2

### Patch Changes

- Set default Copilot Cloud runtime URL to versioned URL (v1)
- Updated dependencies
  - @copilotkit/runtime-client-gql@1.0.0-beta.2
  - @copilotkit/shared@1.0.0-beta.2

## 1.0.0-beta.1

### Patch Changes

- Introduce anonymous telemetry
- Updated dependencies
  - @copilotkit/runtime-client-gql@1.0.0-beta.1
  - @copilotkit/shared@1.0.0-beta.1

## 1.0.0-beta.0

### Major Changes

- V1.0 Release Candidate

  - A robust new protocol between the frontend and the Copilot Runtime
  - Support for Copilot Cloud
  - Generative UI
  - Support for LangChain universal tool calling
  - OpenAI assistant API streaming

### Patch Changes

- Updated dependencies
  - @copilotkit/runtime-client-gql@1.0.0-beta.0
  - @copilotkit/shared@1.0.0-beta.0

## 0.37.0

### Minor Changes

- f771353: Fix: Stale CopilotReadable
- 9df8d43: Remove unneeded tailwind components
- CSS improvements, useCopilotChat, invisible messages

### Patch Changes

- Updated dependencies [f771353]
- Updated dependencies [9df8d43]
- Updated dependencies
  - @copilotkit/shared@0.37.0

## 0.37.0-mme-fix-textarea-css.1

### Minor Changes

- Remove unneeded tailwind components

### Patch Changes

- Updated dependencies
  - @copilotkit/shared@0.37.0-mme-fix-textarea-css.1

## 0.37.0-mme-fix-feedback-readable.0

### Minor Changes

- Fix: Stale CopilotReadable

### Patch Changes

- Updated dependencies
  - @copilotkit/shared@0.37.0-mme-fix-feedback-readable.0

## 0.36.0

### Minor Changes

- 8baa862: Add push to talk prototype
- chat suggestions, standalone chat component, gemini adapter, push to talk

### Patch Changes

- Updated dependencies [8baa862]
- Updated dependencies
  - @copilotkit/shared@0.36.0

## 0.36.0-mme-push-to-talk.0

### Minor Changes

- Add push to talk prototype

### Patch Changes

- Updated dependencies
  - @copilotkit/shared@0.36.0-mme-push-to-talk.0

## 0.25.0

### Minor Changes

- 718520b: gpt-4-turbo-april-2024 function calling fixes
- 95bcbd8: streamline cloud configuration
- 95bcbd8: Rename
- 95bcbd8: Upgrade langchain
- 95bcbd8: Support input guardrails (cloud)
- 95bcbd8: Unify api key handling
- CopilotCloud V1, useCopilotReadable and more...
- 95bcbd8: Get api key from headers dict
- 95bcbd8: Update comments
- 95bcbd8: Include reason in guardrails response
- 718520b: gpt-4-turbo-april-2024
- 95bcbd8: Update comments
- 5f6f57a: fix backend function calling return values
- 95bcbd8: Retrieve public API key

### Patch Changes

- Updated dependencies [718520b]
- Updated dependencies [95bcbd8]
- Updated dependencies [95bcbd8]
- Updated dependencies [95bcbd8]
- Updated dependencies [95bcbd8]
- Updated dependencies [95bcbd8]
- Updated dependencies
- Updated dependencies [95bcbd8]
- Updated dependencies [95bcbd8]
- Updated dependencies [95bcbd8]
- Updated dependencies [718520b]
- Updated dependencies [95bcbd8]
- Updated dependencies [5f6f57a]
- Updated dependencies [95bcbd8]
  - @copilotkit/shared@0.9.0

## 0.25.0-mme-cloud.7

### Minor Changes

- Get api key from headers dict

### Patch Changes

- Updated dependencies
  - @copilotkit/shared@0.9.0-mme-cloud.7

## 0.25.0-mme-cloud.6

### Minor Changes

- Upgrade langchain

### Patch Changes

- Updated dependencies
  - @copilotkit/shared@0.9.0-mme-cloud.6

## 0.25.0-mme-cloud.5

### Minor Changes

- Update comments

### Patch Changes

- Updated dependencies
  - @copilotkit/shared@0.9.0-mme-cloud.5

## 0.25.0-mme-cloud.4

### Minor Changes

- Update comments

### Patch Changes

- Updated dependencies
  - @copilotkit/shared@0.9.0-mme-cloud.4

## 0.25.0-mme-cloud.3

### Minor Changes

- 85c029b: streamline cloud configuration
- Rename
- a5ade3b: Support input guardrails (cloud)
- 12ff590: Unify api key handling
- f0c4745: Include reason in guardrails response
- 17f4b1b: Retrieve public API key

### Patch Changes

- Updated dependencies [85c029b]
- Updated dependencies
- Updated dependencies [a5ade3b]
- Updated dependencies [12ff590]
- Updated dependencies [f0c4745]
- Updated dependencies [17f4b1b]
  - @copilotkit/shared@0.9.0-mme-cloud.3

## 0.25.0-function-calling-fixes.2

### Minor Changes

- fix backend function calling return values

### Patch Changes

- Updated dependencies
  - @copilotkit/shared@0.9.0-function-calling-fixes.2

## 0.25.0-function-calling-fixes.1

### Minor Changes

- gpt-4-turbo-april-2024 function calling fixes

### Patch Changes

- Updated dependencies
  - @copilotkit/shared@0.9.0-function-calling-fixes.1

## 0.25.0-alpha.0

### Minor Changes

- gpt-4-turbo-april-2024

### Patch Changes

- Updated dependencies
  - @copilotkit/shared@0.9.0-alpha.0

## 0.24.0

### Minor Changes

- 1f06d29: declare esm/cjs/types in export
- fix esm error
- 5a0b2cf: Inline codeblock style to avoid ESM error
- e12b921: ESM by default

### Patch Changes

- Updated dependencies [1f06d29]
- Updated dependencies
- Updated dependencies [5a0b2cf]
- Updated dependencies [e12b921]
  - @copilotkit/shared@0.8.0

## 0.24.0-mme-esm-error.2

### Minor Changes

- Inline codeblock style to avoid ESM error

### Patch Changes

- Updated dependencies
  - @copilotkit/shared@0.8.0-mme-esm-error.2

## 0.24.0-mme-esm-error.1

### Minor Changes

- declare esm/cjs/types in export

### Patch Changes

- Updated dependencies
  - @copilotkit/shared@0.8.0-mme-esm-error.1

## 0.24.0-mme-esm-error.0

### Minor Changes

- ESM by default

### Patch Changes

- Updated dependencies
  - @copilotkit/shared@0.8.0-mme-esm-error.0

## 0.23.0

### Minor Changes

- 899aa6e: Backend improvements for running on GCP
- Improve streamHttpServerResponse for express and firebase apps

### Patch Changes

- Updated dependencies [899aa6e]
- Updated dependencies
  - @copilotkit/shared@0.7.0

## 0.23.0-mme-firebase-fixes.0

### Minor Changes

- Backend improvements for running on GCP

### Patch Changes

- Updated dependencies
  - @copilotkit/shared@0.7.0-mme-firebase-fixes.0

## 0.22.0

### Minor Changes

- Improve Next.js support and action rendering

### Patch Changes

- Updated dependencies
  - @copilotkit/shared@0.6.0

## 0.21.0

### Minor Changes

- c4010e7: Pre Release
- be00d61: Alpha
- ec8481c: Alpha
- 3fbee5d: OpenAIAdapter-getter
- e09dc44: Test backward compatibility of AnnotatedFunction on the backend
- 3f5ad60: OpenAIAdapter: make openai instance gettable
- 0dd6180: QA
- 225812d: QA new action type
- New actions: custom chat components, and typed arguments

### Patch Changes

- Updated dependencies [c4010e7]
- Updated dependencies [be00d61]
- Updated dependencies [ec8481c]
- Updated dependencies [3fbee5d]
- Updated dependencies [e09dc44]
- Updated dependencies [3f5ad60]
- Updated dependencies [0dd6180]
- Updated dependencies [225812d]
- Updated dependencies
  - @copilotkit/shared@0.5.0

## 0.21.0-mme-deprecate-annotated-function.4

### Minor Changes

- Test backward compatibility of AnnotatedFunction on the backend

### Patch Changes

- Updated dependencies
  - @copilotkit/shared@0.5.0-mme-deprecate-annotated-function.4

## 0.21.0-mme-pre-release.3

### Minor Changes

- Pre Release
- 3fbee5d: OpenAIAdapter-getter
- 3f5ad60: OpenAIAdapter: make openai instance gettable

### Patch Changes

- Updated dependencies
- Updated dependencies [3fbee5d]
- Updated dependencies [3f5ad60]
  - @copilotkit/shared@0.5.0-mme-pre-release.3

## 0.21.0-mme-function-call-labels.2

### Minor Changes

- be00d61: Alpha
- QA

### Patch Changes

- Updated dependencies [be00d61]
- Updated dependencies
  - @copilotkit/shared@0.5.0-mme-function-call-labels.2

## 0.21.0-mme-experimental-actions.1

### Minor Changes

- Alpha

### Patch Changes

- Updated dependencies
  - @copilotkit/shared@0.5.0-mme-experimental-actions.1

## 0.21.0-mme-experimental-actions.0

### Minor Changes

- QA new action type

### Patch Changes

- Updated dependencies
  - @copilotkit/shared@0.5.0-mme-experimental-actions.0

## 0.20.1

### Patch Changes

- 5ec8ad4: fix- bring back removeBackendOnlyProps
- 5a154d0: fix: bring back removeBackendOnlyProps
- fix: bring back removeBackendOnlyProps
- Updated dependencies [5ec8ad4]
- Updated dependencies [5a154d0]
- Updated dependencies
  - @copilotkit/shared@0.4.1

## 0.20.1-atai-0223-fix-backendOnlyProps.1

### Patch Changes

- fix- bring back removeBackendOnlyProps
- Updated dependencies
  - @copilotkit/shared@0.4.1-atai-0223-fix-backendOnlyProps.1

## 0.20.1-atai-0223-fix-backendOnlyProps.0

### Patch Changes

- fix: bring back removeBackendOnlyProps
- Updated dependencies
  - @copilotkit/shared@0.4.1-atai-0223-fix-backendOnlyProps.0

## 0.20.0

### Minor Changes

- CopilotTask, function return values, LangChain support, LangServe support
- 401e474: Test the tools API
- 2f3296e: Test automation

### Patch Changes

- Updated dependencies
- Updated dependencies [401e474]
- Updated dependencies [2f3296e]
  - @copilotkit/shared@0.4.0

## 0.20.0-beta-automation.1

### Minor Changes

- Test automation

### Patch Changes

- Updated dependencies
  - @copilotkit/shared@0.4.0-beta-automation.1

## 0.20.0-tools.0

### Minor Changes

- Test the tools API

### Patch Changes

- Updated dependencies
  - @copilotkit/shared@0.4.0-tools.0

## 0.19.0

### Minor Changes

- node CopilotBackend support
- 58a8524: clean node example impl
- a34a226: node-native backend support

### Patch Changes

- Updated dependencies
- Updated dependencies [58a8524]
- Updated dependencies [a34a226]
  - @copilotkit/shared@0.3.0

## 0.19.0-alpha.1

### Minor Changes

- clean node example impl

### Patch Changes

- Updated dependencies
  - @copilotkit/shared@0.3.0-alpha.1

## 0.19.0-alpha.0

### Minor Changes

- node-native backend support

### Patch Changes

- Updated dependencies
  - @copilotkit/shared@0.3.0-alpha.0

## 0.18.0

### Minor Changes

- eba87c7: .4
- 29ee27e: New Copilot ui
- 61168c7: no treeshake
- fb32fe3: .2
- eba87c7: .3
- new chatbot ui, new component names, new build system, new docs
- 61168c7: no treeshake take 2
- 61168c7: remove treeshake in build
- fb32fe3: build naming refactor
- eba87c7: .5
- 61168c7: cache clean
- fb32fe3: .3

### Patch Changes

- Updated dependencies [eba87c7]
- Updated dependencies [61168c7]
- Updated dependencies [fb32fe3]
- Updated dependencies [eba87c7]
- Updated dependencies
- Updated dependencies [61168c7]
- Updated dependencies [61168c7]
- Updated dependencies [fb32fe3]
- Updated dependencies [eba87c7]
- Updated dependencies [61168c7]
- Updated dependencies [fb32fe3]
  - @copilotkit/shared@0.2.0

## 0.18.0-alpha.9

### Minor Changes

- cache clean

### Patch Changes

- Updated dependencies
  - @copilotkit/shared@0.2.0-alpha.8

## 0.18.0-alpha.8

### Minor Changes

- no treeshake

### Patch Changes

- Updated dependencies
  - @copilotkit/shared@0.2.0-alpha.7

## 0.18.0-alpha.7

### Minor Changes

- no treeshake take 2

### Patch Changes

- Updated dependencies
  - @copilotkit/shared@0.2.0-alpha.6

## 0.18.0-alpha.6

### Minor Changes

- remove treeshake in build

### Patch Changes

- Updated dependencies
  - @copilotkit/shared@0.2.0-alpha.5

## 0.18.0-alpha.5

### Minor Changes

- .5

### Patch Changes

- Updated dependencies
  - @copilotkit/shared@0.2.0-alpha.4

## 0.18.0-alpha.4

### Minor Changes

- .4

### Patch Changes

- Updated dependencies
  - @copilotkit/shared@0.2.0-alpha.3

## 0.18.0-alpha.3

### Minor Changes

- .3

### Patch Changes

- Updated dependencies
  - @copilotkit/shared@0.2.0-alpha.2

## 0.18.0-alpha.2

### Minor Changes

- .2
- .3

### Patch Changes

- Updated dependencies
- Updated dependencies
  - @copilotkit/shared@0.2.0-alpha.1

## 0.18.0-alpha.1

### Minor Changes

- build naming refactor

### Patch Changes

- Updated dependencies
  - @copilotkit/shared@0.2.0-alpha.0

## 0.18.0-alpha.0

### Minor Changes

- New Copilot ui

## 0.17.1

### Patch Changes

- stop generating button working
- aa6bc5a: fix stop generate
- cf0bde6: change order of operations on stop cleanup
- Updated dependencies
- Updated dependencies [aa6bc5a]
- Updated dependencies [cf0bde6]
  - @copilotkit/shared@0.1.1

## 0.17.1-alpha.1

### Patch Changes

- change order of operations on stop cleanup
- Updated dependencies
  - @copilotkit/shared@0.1.1-alpha.1

## 0.17.1-alpha.0

### Patch Changes

- fix stop generate
- Updated dependencies
  - @copilotkit/shared@0.1.1-alpha.0

## 0.17.0

### Minor Changes

- factor useChat into internal core
- a7b417a: insertion default prompt update
- 88d6654: release useChat fixes
- 51de9d5: textarea editing: default prompt + few shot update
- fa84257: remove vercel ai
- 98a37c8: strictly propagate copilot api params through the fetch arguments - not through any constructors
- 250032d: useChat: do not separately propagate options.url to constructor

## 0.17.0-alpha.5

### Minor Changes

- release useChat fixes

## 0.17.0-alpha.4

### Minor Changes

- insertion default prompt update

## 0.17.0-alpha.3

### Minor Changes

- textarea editing: default prompt + few shot update

## 0.17.0-alpha.2

### Minor Changes

- useChat: do not separately propagate options.url to constructor

## 0.17.0-alpha.1

### Minor Changes

- strictly propagate copilot api params through the fetch arguments - not through any constructors

## 0.17.0-alpha.0

### Minor Changes

- remove vercel ai

## 0.16.0

### Minor Changes

- fixed backend pointing

## 0.15.0

### Minor Changes

- 8a5cecd: only forward functions if non-empty
- 87f1fa0: rebase
- 15d4afc: debugging
- c40a0d1: Filter out empty function descriptions
- prep for chat protocol v2
- bbd152e: backend sdks prep
- 8517bb1: trying again
- 478840a: carry function propagation fix to chat v2

### Patch Changes

- Updated dependencies [8a5cecd]
- Updated dependencies [87f1fa0]
- Updated dependencies [15d4afc]
- Updated dependencies [c40a0d1]
- Updated dependencies
- Updated dependencies [bbd152e]
- Updated dependencies [8517bb1]
- Updated dependencies [478840a]
  - @copilotkit/shared@0.1.0

## 0.15.0-alpha.6

### Minor Changes

- rebase

### Patch Changes

- Updated dependencies
  - @copilotkit/shared@0.1.0-alpha.6

## 0.15.0-alpha.5

### Minor Changes

- carry function propagation fix to chat v2

### Patch Changes

- Updated dependencies
  - @copilotkit/shared@0.1.0-alpha.5

## 0.15.0-alpha.4

### Minor Changes

- only forward functions if non-empty

### Patch Changes

- Updated dependencies
  - @copilotkit/shared@0.1.0-alpha.4

## 0.15.0-alpha.3

### Minor Changes

- debugging

### Patch Changes

- Updated dependencies
  - @copilotkit/shared@0.1.0-alpha.3

## 0.15.0-alpha.2

### Minor Changes

- trying again

### Patch Changes

- Updated dependencies
  - @copilotkit/shared@0.1.0-alpha.2

## 0.15.0-alpha.1

### Minor Changes

- Filter out empty function descriptions

### Patch Changes

- Updated dependencies
  - @copilotkit/shared@0.1.0-alpha.1

## 0.15.0-alpha.0

### Minor Changes

- backend sdks prep

### Patch Changes

- Updated dependencies
  - @copilotkit/shared@0.1.0-alpha.0

## 0.14.0

### Minor Changes

- shouldToggleHoveringEditorOnKeyPress

## 0.13.0

### Minor Changes

- contextCategories no longer optional for reading context

## 0.12.0

### Minor Changes

- fixed bug: useMakeCopilotDocumentReadable category reference

## 0.11.0

### Minor Changes

- support for custom api headers + body, fixed es5 build error on import
- 9abfea6: js import
- 2b9591a: esm.js maybe
- 2b9591a: headers and body propagation
- 2b9591a: cjs exp
- 2b9591a: treeshake
- 2b9591a: commonJS
- 222f5e6: undo alpha changes
- 2b9591a: cjs maybe

## 0.11.0-alpha.7

### Minor Changes

- js import

## 0.11.0-alpha.6

### Minor Changes

- undo alpha changes

## 0.11.0-alpha.5

### Minor Changes

- commonJS

## 0.11.0-alpha.4

### Minor Changes

- esm.js maybe

## 0.11.0-alpha.3

### Minor Changes

- cjs maybe

## 0.11.0-alpha.2

### Minor Changes

- cjs exp

## 0.11.0-alpha.1

### Minor Changes

- treeshake

## 0.11.0-alpha.0

### Minor Changes

- headers and body propagation

## 0.10.0

### Minor Changes

- document contents funneled to prompt context

## 0.9.0

### Minor Changes

- 0467f62: minor ergonomic improvement to CopilotProvider instantiation

## 0.8.0

### Minor Changes

- 1b330b5: out of beta: centralized api, textarea insertions/edits
- e4ce3ab: textarea edits mvp
- 9e201c5: textarea insertions deletions etc
- c13ffcb: minor bugfix
- e4fe6a5: copilot textarea documents - provide with code skeleton
- 8e9f9b1: api endpoint centralization

### Patch Changes

- 12407db: rebase master
- 939454e: prettify

## 0.8.0-alpha.6

### Minor Changes

- copilot textarea documents - provide with code skeleton

## 0.8.0-alpha.5

### Minor Changes

- minor bugfix

## 0.8.0-alpha.4

### Minor Changes

- api endpoint centralization

## 0.8.0-alpha.3

### Minor Changes

- textarea edits mvp

## 0.8.0-alpha.2

### Patch Changes

- rebase master

## 0.8.0-alpha.1

### Patch Changes

- prettify

## 0.8.0-alpha.0

### Minor Changes

- textarea insertions deletions etc

## 0.7.0

### Minor Changes

- ce193f7: Dependency fix

## 0.6.0

### Minor Changes

- Introduced CopilotTextarea

## 0.5.0

### Minor Changes

- bring private packages back into the void
- added tsconfig and eslint-config-custom to copilotkit scope

## 0.4.0

### Minor Changes

- first beta release

## 0.3.0

### Minor Changes

- working version
- 9d2f3cb: semi compiling

## 0.2.0

### Minor Changes

- react core initialization

## 0.1.0

### Minor Changes

- initial<|MERGE_RESOLUTION|>--- conflicted
+++ resolved
@@ -1,7 +1,5 @@
 # ui
 
-<<<<<<< HEAD
-=======
 ## 1.10.5-next.5
 
 ### Patch Changes
@@ -10,7 +8,6 @@
   - @copilotkit/runtime-client-gql@1.10.5-next.5
   - @copilotkit/shared@1.10.5-next.5
 
->>>>>>> 57bdfe7a
 ## 1.10.5-next.4
 
 ### Patch Changes
