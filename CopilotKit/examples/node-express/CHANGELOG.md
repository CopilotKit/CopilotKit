# node

<<<<<<< HEAD
## 1.4.0-pre-1-4-0.0

### Minor Changes

- Add LangGraph Cloud support

### Patch Changes

- Updated dependencies
  - @copilotkit/runtime@1.4.0-pre-1-4-0.0
  - @copilotkit/shared@1.4.0-pre-1-4-0.0
=======
## 1.3.16-mme-lgc-langgraph-package.9

### Patch Changes

- update entry
- Updated dependencies
  - @copilotkit/runtime@1.3.16-mme-lgc-langgraph-package.9
  - @copilotkit/shared@1.3.16-mme-lgc-langgraph-package.9

## 1.3.16-mme-lgc-langgraph-package.8

### Patch Changes

- update entry
- Updated dependencies
  - @copilotkit/runtime@1.3.16-mme-lgc-langgraph-package.8
  - @copilotkit/shared@1.3.16-mme-lgc-langgraph-package.8

## 1.3.16-mme-lgc-langgraph-package.7

### Patch Changes

- update entry in tsup config
- Updated dependencies
  - @copilotkit/runtime@1.3.16-mme-lgc-langgraph-package.7
  - @copilotkit/shared@1.3.16-mme-lgc-langgraph-package.7

## 1.3.16-mme-lgc-langgraph-package.6

### Patch Changes

- Update exports
- Updated dependencies
  - @copilotkit/runtime@1.3.16-mme-lgc-langgraph-package.6
  - @copilotkit/shared@1.3.16-mme-lgc-langgraph-package.6

## 1.3.16-mme-lgc-langgraph-package.5

### Patch Changes

- update tsup config
- Updated dependencies
  - @copilotkit/runtime@1.3.16-mme-lgc-langgraph-package.5
  - @copilotkit/shared@1.3.16-mme-lgc-langgraph-package.5

## 1.3.16-mme-lgc-langgraph-package.4

### Patch Changes

- Update exports
- Updated dependencies
  - @copilotkit/runtime@1.3.16-mme-lgc-langgraph-package.4
  - @copilotkit/shared@1.3.16-mme-lgc-langgraph-package.4

## 1.3.16-mme-lgc-langgraph-package.3

### Patch Changes

- export langchain module
- Updated dependencies
  - @copilotkit/runtime@1.3.16-mme-lgc-langgraph-package.3
  - @copilotkit/shared@1.3.16-mme-lgc-langgraph-package.3

## 1.3.16-mme-sdk-js.2

### Patch Changes

- Ensure intermediate state config is sent as snake case
- Updated dependencies
  - @copilotkit/runtime@1.3.16-mme-sdk-js.2
  - @copilotkit/shared@1.3.16-mme-sdk-js.2

## 1.3.16-mme-sdk-js.1

### Patch Changes

- Update lockfile
- Updated dependencies
  - @copilotkit/runtime@1.3.16-mme-sdk-js.1
  - @copilotkit/shared@1.3.16-mme-sdk-js.1

## 1.3.16-mme-sdk-js.0

### Patch Changes

- Export LangGraph functions
- Updated dependencies
  - @copilotkit/runtime@1.3.16-mme-sdk-js.0
  - @copilotkit/shared@1.3.16-mme-sdk-js.0
>>>>>>> 312a2bcf

## 1.3.15

### Patch Changes

- pass description for array and object action parameters in langchain adapter
- Updated dependencies
  - @copilotkit/runtime@1.3.15
  - @copilotkit/shared@1.3.15

## 1.3.14

### Patch Changes

- Add data-test-id to some elements for testing
- Updated dependencies
  - @copilotkit/runtime@1.3.14
  - @copilotkit/shared@1.3.14

## 1.3.13

### Patch Changes

- fix usage of one-at-a-time tool when called multiple times
- Updated dependencies
  - @copilotkit/runtime@1.3.13
  - @copilotkit/shared@1.3.13

## 1.3.12

### Patch Changes

- - enable dynamic parameters in langchain adapter tool call
  - fix unparsable action arguments causing tool call crashes
- Updated dependencies
  - @copilotkit/runtime@1.3.12
  - @copilotkit/shared@1.3.12

## 1.3.11

### Patch Changes

- 08e8956: Fix duplicate messages
- Fix duplicate messages
- Updated dependencies [08e8956]
- Updated dependencies
  - @copilotkit/runtime@1.3.11
  - @copilotkit/shared@1.3.11

## 1.3.11-mme-fix-duplicate-messages.0

### Patch Changes

- Fix duplicate messages
- Updated dependencies
  - @copilotkit/runtime@1.3.11-mme-fix-duplicate-messages.0
  - @copilotkit/shared@1.3.11-mme-fix-duplicate-messages.0

## 1.3.10

### Patch Changes

- change how message chunk type is resolved (fixed langchain adapters)
- Updated dependencies
  - @copilotkit/runtime@1.3.10
  - @copilotkit/shared@1.3.10

## 1.3.9

### Patch Changes

- Fix message id issues
- Updated dependencies
  - @copilotkit/runtime@1.3.9
  - @copilotkit/shared@1.3.9

## 1.3.8

### Patch Changes

- fix textarea on multiple llm providers and memoize react ui context
- Updated dependencies
  - @copilotkit/runtime@1.3.8
  - @copilotkit/shared@1.3.8

## 1.3.7

### Patch Changes

- Fix libraries for React 19 and Next.js 15 support
- Updated dependencies
  - @copilotkit/runtime@1.3.7
  - @copilotkit/shared@1.3.7

## 1.3.6

### Patch Changes

- 1. Removes the usage of the `crypto` Node pacakge, instaed uses `uuid`. This ensures that non-Next.js React apps can use CopilotKit.
  2. Fixes Nest.js runtime docs

- Updated dependencies
  - @copilotkit/runtime@1.3.6
  - @copilotkit/shared@1.3.6

## 1.3.5

### Patch Changes

- Improve CoAgent state render
- Updated dependencies
  - @copilotkit/runtime@1.3.5
  - @copilotkit/shared@1.3.5

## 1.3.4

### Patch Changes

- Add followUp property to useCopilotAction
- Updated dependencies
  - @copilotkit/runtime@1.3.4
  - @copilotkit/shared@1.3.4

## 1.3.3

### Patch Changes

- Impvovements to error handling and CoAgent protocol
- Updated dependencies
  - @copilotkit/runtime@1.3.3
  - @copilotkit/shared@1.3.3

## 1.3.2

### Patch Changes

- Features and bug fixes
- 30232c0: Ensure actions can be discovered on state change
- Updated dependencies
- Updated dependencies [30232c0]
  - @copilotkit/runtime@1.3.2
  - @copilotkit/shared@1.3.2

## 1.3.2-mme-discover-actions.0

### Patch Changes

- Ensure actions can be discovered on state change
- Updated dependencies
  - @copilotkit/runtime@1.3.2-mme-discover-actions.0
  - @copilotkit/shared@1.3.2-mme-discover-actions.0

## 1.3.1

### Patch Changes

- Revert CSS injection
- Updated dependencies
  - @copilotkit/runtime@1.3.1
  - @copilotkit/shared@1.3.1

## 1.3.0

### Minor Changes

- CoAgents and remote actions

### Patch Changes

- 5b63f55: stream intermediate state
- b6fd3d8: Better message grouping
- 89420c6: Rename hooks and bugfixes
- b6e8824: useCoAgent/useCoAgentAction
- 91c35b9: useAgentState
- 00be203: Remote actions preview
- fb15f72: Reduce request size by skipping intermediate state
- 8ecc3e4: Fix useCoAgent start/stop bug
- Updated dependencies
- Updated dependencies [5b63f55]
- Updated dependencies [b6fd3d8]
- Updated dependencies [89420c6]
- Updated dependencies [b6e8824]
- Updated dependencies [91c35b9]
- Updated dependencies [00be203]
- Updated dependencies [fb15f72]
- Updated dependencies [8ecc3e4]
  - @copilotkit/runtime@1.3.0
  - @copilotkit/shared@1.3.0

## 1.2.1

### Patch Changes

- inject minified css in bundle

  - removes the need to import `styles.css` manually
  - empty `styles.css` included in the build for backwards compatibility
  - uses tsup's `injectStyles` with `postcss` to bundle and minify the CSS, then inject it as a style tag
  - currently uses my fork of `tsup` where I added support for async function in `injectStyles` (must-have for postcss), a PR from my fork to the main library will follow shortly
  - remove material-ui, and use `react-icons` for icons (same icons as before)
  - remove unused `IncludedFilesPreview` component
  - updated docs

- Updated dependencies
  - @copilotkit/runtime@1.2.1
  - @copilotkit/shared@1.2.1

## 1.2.0

### Minor Changes

- Fix errors related to crypto not being found, and other bug fixes

### Patch Changes

- 638d51d: appendMessage fix 1
- faccbe1: state-abuse resistance for useCopilotChat
- b0cf700: remove unnecessary logging
- Updated dependencies
- Updated dependencies [638d51d]
- Updated dependencies [faccbe1]
- Updated dependencies [b0cf700]
  - @copilotkit/runtime@1.2.0
  - @copilotkit/shared@1.2.0

## 1.1.2

### Patch Changes

- Updated dependencies
  - @copilotkit/runtime@1.1.2
  - @copilotkit/shared@1.1.2

## 1.1.1

### Patch Changes

- - improved documentation
  - center textarea popup
  - show/hide dev console
  - forward maxTokens, stop and force function calling
- Updated dependencies
  - @copilotkit/runtime@1.1.1
  - @copilotkit/shared@1.1.1

## 1.1.0

### Minor Changes

- Official support for Groq (`GroqAdapter`)

### Patch Changes

- Updated dependencies
  - @copilotkit/runtime@1.1.0
  - @copilotkit/shared@1.1.0

## 1.0.9

### Patch Changes

- Dev console, bugfixes
- Updated dependencies
  - @copilotkit/runtime@1.0.9
  - @copilotkit/shared@1.0.9

## 1.0.8

### Patch Changes

- Updated dependencies
  - @copilotkit/runtime@1.0.8
  - @copilotkit/shared@1.0.8

## 1.0.7

### Patch Changes

- Updated dependencies
  - @copilotkit/runtime@1.0.7
  - @copilotkit/shared@1.0.7

## 1.0.6

### Patch Changes

- - Proactively prevent race conditions
  - Improve token counting performance
- Updated dependencies
  - @copilotkit/runtime@1.0.6
  - @copilotkit/shared@1.0.6

## 1.0.5

### Patch Changes

- Updated dependencies
  - @copilotkit/runtime@1.0.5
  - @copilotkit/shared@1.0.5

## 1.0.4

### Patch Changes

- Remove nanoid
- Updated dependencies
  - @copilotkit/runtime@1.0.4
  - @copilotkit/shared@1.0.4

## 1.0.3

### Patch Changes

- Updated dependencies
  - @copilotkit/runtime@1.0.3
  - @copilotkit/shared@1.0.3

## 1.0.2

### Patch Changes

- Updated dependencies
  - @copilotkit/runtime@1.0.2
  - @copilotkit/shared@1.0.2

## 1.0.1

### Patch Changes

- Updated dependencies
  - @copilotkit/runtime@1.0.1
  - @copilotkit/shared@1.0.1

## 1.0.0

### Major Changes

- b6a4b6eb: V1.0 Release Candidate

  - A robust new protocol between the frontend and the Copilot Runtime
  - Support for Copilot Cloud
  - Generative UI
  - Support for LangChain universal tool calling
  - OpenAI assistant API streaming

- V1.0 Release

  - A robust new protocol between the frontend and the Copilot Runtime
  - Support for Copilot Cloud
  - Generative UI
  - Support for LangChain universal tool calling
  - OpenAI assistant API streaming

### Patch Changes

- Updated dependencies [b6a4b6eb]
- Updated dependencies [b6a4b6eb]
- Updated dependencies [b6a4b6eb]
- Updated dependencies
  - @copilotkit/runtime@1.0.0
  - @copilotkit/shared@1.0.0

## 1.0.0-beta.2

### Patch Changes

- Updated dependencies
  - @copilotkit/runtime@1.0.0-beta.2
  - @copilotkit/shared@1.0.0-beta.2

## 1.23.0

### Minor Changes

- f771353: Fix: Stale CopilotReadable
- 9df8d43: Remove unneeded tailwind components
- CSS improvements, useCopilotChat, invisible messages

### Patch Changes

- Updated dependencies [f771353]
- Updated dependencies [9df8d43]
- Updated dependencies
  - @copilotkit/backend@0.37.0
  - @copilotkit/shared@0.37.0

## 1.23.0-mme-fix-textarea-css.1

### Minor Changes

- Remove unneeded tailwind components

### Patch Changes

- Updated dependencies
  - @copilotkit/backend@0.37.0-mme-fix-textarea-css.1
  - @copilotkit/shared@0.37.0-mme-fix-textarea-css.1

## 1.23.0-mme-fix-feedback-readable.0

### Minor Changes

- Fix: Stale CopilotReadable

### Patch Changes

- Updated dependencies
  - @copilotkit/backend@0.37.0-mme-fix-feedback-readable.0
  - @copilotkit/shared@0.37.0-mme-fix-feedback-readable.0

## 1.22.0

### Minor Changes

- 8baa862: Add push to talk prototype
- chat suggestions, standalone chat component, gemini adapter, push to talk

### Patch Changes

- Updated dependencies [8baa862]
- Updated dependencies
  - @copilotkit/backend@0.36.0
  - @copilotkit/shared@0.36.0

## 1.22.0-mme-push-to-talk.0

### Minor Changes

- Add push to talk prototype

### Patch Changes

- Updated dependencies
  - @copilotkit/backend@0.36.0-mme-push-to-talk.0
  - @copilotkit/shared@0.36.0-mme-push-to-talk.0

## 1.21.0

### Minor Changes

- 718520b: gpt-4-turbo-april-2024 function calling fixes
- 95bcbd8: streamline cloud configuration
- 95bcbd8: Rename
- 95bcbd8: Upgrade langchain
- 95bcbd8: Support input guardrails (cloud)
- 95bcbd8: Unify api key handling
- CopilotCloud V1, useCopilotReadable and more...
- 95bcbd8: Get api key from headers dict
- 95bcbd8: Update comments
- 95bcbd8: Include reason in guardrails response
- 718520b: gpt-4-turbo-april-2024
- 95bcbd8: Update comments
- 5f6f57a: fix backend function calling return values
- 95bcbd8: Retrieve public API key

### Patch Changes

- Updated dependencies [718520b]
- Updated dependencies [95bcbd8]
- Updated dependencies [95bcbd8]
- Updated dependencies [95bcbd8]
- Updated dependencies [95bcbd8]
- Updated dependencies [95bcbd8]
- Updated dependencies
- Updated dependencies [95bcbd8]
- Updated dependencies [95bcbd8]
- Updated dependencies [95bcbd8]
- Updated dependencies [718520b]
- Updated dependencies [95bcbd8]
- Updated dependencies [5f6f57a]
- Updated dependencies [95bcbd8]
  - @copilotkit/backend@0.9.0
  - @copilotkit/shared@0.9.0

## 1.21.0-mme-cloud.7

### Minor Changes

- Get api key from headers dict

### Patch Changes

- Updated dependencies
  - @copilotkit/backend@0.9.0-mme-cloud.7
  - @copilotkit/shared@0.9.0-mme-cloud.7

## 1.21.0-mme-cloud.6

### Minor Changes

- Upgrade langchain

### Patch Changes

- Updated dependencies
  - @copilotkit/backend@0.9.0-mme-cloud.6
  - @copilotkit/shared@0.9.0-mme-cloud.6

## 1.21.0-mme-cloud.5

### Minor Changes

- Update comments

### Patch Changes

- Updated dependencies
  - @copilotkit/backend@0.9.0-mme-cloud.5
  - @copilotkit/shared@0.9.0-mme-cloud.5

## 1.21.0-mme-cloud.4

### Minor Changes

- Update comments

### Patch Changes

- Updated dependencies
  - @copilotkit/backend@0.9.0-mme-cloud.4
  - @copilotkit/shared@0.9.0-mme-cloud.4

## 1.21.0-mme-cloud.3

### Minor Changes

- 85c029b: streamline cloud configuration
- Rename
- a5ade3b: Support input guardrails (cloud)
- 12ff590: Unify api key handling
- f0c4745: Include reason in guardrails response
- 17f4b1b: Retrieve public API key

### Patch Changes

- Updated dependencies [85c029b]
- Updated dependencies
- Updated dependencies [a5ade3b]
- Updated dependencies [12ff590]
- Updated dependencies [f0c4745]
- Updated dependencies [17f4b1b]
  - @copilotkit/backend@0.9.0-mme-cloud.3
  - @copilotkit/shared@0.9.0-mme-cloud.3

## 1.21.0-function-calling-fixes.2

### Minor Changes

- fix backend function calling return values

### Patch Changes

- Updated dependencies
  - @copilotkit/backend@0.9.0-function-calling-fixes.2
  - @copilotkit/shared@0.9.0-function-calling-fixes.2

## 1.21.0-function-calling-fixes.1

### Minor Changes

- gpt-4-turbo-april-2024 function calling fixes

### Patch Changes

- Updated dependencies
  - @copilotkit/backend@0.9.0-function-calling-fixes.1
  - @copilotkit/shared@0.9.0-function-calling-fixes.1

## 1.21.0-alpha.0

### Minor Changes

- gpt-4-turbo-april-2024

### Patch Changes

- Updated dependencies
  - @copilotkit/backend@0.9.0-alpha.0
  - @copilotkit/shared@0.9.0-alpha.0

## 1.20.0

### Minor Changes

- 1f06d29: declare esm/cjs/types in export
- fix esm error
- 5a0b2cf: Inline codeblock style to avoid ESM error
- e12b921: ESM by default

### Patch Changes

- Updated dependencies [1f06d29]
- Updated dependencies
- Updated dependencies [5a0b2cf]
- Updated dependencies [e12b921]
  - @copilotkit/backend@0.8.0
  - @copilotkit/shared@0.8.0

## 1.20.0-mme-esm-error.2

### Minor Changes

- Inline codeblock style to avoid ESM error

### Patch Changes

- Updated dependencies
  - @copilotkit/backend@0.8.0-mme-esm-error.2
  - @copilotkit/shared@0.8.0-mme-esm-error.2

## 1.20.0-mme-esm-error.1

### Minor Changes

- declare esm/cjs/types in export

### Patch Changes

- Updated dependencies
  - @copilotkit/backend@0.8.0-mme-esm-error.1
  - @copilotkit/shared@0.8.0-mme-esm-error.1

## 1.20.0-mme-esm-error.0

### Minor Changes

- ESM by default

### Patch Changes

- Updated dependencies
  - @copilotkit/shared@0.8.0-mme-esm-error.0
  - @copilotkit/backend@0.8.0-mme-esm-error.0

## 1.19.0

### Minor Changes

- 899aa6e: Backend improvements for running on GCP
- Improve streamHttpServerResponse for express and firebase apps

### Patch Changes

- Updated dependencies [899aa6e]
- Updated dependencies
  - @copilotkit/backend@0.7.0
  - @copilotkit/shared@0.7.0

## 1.19.0-mme-firebase-fixes.0

### Minor Changes

- Backend improvements for running on GCP

### Patch Changes

- Updated dependencies
  - @copilotkit/backend@0.7.0-mme-firebase-fixes.0
  - @copilotkit/shared@0.7.0-mme-firebase-fixes.0

## 1.18.0

### Minor Changes

- Improve Next.js support and action rendering

### Patch Changes

- Updated dependencies
  - @copilotkit/backend@0.6.0
  - @copilotkit/shared@0.6.0

## 1.17.0

### Minor Changes

- c4010e7: Pre Release
- be00d61: Alpha
- ec8481c: Alpha
- 3fbee5d: OpenAIAdapter-getter
- e09dc44: Test backward compatibility of AnnotatedFunction on the backend
- 3f5ad60: OpenAIAdapter: make openai instance gettable
- 0dd6180: QA
- 225812d: QA new action type
- New actions: custom chat components, and typed arguments

### Patch Changes

- Updated dependencies [c4010e7]
- Updated dependencies [be00d61]
- Updated dependencies [ec8481c]
- Updated dependencies [3fbee5d]
- Updated dependencies [e09dc44]
- Updated dependencies [3f5ad60]
- Updated dependencies [0dd6180]
- Updated dependencies [225812d]
- Updated dependencies
  - @copilotkit/backend@0.5.0
  - @copilotkit/shared@0.5.0

## 1.17.0-mme-deprecate-annotated-function.4

### Minor Changes

- Test backward compatibility of AnnotatedFunction on the backend

### Patch Changes

- Updated dependencies
  - @copilotkit/backend@0.5.0-mme-deprecate-annotated-function.4
  - @copilotkit/shared@0.5.0-mme-deprecate-annotated-function.4

## 1.17.0-mme-pre-release.3

### Minor Changes

- Pre Release
- 3fbee5d: OpenAIAdapter-getter
- 3f5ad60: OpenAIAdapter: make openai instance gettable

### Patch Changes

- Updated dependencies
- Updated dependencies [3fbee5d]
- Updated dependencies [3f5ad60]
  - @copilotkit/backend@0.5.0-mme-pre-release.3
  - @copilotkit/shared@0.5.0-mme-pre-release.3

## 1.17.0-mme-function-call-labels.2

### Minor Changes

- be00d61: Alpha
- QA

### Patch Changes

- Updated dependencies [be00d61]
- Updated dependencies
  - @copilotkit/backend@0.5.0-mme-function-call-labels.2
  - @copilotkit/shared@0.5.0-mme-function-call-labels.2

## 1.17.0-mme-experimental-actions.1

### Minor Changes

- Alpha

### Patch Changes

- Updated dependencies
  - @copilotkit/backend@0.5.0-mme-experimental-actions.1
  - @copilotkit/shared@0.5.0-mme-experimental-actions.1

## 1.17.0-mme-experimental-actions.0

### Minor Changes

- QA new action type

### Patch Changes

- Updated dependencies
  - @copilotkit/backend@0.5.0-mme-experimental-actions.0
  - @copilotkit/shared@0.5.0-mme-experimental-actions.0

## 1.16.1

### Patch Changes

- 5ec8ad4: fix- bring back removeBackendOnlyProps
- 5a154d0: fix: bring back removeBackendOnlyProps
- fix: bring back removeBackendOnlyProps
- Updated dependencies [5ec8ad4]
- Updated dependencies [5a154d0]
- Updated dependencies
  - @copilotkit/backend@0.4.1
  - @copilotkit/shared@0.4.1

## 1.16.1-atai-0223-fix-backendOnlyProps.1

### Patch Changes

- fix- bring back removeBackendOnlyProps
- Updated dependencies
  - @copilotkit/backend@0.4.1-atai-0223-fix-backendOnlyProps.1
  - @copilotkit/shared@0.4.1-atai-0223-fix-backendOnlyProps.1

## 1.16.1-atai-0223-fix-backendOnlyProps.0

### Patch Changes

- fix: bring back removeBackendOnlyProps
- Updated dependencies
  - @copilotkit/backend@0.4.1-atai-0223-fix-backendOnlyProps.0
  - @copilotkit/shared@0.4.1-atai-0223-fix-backendOnlyProps.0

## 1.16.0

### Minor Changes

- CopilotTask, function return values, LangChain support, LangServe support
- 401e474: Test the tools API
- 2f3296e: Test automation

### Patch Changes

- Updated dependencies
- Updated dependencies [b0e92a1]
- Updated dependencies [401e474]
- Updated dependencies [2f3296e]
  - @copilotkit/backend@0.4.0
  - @copilotkit/shared@0.4.0

## 1.16.0-mme-fix-tools-error.2

### Patch Changes

- Updated dependencies
  - @copilotkit/backend@0.4.0-mme-fix-tools-error.2

## 1.16.0-beta-automation.1

### Minor Changes

- Test automation

### Patch Changes

- Updated dependencies
  - @copilotkit/backend@0.4.0-beta-automation.1
  - @copilotkit/shared@0.4.0-beta-automation.1

## 1.16.0-tools.0

### Minor Changes

- Test the tools API

### Patch Changes

- Updated dependencies
  - @copilotkit/backend@0.4.0-tools.0
  - @copilotkit/shared@0.4.0-tools.0

## 1.15.0

### Minor Changes

- node CopilotBackend support
- 58a8524: clean node example impl
- a34a226: node-native backend support

### Patch Changes

- Updated dependencies
- Updated dependencies [58a8524]
- Updated dependencies [a34a226]
  - @copilotkit/backend@0.3.0
  - @copilotkit/shared@0.3.0

## 1.15.0-alpha.1

### Minor Changes

- clean node example impl

### Patch Changes

- Updated dependencies
  - @copilotkit/backend@0.3.0-alpha.1
  - @copilotkit/shared@0.3.0-alpha.1

## 1.15.0-alpha.0

### Minor Changes

- node-native backend support

### Patch Changes

- Updated dependencies
  - @copilotkit/backend@0.3.0-alpha.0
  - @copilotkit/shared@0.3.0-alpha.0<|MERGE_RESOLUTION|>--- conflicted
+++ resolved
@@ -1,18 +1,5 @@
 # node
 
-<<<<<<< HEAD
-## 1.4.0-pre-1-4-0.0
-
-### Minor Changes
-
-- Add LangGraph Cloud support
-
-### Patch Changes
-
-- Updated dependencies
-  - @copilotkit/runtime@1.4.0-pre-1-4-0.0
-  - @copilotkit/shared@1.4.0-pre-1-4-0.0
-=======
 ## 1.3.16-mme-lgc-langgraph-package.9
 
 ### Patch Changes
@@ -102,7 +89,6 @@
 - Updated dependencies
   - @copilotkit/runtime@1.3.16-mme-sdk-js.0
   - @copilotkit/shared@1.3.16-mme-sdk-js.0
->>>>>>> 312a2bcf
 
 ## 1.3.15
 
