--- conflicted
+++ resolved
@@ -58,13 +58,9 @@
   const { ChatOpenAI } = await import("@langchain/openai");
   return new LangChainAdapter({
     chainFn: async ({ messages, tools, threadId }) => {
-<<<<<<< HEAD
-      const model = new ChatOpenAI({ modelName: "gpt-4-1106-preview" }) as any;
-=======
       const model = new ChatOpenAI({ modelName: "gpt-4-1106-preview" }).bindTools(tools, {
         strict: true,
       });
->>>>>>> 85f781ff
       return model.stream(messages, { tools, metadata: { conversation_id: threadId } });
     },
   });
