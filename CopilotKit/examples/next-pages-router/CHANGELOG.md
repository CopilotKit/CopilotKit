--- conflicted
+++ resolved
@@ -1,7 +1,5 @@
 # next-pages-router
 
-<<<<<<< HEAD
-=======
 ## 1.4.1-pre.5
 
 ### Patch Changes
@@ -38,16 +36,11 @@
   - @copilotkit/runtime@1.4.1-pre.3
   - @copilotkit/shared@1.4.1-pre.3
 
->>>>>>> c58444fb
 ## 1.4.1-pre.2
 
 ### Patch Changes
 
-<<<<<<< HEAD
-- Add convertActionsToDynamicStructuredTools to sdk-js
-=======
 - bump
->>>>>>> c58444fb
 - Updated dependencies
   - @copilotkit/react-textarea@1.4.1-pre.2
   - @copilotkit/react-core@1.4.1-pre.2
@@ -59,11 +52,7 @@
 
 ### Patch Changes
 
-<<<<<<< HEAD
-- add zod conversion
-=======
 - bump
->>>>>>> c58444fb
 - Updated dependencies
   - @copilotkit/react-textarea@1.4.1-pre.1
   - @copilotkit/react-core@1.4.1-pre.1
@@ -75,15 +64,6 @@
 
 ### Patch Changes
 
-<<<<<<< HEAD
-- lower case copilotkit property
-- Updated dependencies
-  - @copilotkit/react-core@1.4.1-pre.0
-  - @copilotkit/react-textarea@1.4.1-pre.0
-  - @copilotkit/react-ui@1.4.1-pre.0
-  - @copilotkit/runtime@1.4.1-pre.0
-  - @copilotkit/shared@1.4.1-pre.0
-=======
 - New prerelease
 - Updated dependencies
   - @copilotkit/react-core@1.4.1-pre.0
@@ -91,7 +71,6 @@
   - @copilotkit/shared@1.4.1-pre.0
   - @copilotkit/react-textarea@1.4.1-pre.0
   - @copilotkit/react-ui@1.4.1-pre.0
->>>>>>> c58444fb
 
 ## 1.4.0
 
