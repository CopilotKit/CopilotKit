# next-pages-router

<<<<<<< HEAD
=======
## 1.4.1

### Patch Changes

- 1721cbd: lower case copilotkit property
- 1721cbd: add zod conversion
- 8d0144f: bump
- 8d0144f: bump
- 8d0144f: bump
- e16d95e: New prerelease
- 1721cbd: Add convertActionsToDynamicStructuredTools to sdk-js
- CopilotKit Core:

  - Improved error messages and overall logs
  - `useCopilotAction.renderAndAwait` renamed to `.renderAndAwaitForResponse` (backwards compatible, will be deprecated in the future)
  - Improved scrolling behavior. It is now possible to scroll up during LLM response generation
  - Added Azure OpenAI integration
  - Updated interfaces for better developer ergonomics

  CoAgents:

  - Renamed `remoteActions` to `remoteEndpoints` (backwards compatible, will be deprecated in the future)
  - Support for LangGraph Platform in Remote Endpoints
  - LangGraph JS Support for CoAgents (locally via `langgraph dev`, `langgraph up` or deployed to LangGraph Platform)
  - Improved LangSmith integration - requests made through CoAgents will now surface in LangSmith
  - Enhanced state management and message handling

  CopilotKid Back-end SDK:

  - Released a whole-new `@copilotkit/sdk-js` for building agents with LangGraph JS Support

- 8d0144f: bump
- 8d0144f: bump
- fef1b74: fix assistant message CSS and propagate actions to LG JS
- Updated dependencies [1721cbd]
- Updated dependencies [1721cbd]
- Updated dependencies [8d0144f]
- Updated dependencies [8d0144f]
- Updated dependencies [8d0144f]
- Updated dependencies [e16d95e]
- Updated dependencies [1721cbd]
- Updated dependencies
- Updated dependencies [8d0144f]
- Updated dependencies [8d0144f]
- Updated dependencies [fef1b74]
  - @copilotkit/react-core@1.4.1
  - @copilotkit/react-textarea@1.4.1
  - @copilotkit/react-ui@1.4.1
  - @copilotkit/runtime@1.4.1
  - @copilotkit/shared@1.4.1

>>>>>>> d5ee8c89
## 1.4.1-pre.6

### Patch Changes

- 1721cbd: lower case copilotkit property
- 1721cbd: add zod conversion
- 1721cbd: Add convertActionsToDynamicStructuredTools to sdk-js
- fix assistant message CSS and propagate actions to LG JS
- Updated dependencies [1721cbd]
- Updated dependencies [1721cbd]
- Updated dependencies [1721cbd]
- Updated dependencies
  - @copilotkit/react-core@1.4.1-pre.6
  - @copilotkit/react-textarea@1.4.1-pre.6
  - @copilotkit/react-ui@1.4.1-pre.6
  - @copilotkit/runtime@1.4.1-pre.6
  - @copilotkit/shared@1.4.1-pre.6

## 1.4.1-pre.5

### Patch Changes

- bump
- Updated dependencies
  - @copilotkit/react-textarea@1.4.1-pre.5
  - @copilotkit/react-core@1.4.1-pre.5
  - @copilotkit/react-ui@1.4.1-pre.5
  - @copilotkit/runtime@1.4.1-pre.5
  - @copilotkit/shared@1.4.1-pre.5

## 1.4.1-pre.4

### Patch Changes

- bump
- Updated dependencies
  - @copilotkit/react-textarea@1.4.1-pre.4
  - @copilotkit/react-core@1.4.1-pre.4
  - @copilotkit/react-ui@1.4.1-pre.4
  - @copilotkit/runtime@1.4.1-pre.4
  - @copilotkit/shared@1.4.1-pre.4

## 1.4.1-pre.3

### Patch Changes

- bump
- Updated dependencies
  - @copilotkit/react-textarea@1.4.1-pre.3
  - @copilotkit/react-core@1.4.1-pre.3
  - @copilotkit/react-ui@1.4.1-pre.3
  - @copilotkit/runtime@1.4.1-pre.3
  - @copilotkit/shared@1.4.1-pre.3

## 1.4.1-pre.2

### Patch Changes

- bump
- Updated dependencies
  - @copilotkit/react-textarea@1.4.1-pre.2
  - @copilotkit/react-core@1.4.1-pre.2
  - @copilotkit/react-ui@1.4.1-pre.2
  - @copilotkit/runtime@1.4.1-pre.2
  - @copilotkit/shared@1.4.1-pre.2

## 1.4.1-pre.1

### Patch Changes

- bump
- Updated dependencies
  - @copilotkit/react-textarea@1.4.1-pre.1
  - @copilotkit/react-core@1.4.1-pre.1
  - @copilotkit/react-ui@1.4.1-pre.1
  - @copilotkit/runtime@1.4.1-pre.1
  - @copilotkit/shared@1.4.1-pre.1

## 1.4.1-pre.0

### Patch Changes

- New prerelease
- Updated dependencies
  - @copilotkit/react-core@1.4.1-pre.0
  - @copilotkit/runtime@1.4.1-pre.0
  - @copilotkit/shared@1.4.1-pre.0
  - @copilotkit/react-textarea@1.4.1-pre.0
  - @copilotkit/react-ui@1.4.1-pre.0

## 1.4.0

### Minor Changes

CopilotKit Core:

- Improved error messages and overall logs
- `useCopilotAction.renderAndAwait` renamed to `.renderAndAwaitForResponse` (backwards compatible, will be deprecated in the future)
- Improved scrolling behavior. It is now possible to scroll up during LLM response generation
- Added Azure OpenAI integration
- Updated interfaces for better developer ergonomics

CoAgents:

- Renamed `remoteActions` to `remoteEndpoints` (backwards compatible, will be deprecated in the future)
- Support for LangGraph Platform in Remote Endpoints
- LangGraph JS Support for CoAgents (locally via `langgraph dev`, `langgraph up` or deployed to LangGraph Platform)
- Improved LangSmith integration - requests made through CoAgents will now surface in LangSmith
- Enhanced state management and message handling

CopilotKid Back-end SDK:

- Released a whole-new `@copilotkit/sdk-js` for building agents with LangGraph JS Support

### Patch Changes

- f6fab28: update tsup config
- f6fab28: update entry
- f6fab28: export langchain module
- 8a77944: Improve LangSmith support
- f6fab28: Ensure intermediate state config is sent as snake case
- f6fab28: update entry in tsup config
- 8a77944: Ensure the last message is sent to LangSmith
- a5efccd: Revert rxjs changes
- f6fab28: update entry
- f6fab28: Update exports
- f6fab28: Update exports
- 332d744: Add support for Azure OpenAI
- f6fab28: Export LangGraph functions
- f6fab28: Update lockfile
- Updated dependencies [f6fab28]
- Updated dependencies [f6fab28]
- Updated dependencies
- Updated dependencies [f6fab28]
- Updated dependencies [8a77944]
- Updated dependencies [f6fab28]
- Updated dependencies [f6fab28]
- Updated dependencies [8a77944]
- Updated dependencies [a5efccd]
- Updated dependencies [f6fab28]
- Updated dependencies [f6fab28]
- Updated dependencies [f6fab28]
- Updated dependencies [332d744]
- Updated dependencies [f6fab28]
- Updated dependencies [f6fab28]
  - @copilotkit/react-textarea@1.4.0
  - @copilotkit/react-core@1.4.0
  - @copilotkit/react-ui@1.4.0
  - @copilotkit/runtime@1.4.0
  - @copilotkit/shared@1.4.0

## 1.3.16-mme-revert-rxjs-changes.0

### Patch Changes

- f6fab28: update tsup config
- f6fab28: update entry
- f6fab28: export langchain module
- 8a77944: Improve LangSmith support
- f6fab28: Ensure intermediate state config is sent as snake case
- f6fab28: update entry in tsup config
- 8a77944: Ensure the last message is sent to LangSmith
- Revert rxjs changes
- f6fab28: update entry
- f6fab28: Update exports
- f6fab28: Update exports
- 332d744: Add support for Azure OpenAI
- f6fab28: Export LangGraph functions
- f6fab28: Update lockfile
- Updated dependencies [f6fab28]
- Updated dependencies [f6fab28]
- Updated dependencies [f6fab28]
- Updated dependencies [8a77944]
- Updated dependencies [f6fab28]
- Updated dependencies [f6fab28]
- Updated dependencies [8a77944]
- Updated dependencies
- Updated dependencies [f6fab28]
- Updated dependencies [f6fab28]
- Updated dependencies [f6fab28]
- Updated dependencies [332d744]
- Updated dependencies [f6fab28]
- Updated dependencies [f6fab28]
  - @copilotkit/react-textarea@1.3.16-mme-revert-rxjs-changes.10
  - @copilotkit/react-core@1.3.16-mme-revert-rxjs-changes.10
  - @copilotkit/react-ui@1.3.16-mme-revert-rxjs-changes.10
  - @copilotkit/runtime@1.3.16-mme-revert-rxjs-changes.10
  - @copilotkit/shared@1.3.16-mme-revert-rxjs-changes.10

## 1.3.15

### Patch Changes

- pass description for array and object action parameters in langchain adapter
- Updated dependencies
  - @copilotkit/react-core@1.3.15
  - @copilotkit/react-textarea@1.3.15
  - @copilotkit/react-ui@1.3.15
  - @copilotkit/runtime@1.3.15
  - @copilotkit/shared@1.3.15

## 1.3.14

### Patch Changes

- Add data-test-id to some elements for testing
- Updated dependencies
  - @copilotkit/react-core@1.3.14
  - @copilotkit/react-textarea@1.3.14
  - @copilotkit/react-ui@1.3.14
  - @copilotkit/runtime@1.3.14
  - @copilotkit/shared@1.3.14

## 1.3.13

### Patch Changes

- fix usage of one-at-a-time tool when called multiple times
- Updated dependencies
  - @copilotkit/react-core@1.3.13
  - @copilotkit/react-textarea@1.3.13
  - @copilotkit/react-ui@1.3.13
  - @copilotkit/runtime@1.3.13
  - @copilotkit/shared@1.3.13

## 1.3.12

### Patch Changes

- - enable dynamic parameters in langchain adapter tool call
  - fix unparsable action arguments causing tool call crashes
- Updated dependencies
  - @copilotkit/react-core@1.3.12
  - @copilotkit/react-textarea@1.3.12
  - @copilotkit/react-ui@1.3.12
  - @copilotkit/runtime@1.3.12
  - @copilotkit/shared@1.3.12

## 1.3.11

### Patch Changes

- 08e8956: Fix duplicate messages
- Fix duplicate messages
- Updated dependencies [08e8956]
- Updated dependencies
  - @copilotkit/runtime@1.3.11
  - @copilotkit/react-core@1.3.11
  - @copilotkit/react-textarea@1.3.11
  - @copilotkit/react-ui@1.3.11
  - @copilotkit/shared@1.3.11

## 1.3.11-mme-fix-duplicate-messages.0

### Patch Changes

- Fix duplicate messages
- Updated dependencies
  - @copilotkit/runtime@1.3.11-mme-fix-duplicate-messages.0
  - @copilotkit/react-core@1.3.11-mme-fix-duplicate-messages.0
  - @copilotkit/react-textarea@1.3.11-mme-fix-duplicate-messages.0
  - @copilotkit/react-ui@1.3.11-mme-fix-duplicate-messages.0
  - @copilotkit/shared@1.3.11-mme-fix-duplicate-messages.0

## 1.3.10

### Patch Changes

- change how message chunk type is resolved (fixed langchain adapters)
- Updated dependencies
  - @copilotkit/react-core@1.3.10
  - @copilotkit/react-textarea@1.3.10
  - @copilotkit/react-ui@1.3.10
  - @copilotkit/runtime@1.3.10
  - @copilotkit/shared@1.3.10

## 1.3.9

### Patch Changes

- Fix message id issues
- Updated dependencies
  - @copilotkit/react-core@1.3.9
  - @copilotkit/react-textarea@1.3.9
  - @copilotkit/react-ui@1.3.9
  - @copilotkit/runtime@1.3.9
  - @copilotkit/shared@1.3.9

## 1.3.8

### Patch Changes

- fix textarea on multiple llm providers and memoize react ui context
- Updated dependencies
  - @copilotkit/react-core@1.3.8
  - @copilotkit/react-textarea@1.3.8
  - @copilotkit/react-ui@1.3.8
  - @copilotkit/runtime@1.3.8
  - @copilotkit/shared@1.3.8

## 1.3.7

### Patch Changes

- Fix libraries for React 19 and Next.js 15 support
- Updated dependencies
  - @copilotkit/react-core@1.3.7
  - @copilotkit/react-textarea@1.3.7
  - @copilotkit/react-ui@1.3.7
  - @copilotkit/runtime@1.3.7
  - @copilotkit/shared@1.3.7

## 1.3.6

### Patch Changes

- 1. Removes the usage of the `crypto` Node pacakge, instaed uses `uuid`. This ensures that non-Next.js React apps can use CopilotKit.
  2. Fixes Nest.js runtime docs

- Updated dependencies
  - @copilotkit/react-core@1.3.6
  - @copilotkit/react-textarea@1.3.6
  - @copilotkit/react-ui@1.3.6
  - @copilotkit/runtime@1.3.6
  - @copilotkit/shared@1.3.6

## 1.3.5

### Patch Changes

- Improve CoAgent state render
- Updated dependencies
  - @copilotkit/react-core@1.3.5
  - @copilotkit/react-textarea@1.3.5
  - @copilotkit/react-ui@1.3.5
  - @copilotkit/runtime@1.3.5
  - @copilotkit/shared@1.3.5

## 1.3.4

### Patch Changes

- Add followUp property to useCopilotAction
- Updated dependencies
  - @copilotkit/react-core@1.3.4
  - @copilotkit/react-textarea@1.3.4
  - @copilotkit/react-ui@1.3.4
  - @copilotkit/runtime@1.3.4
  - @copilotkit/shared@1.3.4

## 1.3.3

### Patch Changes

- Impvovements to error handling and CoAgent protocol
- Updated dependencies
  - @copilotkit/react-core@1.3.3
  - @copilotkit/react-textarea@1.3.3
  - @copilotkit/react-ui@1.3.3
  - @copilotkit/runtime@1.3.3
  - @copilotkit/shared@1.3.3

## 1.3.2

### Patch Changes

- Features and bug fixes
- 30232c0: Ensure actions can be discovered on state change
- Updated dependencies
- Updated dependencies [30232c0]
  - @copilotkit/react-core@1.3.2
  - @copilotkit/react-textarea@1.3.2
  - @copilotkit/react-ui@1.3.2
  - @copilotkit/runtime@1.3.2
  - @copilotkit/shared@1.3.2

## 1.3.2-mme-discover-actions.0

### Patch Changes

- Ensure actions can be discovered on state change
- Updated dependencies
  - @copilotkit/react-core@1.3.2-mme-discover-actions.0
  - @copilotkit/react-textarea@1.3.2-mme-discover-actions.0
  - @copilotkit/react-ui@1.3.2-mme-discover-actions.0
  - @copilotkit/runtime@1.3.2-mme-discover-actions.0
  - @copilotkit/shared@1.3.2-mme-discover-actions.0

## 1.3.1

### Patch Changes

- Revert CSS injection
- Updated dependencies
  - @copilotkit/react-core@1.3.1
  - @copilotkit/react-textarea@1.3.1
  - @copilotkit/react-ui@1.3.1
  - @copilotkit/runtime@1.3.1
  - @copilotkit/shared@1.3.1

## 1.3.0

### Minor Changes

- CoAgents and remote actions

### Patch Changes

- 5b63f55: stream intermediate state
- b6fd3d8: Better message grouping
- 89420c6: Rename hooks and bugfixes
- b6e8824: useCoAgent/useCoAgentAction
- 91c35b9: useAgentState
- 00be203: Remote actions preview
- fb15f72: Reduce request size by skipping intermediate state
- 8ecc3e4: Fix useCoAgent start/stop bug
- Updated dependencies
- Updated dependencies [5b63f55]
- Updated dependencies [b6fd3d8]
- Updated dependencies [89420c6]
- Updated dependencies [b6e8824]
- Updated dependencies [91c35b9]
- Updated dependencies [00be203]
- Updated dependencies [fb15f72]
- Updated dependencies [8ecc3e4]
  - @copilotkit/react-core@1.3.0
  - @copilotkit/react-textarea@1.3.0
  - @copilotkit/react-ui@1.3.0
  - @copilotkit/runtime@1.3.0
  - @copilotkit/shared@1.3.0

## 1.2.1

### Patch Changes

- inject minified css in bundle

  - removes the need to import `styles.css` manually
  - empty `styles.css` included in the build for backwards compatibility
  - uses tsup's `injectStyles` with `postcss` to bundle and minify the CSS, then inject it as a style tag
  - currently uses my fork of `tsup` where I added support for async function in `injectStyles` (must-have for postcss), a PR from my fork to the main library will follow shortly
  - remove material-ui, and use `react-icons` for icons (same icons as before)
  - remove unused `IncludedFilesPreview` component
  - updated docs

- Updated dependencies
  - @copilotkit/react-core@1.2.1
  - @copilotkit/react-textarea@1.2.1
  - @copilotkit/react-ui@1.2.1
  - @copilotkit/runtime@1.2.1
  - @copilotkit/shared@1.2.1

## 1.2.0

### Minor Changes

- Fix errors related to crypto not being found, and other bug fixes

### Patch Changes

- 638d51d: appendMessage fix 1
- faccbe1: state-abuse resistance for useCopilotChat
- b0cf700: remove unnecessary logging
- Updated dependencies
- Updated dependencies [638d51d]
- Updated dependencies [faccbe1]
- Updated dependencies [b0cf700]
  - @copilotkit/react-core@1.2.0
  - @copilotkit/react-textarea@1.2.0
  - @copilotkit/react-ui@1.2.0
  - @copilotkit/runtime@1.2.0
  - @copilotkit/shared@1.2.0

## 1.1.2

### Patch Changes

- Updated dependencies
  - @copilotkit/react-core@1.1.2
  - @copilotkit/react-textarea@1.1.2
  - @copilotkit/react-ui@1.1.2
  - @copilotkit/runtime@1.1.2
  - @copilotkit/shared@1.1.2

## 1.1.1

### Patch Changes

- - improved documentation
  - center textarea popup
  - show/hide dev console
  - forward maxTokens, stop and force function calling
- Updated dependencies
  - @copilotkit/react-core@1.1.1
  - @copilotkit/react-textarea@1.1.1
  - @copilotkit/react-ui@1.1.1
  - @copilotkit/runtime@1.1.1
  - @copilotkit/shared@1.1.1

## 1.1.0

### Minor Changes

- Official support for Groq (`GroqAdapter`)

### Patch Changes

- Updated dependencies
  - @copilotkit/react-core@1.1.0
  - @copilotkit/react-textarea@1.1.0
  - @copilotkit/react-ui@1.1.0
  - @copilotkit/runtime@1.1.0
  - @copilotkit/shared@1.1.0

## 1.0.9

### Patch Changes

- Dev console, bugfixes
- Updated dependencies
  - @copilotkit/react-core@1.0.9
  - @copilotkit/react-textarea@1.0.9
  - @copilotkit/react-ui@1.0.9
  - @copilotkit/runtime@1.0.9
  - @copilotkit/shared@1.0.9

## 1.0.8

### Patch Changes

- Updated dependencies
  - @copilotkit/react-core@1.0.8
  - @copilotkit/react-textarea@1.0.8
  - @copilotkit/react-ui@1.0.8
  - @copilotkit/runtime@1.0.8
  - @copilotkit/shared@1.0.8

## 1.0.7

### Patch Changes

- Updated dependencies
  - @copilotkit/react-core@1.0.7
  - @copilotkit/react-textarea@1.0.7
  - @copilotkit/react-ui@1.0.7
  - @copilotkit/runtime@1.0.7
  - @copilotkit/shared@1.0.7

## 1.0.6

### Patch Changes

- - Proactively prevent race conditions
  - Improve token counting performance
- Updated dependencies
  - @copilotkit/react-core@1.0.6
  - @copilotkit/react-textarea@1.0.6
  - @copilotkit/react-ui@1.0.6
  - @copilotkit/runtime@1.0.6
  - @copilotkit/shared@1.0.6

## 1.0.5

### Patch Changes

- Updated dependencies
  - @copilotkit/react-core@1.0.5
  - @copilotkit/react-textarea@1.0.5
  - @copilotkit/react-ui@1.0.5
  - @copilotkit/runtime@1.0.5
  - @copilotkit/shared@1.0.5

## 1.0.4

### Patch Changes

- Remove nanoid
- Updated dependencies
  - @copilotkit/react-core@1.0.4
  - @copilotkit/react-textarea@1.0.4
  - @copilotkit/react-ui@1.0.4
  - @copilotkit/runtime@1.0.4
  - @copilotkit/shared@1.0.4

## 1.0.3

### Patch Changes

- Updated dependencies
  - @copilotkit/react-core@1.0.3
  - @copilotkit/react-textarea@1.0.3
  - @copilotkit/react-ui@1.0.3
  - @copilotkit/runtime@1.0.3
  - @copilotkit/shared@1.0.3

## 1.0.2

### Patch Changes

- Updated dependencies
  - @copilotkit/react-core@1.0.2
  - @copilotkit/react-textarea@1.0.2
  - @copilotkit/react-ui@1.0.2
  - @copilotkit/runtime@1.0.2
  - @copilotkit/shared@1.0.2

## 1.0.1

### Patch Changes

- Updated dependencies
  - @copilotkit/react-core@1.0.1
  - @copilotkit/react-textarea@1.0.1
  - @copilotkit/react-ui@1.0.1
  - @copilotkit/runtime@1.0.1
  - @copilotkit/shared@1.0.1

## 1.0.0

### Major Changes

- b6a4b6eb: V1.0 Release Candidate

  - A robust new protocol between the frontend and the Copilot Runtime
  - Support for Copilot Cloud
  - Generative UI
  - Support for LangChain universal tool calling
  - OpenAI assistant API streaming

- V1.0 Release

  - A robust new protocol between the frontend and the Copilot Runtime
  - Support for Copilot Cloud
  - Generative UI
  - Support for LangChain universal tool calling
  - OpenAI assistant API streaming

### Patch Changes

- Updated dependencies [b6a4b6eb]
- Updated dependencies [b6a4b6eb]
- Updated dependencies [b6a4b6eb]
- Updated dependencies
  - @copilotkit/react-core@1.0.0
  - @copilotkit/react-textarea@1.0.0
  - @copilotkit/react-ui@1.0.0
  - @copilotkit/runtime@1.0.0
  - @copilotkit/shared@1.0.0

## 1.0.0-beta.2

### Patch Changes

- Updated dependencies
  - @copilotkit/react-textarea@1.0.0-beta.2
  - @copilotkit/react-core@1.0.0-beta.2
  - @copilotkit/react-ui@1.0.0-beta.2
  - @copilotkit/runtime@1.0.0-beta.2
  - @copilotkit/shared@1.0.0-beta.2

## 1.0.0-beta.1

### Patch Changes

- Updated dependencies
  - @copilotkit/react-textarea@1.0.0-beta.1
  - @copilotkit/react-core@1.0.0-beta.1
  - @copilotkit/react-ui@1.0.0-beta.1
  - @copilotkit/runtime@1.0.0-beta.1
  - @copilotkit/shared@1.0.0-beta.1

## 1.0.0-beta.0

### Major Changes

- V1.0 Release Candidate

  - A robust new protocol between the frontend and the Copilot Runtime
  - Support for Copilot Cloud
  - Generative UI
  - Support for LangChain universal tool calling
  - OpenAI assistant API streaming

### Patch Changes

- Updated dependencies
  - @copilotkit/react-core@1.0.0-beta.0
  - @copilotkit/react-textarea@1.0.0-beta.0
  - @copilotkit/react-ui@1.0.0-beta.0
  - @copilotkit/runtime@1.0.0-beta.0
  - @copilotkit/shared@1.0.0-beta.0<|MERGE_RESOLUTION|>--- conflicted
+++ resolved
@@ -1,7 +1,5 @@
 # next-pages-router
 
-<<<<<<< HEAD
-=======
 ## 1.4.1
 
 ### Patch Changes
@@ -53,7 +51,6 @@
   - @copilotkit/runtime@1.4.1
   - @copilotkit/shared@1.4.1
 
->>>>>>> d5ee8c89
 ## 1.4.1-pre.6
 
 ### Patch Changes
