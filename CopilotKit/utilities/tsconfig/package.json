--- conflicted
+++ resolved
@@ -1,10 +1,6 @@
 {
   "name": "tsconfig",
-<<<<<<< HEAD
-  "version": "1.3.16-mme-lgc-langgraph-package.9",
-=======
-  "version": "1.3.16-mme-azure-openai.0",
->>>>>>> 8a779446
+  "version": "1.3.15",
   "private": true,
   "license": "MIT",
   "publishConfig": {
