--- conflicted
+++ resolved
@@ -1,10 +1,6 @@
 {
   "name": "tsconfig",
-<<<<<<< HEAD
-  "version": "1.4.1-pre.6",
-=======
   "version": "1.4.1",
->>>>>>> d5ee8c89
   "private": true,
   "license": "MIT",
   "publishConfig": {
