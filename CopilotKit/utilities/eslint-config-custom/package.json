{
  "name": "eslint-config-custom",
  "private": true,
<<<<<<< HEAD
  "version": "1.4.0-pre-1-4-0.0",
=======
  "version": "1.3.16-mme-lgc-langgraph-package.9",
>>>>>>> 312a2bcf
  "main": "index.js",
  "license": "MIT",
  "dependencies": {
    "eslint-config-next": "^14.1.0",
    "eslint-config-prettier": "^9.1.0",
    "eslint-plugin-react": "7.33.2",
    "eslint-config-turbo": "^1.12.4"
  },
  "publishConfig": {
    "access": "public"
  }
}<|MERGE_RESOLUTION|>--- conflicted
+++ resolved
@@ -1,11 +1,7 @@
 {
   "name": "eslint-config-custom",
   "private": true,
-<<<<<<< HEAD
-  "version": "1.4.0-pre-1-4-0.0",
-=======
   "version": "1.3.16-mme-lgc-langgraph-package.9",
->>>>>>> 312a2bcf
   "main": "index.js",
   "license": "MIT",
   "dependencies": {
