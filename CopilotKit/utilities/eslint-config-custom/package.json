--- conflicted
+++ resolved
@@ -1,11 +1,7 @@
 {
   "name": "eslint-config-custom",
   "private": true,
-<<<<<<< HEAD
-  "version": "1.4.1-pre.2",
-=======
   "version": "1.4.1-pre.5",
->>>>>>> c58444fb
   "main": "index.js",
   "license": "MIT",
   "dependencies": {
