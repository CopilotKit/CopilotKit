--- conflicted
+++ resolved
@@ -1,11 +1,7 @@
 {
   "name": "eslint-config-custom",
   "private": true,
-<<<<<<< HEAD
-  "version": "1.3.16-mme-lgc-langgraph-package.9",
-=======
-  "version": "1.3.16-mme-azure-openai.0",
->>>>>>> 8a779446
+  "version": "1.3.15",
   "main": "index.js",
   "license": "MIT",
   "dependencies": {
