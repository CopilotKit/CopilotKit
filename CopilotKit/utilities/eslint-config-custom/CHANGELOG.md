--- conflicted
+++ resolved
@@ -1,12 +1,5 @@
 # eslint-config-custom
 
-<<<<<<< HEAD
-## 1.4.0-pre-1-4-0.0
-
-### Minor Changes
-
-- Add LangGraph Cloud support
-=======
 ## 1.3.16-mme-lgc-langgraph-package.9
 
 ### Patch Changes
@@ -66,7 +59,6 @@
 ### Patch Changes
 
 - Export LangGraph functions
->>>>>>> 312a2bcf
 
 ## 1.3.15
 
