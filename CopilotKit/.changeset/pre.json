{
  "mode": "pre",
<<<<<<< HEAD
  "tag": "mme-reset-chat",
  "initialVersions": {
    "next-openai": "1.3.16-mme-reset-chat.3",
    "next-pages-router": "1.3.16-mme-reset-chat.3",
    "node-express": "1.3.16-mme-reset-chat.3",
    "node-http": "1.3.16-mme-reset-chat.3",
    "@copilotkit/react-core": "1.3.16-mme-reset-chat.3",
    "@copilotkit/react-textarea": "1.3.16-mme-reset-chat.3",
    "@copilotkit/react-ui": "1.3.16-mme-reset-chat.3",
    "@copilotkit/runtime": "1.3.16-mme-reset-chat.3",
    "@copilotkit/runtime-client-gql": "1.3.16-mme-reset-chat.3",
    "@copilotkit/sdk-js": "1.3.16-mme-lgc-langgraph-package.9",
    "@copilotkit/shared": "1.3.16-mme-reset-chat.3",
    "eslint-config-custom": "1.3.16-mme-reset-chat.3",
    "tailwind-config": "1.3.16-mme-reset-chat.3",
    "tsconfig": "1.3.16-mme-reset-chat.3"
=======
  "tag": "mme-revert-rxjs-changes",
  "initialVersions": {
    "next-openai": "1.3.15",
    "next-pages-router": "1.3.15",
    "node-express": "1.3.15",
    "node-http": "1.3.15",
    "@copilotkit/react-core": "1.3.15",
    "@copilotkit/react-textarea": "1.3.15",
    "@copilotkit/react-ui": "1.3.15",
    "@copilotkit/runtime": "1.3.15",
    "@copilotkit/runtime-client-gql": "1.3.15",
    "@copilotkit/sdk-js": "1.3.16-mme-lgc-langgraph-package.9",
    "@copilotkit/shared": "1.3.15",
    "eslint-config-custom": "1.3.15",
    "tailwind-config": "1.3.15",
    "tsconfig": "1.3.15"
>>>>>>> a5efccd6
  },
  "changesets": [
    "clean-hairs-own",
    "eight-cooks-share",
    "five-flowers-bake",
    "fluffy-apricots-move",
<<<<<<< HEAD
    "gentle-schools-raise",
    "giant-jars-do",
    "grumpy-yaks-rule",
    "large-books-fail",
    "little-falcons-melt",
    "mighty-seals-jam",
=======
    "giant-jars-do",
    "grumpy-yaks-rule",
    "little-falcons-melt",
    "nice-apricots-marry",
>>>>>>> a5efccd6
    "nice-humans-cheat",
    "nice-wolves-judge",
    "plenty-nails-hang",
    "selfish-fireants-join",
    "soft-keys-fry",
    "thin-carpets-greet"
  ]
}<|MERGE_RESOLUTION|>--- conflicted
+++ resolved
@@ -1,23 +1,5 @@
 {
   "mode": "pre",
-<<<<<<< HEAD
-  "tag": "mme-reset-chat",
-  "initialVersions": {
-    "next-openai": "1.3.16-mme-reset-chat.3",
-    "next-pages-router": "1.3.16-mme-reset-chat.3",
-    "node-express": "1.3.16-mme-reset-chat.3",
-    "node-http": "1.3.16-mme-reset-chat.3",
-    "@copilotkit/react-core": "1.3.16-mme-reset-chat.3",
-    "@copilotkit/react-textarea": "1.3.16-mme-reset-chat.3",
-    "@copilotkit/react-ui": "1.3.16-mme-reset-chat.3",
-    "@copilotkit/runtime": "1.3.16-mme-reset-chat.3",
-    "@copilotkit/runtime-client-gql": "1.3.16-mme-reset-chat.3",
-    "@copilotkit/sdk-js": "1.3.16-mme-lgc-langgraph-package.9",
-    "@copilotkit/shared": "1.3.16-mme-reset-chat.3",
-    "eslint-config-custom": "1.3.16-mme-reset-chat.3",
-    "tailwind-config": "1.3.16-mme-reset-chat.3",
-    "tsconfig": "1.3.16-mme-reset-chat.3"
-=======
   "tag": "mme-revert-rxjs-changes",
   "initialVersions": {
     "next-openai": "1.3.15",
@@ -34,26 +16,16 @@
     "eslint-config-custom": "1.3.15",
     "tailwind-config": "1.3.15",
     "tsconfig": "1.3.15"
->>>>>>> a5efccd6
   },
   "changesets": [
     "clean-hairs-own",
     "eight-cooks-share",
     "five-flowers-bake",
     "fluffy-apricots-move",
-<<<<<<< HEAD
-    "gentle-schools-raise",
-    "giant-jars-do",
-    "grumpy-yaks-rule",
-    "large-books-fail",
-    "little-falcons-melt",
-    "mighty-seals-jam",
-=======
     "giant-jars-do",
     "grumpy-yaks-rule",
     "little-falcons-melt",
     "nice-apricots-marry",
->>>>>>> a5efccd6
     "nice-humans-cheat",
     "nice-wolves-judge",
     "plenty-nails-hang",
