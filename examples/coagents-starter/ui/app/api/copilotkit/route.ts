import { NextRequest } from "next/server";
import {
  CopilotRuntime,
  copilotRuntimeNextJSAppRouterEndpoint,
  ExperimentalEmptyAdapter,
  // langGraphPlatformEndpoint
} from "@copilotkit/runtime";

<<<<<<< HEAD
const serviceAdapter = new OpenAIAdapter({});
=======
const serviceAdapter = new ExperimentalEmptyAdapter();
>>>>>>> 215fd6d4

const runtime = new CopilotRuntime({
  remoteEndpoints: [
    // Uncomment this if you want to use LangGraph JS, make sure to 
    // remove the remote action url below too.
    //
    // langGraphPlatformEndpoint({
    //   deploymentUrl: "http://localhost:8123",
    //   langsmithApiKey: process.env.LANGSMITH_API_KEY || "", // only used in LangGraph Platform deployments
    //   agents: [{
    //       name: 'sample_agent', 
    //       description: 'A helpful LLM agent.'
    //   }]
    // }),
    {
      url: process.env.REMOTE_ACTION_URL || "http://localhost:8000/copilotkit",
    },
  ],
});

export const POST = async (req: NextRequest) => {
  const { handleRequest } = copilotRuntimeNextJSAppRouterEndpoint({
    runtime,
    serviceAdapter,
    endpoint: "/api/copilotkit",
  });

  return handleRequest(req);
};<|MERGE_RESOLUTION|>--- conflicted
+++ resolved
@@ -6,22 +6,18 @@
   // langGraphPlatformEndpoint
 } from "@copilotkit/runtime";
 
-<<<<<<< HEAD
-const serviceAdapter = new OpenAIAdapter({});
-=======
 const serviceAdapter = new ExperimentalEmptyAdapter();
->>>>>>> 215fd6d4
 
 const runtime = new CopilotRuntime({
   remoteEndpoints: [
-    // Uncomment this if you want to use LangGraph JS, make sure to 
+    // Uncomment this if you want to use LangGraph JS, make sure to
     // remove the remote action url below too.
     //
     // langGraphPlatformEndpoint({
     //   deploymentUrl: "http://localhost:8123",
     //   langsmithApiKey: process.env.LANGSMITH_API_KEY || "", // only used in LangGraph Platform deployments
     //   agents: [{
-    //       name: 'sample_agent', 
+    //       name: 'sample_agent',
     //       description: 'A helpful LLM agent.'
     //   }]
     // }),
