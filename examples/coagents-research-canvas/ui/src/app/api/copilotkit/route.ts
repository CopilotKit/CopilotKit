--- conflicted
+++ resolved
@@ -3,11 +3,6 @@
   OpenAIAdapter,
   copilotRuntimeNextJSAppRouterEndpoint,
   copilotKitEndpoint,
-<<<<<<< HEAD
-  LangGraphAgent,
-  LangGraphHttpAgent,
-=======
->>>>>>> 68f8f30a
     EmptyAdapter,
 } from "@copilotkit/runtime";
 import { LangGraphHttpAgent, LangGraphAgent } from '@copilotkit/runtime/langgraph'
