--- conflicted
+++ resolved
@@ -18,11 +18,7 @@
   "langchain-community",
   "langchain-anthropic",
   "tavily-python",
-<<<<<<< HEAD
-  "copilotkit==0.1.28a3",
-=======
   "copilotkit==0.1.28a5",
->>>>>>> 9d00076d
   "python-dotenv",
   "uvicorn",
   "html2text"
@@ -34,11 +30,7 @@
 
 [tool.poetry.dependencies]
 python = "^3.12"
-<<<<<<< HEAD
-copilotkit = "0.1.28a3"
-=======
 copilotkit = "0.1.28a5"
->>>>>>> 9d00076d
 langgraph = "^0.2.39"
 langchain-core = "^0.3.12"
 langchain-openai = "0.2.3"
