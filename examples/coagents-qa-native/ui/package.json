--- conflicted
+++ resolved
@@ -9,19 +9,11 @@
     "lint": "next lint"
   },
   "dependencies": {
-<<<<<<< HEAD
-    "@copilotkit/react-core": "1.4.0-pre-1-4-0.0",
-    "@copilotkit/react-ui": "1.4.0-pre-1-4-0.0",
-    "@copilotkit/runtime": "1.4.0-pre-1-4-0.0",
-    "@copilotkit/runtime-client-gql": "1.4.0-pre-1-4-0.0",
-    "@copilotkit/shared": "1.4.0-pre-1-4-0.0",
-=======
     "@copilotkit/react-core": "1.4.0-pre-1-4-0.14",
     "@copilotkit/react-ui": "1.4.0-pre-1-4-0.14",
     "@copilotkit/runtime": "1.4.0-pre-1-4-0.14",
     "@copilotkit/runtime-client-gql": "1.4.0-pre-1-4-0.14",
     "@copilotkit/shared": "1.4.0-pre-1-4-0.14",
->>>>>>> 9bf38221
     "@radix-ui/react-accordion": "^1.2.0",
     "@radix-ui/react-select": "^2.1.2",
     "@radix-ui/react-slot": "^1.1.0",
