--- conflicted
+++ resolved
@@ -13,30 +13,17 @@
   .:
     dependencies:
       '@copilotkit/react-core':
-<<<<<<< HEAD
-        specifier: 1.4.1
-        version: 1.4.1(graphql@16.9.0)(react-dom@19.0.0(react@19.0.0))(react@19.0.0)
-      '@copilotkit/react-ui':
-        specifier: 1.4.1
-        version: 1.4.1(@types/react@19.0.1)(graphql@16.9.0)(react-dom@19.0.0(react@19.0.0))(react@19.0.0)
-=======
         specifier: 1.4.3
         version: 1.4.3(graphql@16.9.0)(react-dom@18.3.1(react@18.3.1))(react@18.3.1)
       '@copilotkit/react-ui':
         specifier: 1.4.3
         version: 1.4.3(@types/react@18.3.4)(graphql@16.9.0)(react-dom@18.3.1(react@18.3.1))(react@18.3.1)
->>>>>>> ead37a94
       '@copilotkit/runtime':
         specifier: 1.4.3
         version: 1.4.3(class-validator@0.14.1)(google-auth-library@8.9.0)
       '@copilotkit/runtime-client-gql':
-<<<<<<< HEAD
-        specifier: 1.4.1
-        version: 1.4.1(graphql@16.9.0)(react@19.0.0)
-=======
         specifier: 1.4.3
         version: 1.4.3(graphql@16.9.0)(react@18.3.1)
->>>>>>> ead37a94
       '@copilotkit/shared':
         specifier: 1.4.3
         version: 1.4.3
@@ -3878,17 +3865,10 @@
     dependencies:
       regenerator-runtime: 0.14.1
 
-<<<<<<< HEAD
-  '@copilotkit/react-core@1.4.1(graphql@16.9.0)(react-dom@19.0.0(react@19.0.0))(react@19.0.0)':
-    dependencies:
-      '@copilotkit/runtime-client-gql': 1.4.1(graphql@16.9.0)(react@19.0.0)
-      '@copilotkit/shared': 1.4.1
-=======
   '@copilotkit/react-core@1.4.3(graphql@16.9.0)(react-dom@18.3.1(react@18.3.1))(react@18.3.1)':
     dependencies:
       '@copilotkit/runtime-client-gql': 1.4.3(graphql@16.9.0)(react@18.3.1)
       '@copilotkit/shared': 1.4.3
->>>>>>> ead37a94
       '@scarf/scarf': 1.3.0
       react: 19.0.0
       react-dom: 19.0.0(react@19.0.0)
@@ -3897,17 +3877,6 @@
       - encoding
       - graphql
 
-<<<<<<< HEAD
-  '@copilotkit/react-ui@1.4.1(@types/react@19.0.1)(graphql@16.9.0)(react-dom@19.0.0(react@19.0.0))(react@19.0.0)':
-    dependencies:
-      '@copilotkit/react-core': 1.4.1(graphql@16.9.0)(react-dom@19.0.0(react@19.0.0))(react@19.0.0)
-      '@copilotkit/runtime-client-gql': 1.4.1(graphql@16.9.0)(react@19.0.0)
-      '@copilotkit/shared': 1.4.1
-      '@headlessui/react': 2.1.3(react-dom@19.0.0(react@19.0.0))(react@19.0.0)
-      react: 19.0.0
-      react-markdown: 8.0.7(@types/react@19.0.1)(react@19.0.0)
-      react-syntax-highlighter: 15.5.0(react@19.0.0)
-=======
   '@copilotkit/react-ui@1.4.3(@types/react@18.3.4)(graphql@16.9.0)(react-dom@18.3.1(react@18.3.1))(react@18.3.1)':
     dependencies:
       '@copilotkit/react-core': 1.4.3(graphql@16.9.0)(react-dom@18.3.1(react@18.3.1))(react@18.3.1)
@@ -3917,7 +3886,6 @@
       react: 18.3.1
       react-markdown: 8.0.7(@types/react@18.3.4)(react@18.3.1)
       react-syntax-highlighter: 15.5.0(react@18.3.1)
->>>>>>> ead37a94
       remark-gfm: 3.0.1
       remark-math: 5.1.1
     transitivePeerDependencies:
@@ -3927,11 +3895,7 @@
       - react-dom
       - supports-color
 
-<<<<<<< HEAD
-  '@copilotkit/runtime-client-gql@1.4.1(graphql@16.9.0)(react@19.0.0)':
-=======
   '@copilotkit/runtime-client-gql@1.4.3(graphql@16.9.0)(react@18.3.1)':
->>>>>>> ead37a94
     dependencies:
       '@copilotkit/shared': 1.4.3
       '@urql/core': 5.0.6(graphql@16.9.0)
