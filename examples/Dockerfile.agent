--- conflicted
+++ resolved
@@ -15,13 +15,8 @@
 # Copy SDK and install dependencies in a single layer
 COPY sdk-python/ /opt/sdk-python
 WORKDIR /asset
-<<<<<<< HEAD
-RUN poetry install --no-interaction --no-ansi
-RUN if [[ -z "$WITH_LOCAL_DEPS" ]] ; then echo "Will use versioned dependencies" ; else poetry add /opt/sdk-python ; fi
-=======
 RUN poetry install --no-interaction --no-ansi && \
     poetry add /opt/sdk-python
->>>>>>> 806ac811
 
 # Copy application code last
 COPY ${APP_DIR}/ ./
