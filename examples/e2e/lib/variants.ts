--- conflicted
+++ resolved
@@ -1,10 +1,6 @@
 export const variants = [
   { name: "OpenAI", queryParams: "?coAgentsModel=openai" },
   { name: "Anthropic", queryParams: "?coAgentsModel=anthropic" },
-<<<<<<< HEAD
-  { name: "Google Generative AI", value: "?coAgentsModel=google_genai" },
-=======
   { name: "Google Generative AI", queryParams: "?coAgentsModel=google_genai" },
->>>>>>> 89196201
   // { name: "LangGraph Cloud", quaeryParams: "?lgc=true" },
 ];