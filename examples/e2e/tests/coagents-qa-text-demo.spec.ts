import { test, expect } from "@playwright/test";
import {
  getConfigs,
  filterConfigsByProject,
  groupConfigsByDescription,
  PROJECT_NAMES,
  TestVariants,
  appendLGCVariants,
} from "../lib/config-helper";

const variants: TestVariants = [
  { name: "OpenAI", queryParams: "?coAgentsModel=openai" },
  { name: "Anthropic", queryParams: "?coAgentsModel=anthropic" },
  // { name: "Google Generative AI", queryParams: "?coAgentsModel=google_genai" }, // seems broken
];

const allConfigs = getConfigs();
const qaConfigs = filterConfigsByProject(
  allConfigs,
  PROJECT_NAMES.COAGENTS_QA_TEXT
);
const groupedConfigs = groupConfigsByDescription(qaConfigs);

Object.entries(groupedConfigs).forEach(([projectName, descriptions]) => {
  test.describe(`${projectName}`, () => {
    Object.entries(descriptions).forEach(([description, configs]) => {
      test.describe(`${description}`, () => {
        configs.forEach((config) => {
          appendLGCVariants(
            {
              ...config,
              lgcJSDeploymentUrl:
<<<<<<< HEAD
                "https://coagents-qa-text-js-lgc-b-ef9a12d13f5e5f24917eb6bec8994af3.default.us.langgraph.app",
=======
                  config.lgcJSDeploymentUrl ??
                "https://coagents-qa-text-stg-js-4d74616e480750d0a5d10d0c3c5d44a4.default.us.langgraph.app",
>>>>>>> 9d00076d
            },
            variants
          ).forEach((variant) => {
            test(`Test ${config.description} with variant ${variant.name}`, async ({
              page,
            }) => {
              // Navigate to the page with the specific variant
              await page.goto(`${config.url}${variant.queryParams}`);

              // Wait for CopilotKit popup to be ready
              await page.waitForSelector(".copilotKitPopup", {
                state: "visible",
                timeout: 10000,
              });

              // Click the CopilotKit button to open the chat window if it's not already open
              const chatWindow = await page.locator(".copilotKitWindow");
              if (!(await chatWindow.isVisible())) {
                await page.locator(".copilotKitButton").click();
                await chatWindow.waitFor({ state: "visible" });
              }

              const prompts = ["Greet Me!", "My name is Bob"];

              for (const prompt of prompts) {
                // Wait for and fill the textarea
                const textarea = page.locator(".copilotKitInput textarea");
                await textarea.waitFor({ state: "visible" });
                await textarea.click();
                await textarea.fill(prompt);

                // Get the send button and ensure it's enabled before clicking
                const sendButton = page.locator(
                  ".copilotKitInputControls button"
                );
                await sendButton.waitFor({ state: "visible" });

                // Only proceed if the button is not disabled
                if (!(await sendButton.isDisabled())) {
                  // Click the send button instead of pressing Enter
                  await sendButton.click();

                  // Wait for the in-progress state
                  await expect(sendButton)
                    .toHaveAttribute("data-copilotkit-in-progress", "true", {
                      timeout: 5000,
                    })
                    .catch(() => {
                      // console.log("Missed in-progress state");
                    });

                  // Wait for completion
                  await expect(sendButton).toHaveAttribute(
                    "data-copilotkit-in-progress",
                    "false",
                    { timeout: 30000 }
                  );

                  // Additional wait for the message to be fully rendered
                  await page.waitForTimeout(1000);
                }

                // Add delay between messages
                await page.waitForTimeout(5000);
              }
            });
          });
        });
      });
    });
  });
});<|MERGE_RESOLUTION|>--- conflicted
+++ resolved
@@ -30,12 +30,8 @@
             {
               ...config,
               lgcJSDeploymentUrl:
-<<<<<<< HEAD
-                "https://coagents-qa-text-js-lgc-b-ef9a12d13f5e5f24917eb6bec8994af3.default.us.langgraph.app",
-=======
                   config.lgcJSDeploymentUrl ??
                 "https://coagents-qa-text-stg-js-4d74616e480750d0a5d10d0c3c5d44a4.default.us.langgraph.app",
->>>>>>> 9d00076d
             },
             variants
           ).forEach((variant) => {
