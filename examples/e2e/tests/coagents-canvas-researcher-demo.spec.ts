--- conflicted
+++ resolved
@@ -32,12 +32,8 @@
             {
               ...config,
               lgcJSDeploymentUrl:
-<<<<<<< HEAD
-                "https://coagents-research-canvas-js-d5ff2a34fa9c5771bb9c71003f38661c.default.us.langgraph.app",
-=======
               config.lgcJSDeploymentUrl ??
                 "https://coagents-research-canvas-st-08476feebc3a58e5925116da0d3ad635.default.us.langgraph.app",
->>>>>>> 9d00076d
             },
             variants
           ).forEach((variant) => {
