"use client";

import { CopilotKit } from "@copilotkit/react-core";
import { Greeter } from "./Greeter";
import "@copilotkit/react-ui/styles.css";
import { ModelSelectorProvider, useModelSelectorContext } from "@/lib/model-selector-provider";
import { ModelSelector } from "@/components/ModelSelector";

export default function ModelSelectorWrapper() {
    return (
        <main className="flex flex-col items-center justify-between">
            <ModelSelectorProvider>
                <Home/>
                <ModelSelector/>
            </ModelSelectorProvider>
        </main>
    );
}

function Home() {
<<<<<<< HEAD
  const { lgcDeploymentUrl, agent } = useModelSelectorContext();

  const searchParams = useSearchParams();

  const runtimeUrl = searchParams.get("runtimeUrl")
    ? (searchParams.get("runtimeUrl") as string)
    : `/api/copilotkit?lgcDeploymentUrl=${lgcDeploymentUrl ?? ""}`;

  const publicApiKey = searchParams.get("publicApiKey");
  const copilotKitProps: Partial<React.ComponentProps<typeof CopilotKit>> = {
    runtimeUrl,
    publicApiKey: publicApiKey || undefined,
    showDevConsole: false,
    agent,
  };
  return (
    <CopilotKit {...copilotKitProps}>
      <Greeter />
    </CopilotKit>
  );
=======
    const { lgcDeploymentUrl } = useModelSelectorContext();

    return (
        <CopilotKit runtimeUrl={`/api/copilotkit?lgcDeploymentUrl=${lgcDeploymentUrl ?? ''}`}>
            <Greeter/>
        </CopilotKit>
    );
>>>>>>> 215fd6d4
}<|MERGE_RESOLUTION|>--- conflicted
+++ resolved
@@ -3,22 +3,24 @@
 import { CopilotKit } from "@copilotkit/react-core";
 import { Greeter } from "./Greeter";
 import "@copilotkit/react-ui/styles.css";
-import { ModelSelectorProvider, useModelSelectorContext } from "@/lib/model-selector-provider";
+import {
+  ModelSelectorProvider,
+  useModelSelectorContext,
+} from "@/lib/model-selector-provider";
 import { ModelSelector } from "@/components/ModelSelector";
 
 export default function ModelSelectorWrapper() {
-    return (
-        <main className="flex flex-col items-center justify-between">
-            <ModelSelectorProvider>
-                <Home/>
-                <ModelSelector/>
-            </ModelSelectorProvider>
-        </main>
-    );
+  return (
+    <main className="flex flex-col items-center justify-between">
+      <ModelSelectorProvider>
+        <Home />
+        <ModelSelector />
+      </ModelSelectorProvider>
+    </main>
+  );
 }
 
 function Home() {
-<<<<<<< HEAD
   const { lgcDeploymentUrl, agent } = useModelSelectorContext();
 
   const searchParams = useSearchParams();
@@ -39,13 +41,4 @@
       <Greeter />
     </CopilotKit>
   );
-=======
-    const { lgcDeploymentUrl } = useModelSelectorContext();
-
-    return (
-        <CopilotKit runtimeUrl={`/api/copilotkit?lgcDeploymentUrl=${lgcDeploymentUrl ?? ''}`}>
-            <Greeter/>
-        </CopilotKit>
-    );
->>>>>>> 215fd6d4
 }