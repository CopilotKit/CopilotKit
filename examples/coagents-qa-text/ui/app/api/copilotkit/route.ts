import { NextRequest } from "next/server";
import {
  CopilotRuntime,
  OpenAIAdapter,
  copilotRuntimeNextJSAppRouterEndpoint, langGraphCloudEndpoint, copilotKitEndpoint,
} from "@copilotkit/runtime";
import OpenAI from "openai";

const openai = new OpenAI();
<<<<<<< HEAD
const serviceAdapter = new OpenAIAdapter({ openai } as any);

const runtime = new CopilotRuntime({
  remoteEndpoints: [
    {
      url: process.env.REMOTE_ACTION_URL || "http://localhost:8000/copilotkit",
    },
  ],
});
=======
const llmAdapter = new OpenAIAdapter({ openai } as any);
const langsmithApiKey = process.env.LANGSMITH_API_KEY as string
>>>>>>> 312a2bcf

export const POST = async (req: NextRequest) => {
  const searchParams = req.nextUrl.searchParams
  const deploymentUrl = searchParams.get('lgcDeploymentUrl')

  const remoteEndpoint = deploymentUrl ? langGraphCloudEndpoint({
    deploymentUrl,
    langsmithApiKey,
    agents: [{
      name: 'greeting_agent',
      description: 'This agent greets the user',
    }],
  }) : copilotKitEndpoint({
    url: process.env.REMOTE_ACTION_URL || "http://localhost:8000/copilotkit",
  })

  const runtime = new CopilotRuntime({
    remoteEndpoints: [remoteEndpoint],
  });

  const { handleRequest } = copilotRuntimeNextJSAppRouterEndpoint({
    runtime,
    serviceAdapter: llmAdapter,
    endpoint: "/api/copilotkit",
  });

  return handleRequest(req);
};<|MERGE_RESOLUTION|>--- conflicted
+++ resolved
@@ -7,20 +7,8 @@
 import OpenAI from "openai";
 
 const openai = new OpenAI();
-<<<<<<< HEAD
-const serviceAdapter = new OpenAIAdapter({ openai } as any);
-
-const runtime = new CopilotRuntime({
-  remoteEndpoints: [
-    {
-      url: process.env.REMOTE_ACTION_URL || "http://localhost:8000/copilotkit",
-    },
-  ],
-});
-=======
 const llmAdapter = new OpenAIAdapter({ openai } as any);
 const langsmithApiKey = process.env.LANGSMITH_API_KEY as string
->>>>>>> 312a2bcf
 
 export const POST = async (req: NextRequest) => {
   const searchParams = req.nextUrl.searchParams
