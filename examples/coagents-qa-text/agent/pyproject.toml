[tool.poetry]
name = "greeting_agent"
version = "0.1.0"
description = "Starter"
authors = ["Ariel Weinberger <weinberger.ariel@gmail.com>"]
license = "MIT"

[project]
name = "greeter"
version = "0.0.1"
dependencies = [
  "langgraph",
  "langchain_core",
  "langchain_openai",
  "langchain-google-genai",
  "langchain",
  "openai",
  "langchain-community",
<<<<<<< HEAD
  "copilotkit==0.1.28a3",
=======
  "copilotkit==0.1.28a5",
>>>>>>> 9d00076d
]

[build-system]
requires = ["setuptools >= 61.0"]
build-backend = "setuptools.build_meta"

[tool.poetry.dependencies]
python = "^3.12"
langgraph = "^0.2.39"
langchain-core = "^0.3.12"
langchain-openai = "0.2.3"
langchain = "0.3.4"
openai = "^1.52.1"
langchain-community = "^0.3.1"
<<<<<<< HEAD
copilotkit = "0.1.28a3"
=======
copilotkit = "0.1.28a5"
>>>>>>> 9d00076d
uvicorn = "^0.31.0"
python-dotenv = "^1.0.1"
langchain-anthropic = "0.2.3"
langchain-google-genai = "2.0.0"

[tool.poetry.scripts]
demo = "greeting_agent.demo:main"<|MERGE_RESOLUTION|>--- conflicted
+++ resolved
@@ -16,11 +16,7 @@
   "langchain",
   "openai",
   "langchain-community",
-<<<<<<< HEAD
-  "copilotkit==0.1.28a3",
-=======
   "copilotkit==0.1.28a5",
->>>>>>> 9d00076d
 ]
 
 [build-system]
@@ -35,11 +31,7 @@
 langchain = "0.3.4"
 openai = "^1.52.1"
 langchain-community = "^0.3.1"
-<<<<<<< HEAD
-copilotkit = "0.1.28a3"
-=======
 copilotkit = "0.1.28a5"
->>>>>>> 9d00076d
 uvicorn = "^0.31.0"
 python-dotenv = "^1.0.1"
 langchain-anthropic = "0.2.3"
